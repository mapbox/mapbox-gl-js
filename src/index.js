--- conflicted
+++ resolved
@@ -199,11 +199,7 @@
      * Takes precedence over `mapboxgl.workerUrl`.
      *
      * @var {Object} workerClass
-<<<<<<< HEAD
-     * @returns {Object | null} a Class object, an instance of which exposes the `Worker` interface.
-=======
-     * @returns {Object|null} A class that implements the `Worker` interface.
->>>>>>> f3253fb3
+     * @returns {Object | null} A class that implements the `Worker` interface.
      * @example
      * import mapboxgl from 'mapbox-gl/dist/mapbox-gl-csp.js';
      * import MapboxGLWorker from 'mapbox-gl/dist/mapbox-gl-csp-worker.js';
