// @flow

import Point from '@mapbox/point-geometry';

import { mat4, vec4 } from 'gl-matrix';
import * as symbolSize from './symbol_size';
import { addDynamicAttributes } from '../data/bucket/symbol_bucket';
import properties from '../style/style_layer/symbol_style_layer_properties';
const symbolLayoutProperties = properties.layout;

import type Painter from '../render/painter';
import type Transform from '../geo/transform';
import type SymbolBucket from '../data/bucket/symbol_bucket';
import type {
    GlyphOffsetArray,
    SymbolLineVertexArray,
    SymbolDynamicLayoutArray
} from '../data/array_types';
<<<<<<< HEAD
const WritingMode = require('../symbol/shaping').WritingMode;
=======
import { WritingMode } from '../symbol/shaping';
>>>>>>> 2d800ca8

export { updateLineLabels, getLabelPlaneMatrix, getGlCoordMatrix, project, placeFirstAndLastGlyph, xyTransformMat4 };

/*
 * # Overview of coordinate spaces
 *
 * ## Tile coordinate spaces
 * Each label has an anchor. Some labels have corresponding line geometries.
 * The points for both anchors and lines are stored in tile units. Each tile has it's own
 * coordinate space going from (0, 0) at the top left to (EXTENT, EXTENT) at the bottom right.
 *
 * ## GL coordinate space
 * At the end of everything, the vertex shader needs to produce a position in GL coordinate space,
 * which is (-1, 1) at the top left and (1, -1) in the bottom right.
 *
 * ## Map pixel coordinate spaces
 * Each tile has a pixel coordinate space. It's just the tile units scaled so that one unit is
 * whatever counts as 1 pixel at the current zoom.
 * This space is used for pitch-alignment=map, rotation-alignment=map
 *
 * ## Rotated map pixel coordinate spaces
 * Like the above, but rotated so axis of the space are aligned with the viewport instead of the tile.
 * This space is used for pitch-alignment=map, rotation-alignment=viewport
 *
 * ## Viewport pixel coordinate space
 * (0, 0) is at the top left of the canvas and (pixelWidth, pixelHeight) is at the bottom right corner
 * of the canvas. This space is used for pitch-alignment=viewport
 *
 *
 * # Vertex projection
 * It goes roughly like this:
 * 1. project the anchor and line from tile units into the correct label coordinate space
 *      - map pixel space           pitch-alignment=map         rotation-alignment=map
 *      - rotated map pixel space   pitch-alignment=map         rotation-alignment=viewport
 *      - viewport pixel space      pitch-alignment=viewport    rotation-alignment=*
 * 2. if the label follows a line, find the point along the line that is the correct distance from the anchor.
 * 3. add the glyph's corner offset to the point from step 3
 * 4. convert from the label coordinate space to gl coordinates
 *
 * For horizontal labels we want to do step 1 in the shader for performance reasons (no cpu work).
 *      This is what `u_label_plane_matrix` is used for.
 * For labels aligned with lines we have to steps 1 and 2 on the cpu since we need access to the line geometry.
 *      This is what `updateLineLabels(...)` does.
 *      Since the conversion is handled on the cpu we just set `u_label_plane_matrix` to an identity matrix.
 *
 * Steps 3 and 4 are done in the shaders for all labels.
 */

/*
 * Returns a matrix for converting from tile units to the correct label coordinate space.
 */
function getLabelPlaneMatrix(posMatrix: mat4,
                             pitchWithMap: boolean,
                             rotateWithMap: boolean,
                             transform: Transform,
                             pixelsToTileUnits: number) {
    const m = mat4.identity(new Float32Array(16));
    if (pitchWithMap) {
        mat4.identity(m);
        mat4.scale(m, m, [1 / pixelsToTileUnits, 1 / pixelsToTileUnits, 1]);
        if (!rotateWithMap) {
            mat4.rotateZ(m, m, transform.angle);
        }
    } else {
        mat4.scale(m, m, [transform.width / 2, -transform.height / 2, 1]);
        mat4.translate(m, m, [1, -1, 0]);
        mat4.multiply(m, m, posMatrix);
    }
    return m;
}

/*
 * Returns a matrix for converting from the correct label coordinate space to gl coords.
 */
function getGlCoordMatrix(posMatrix: mat4,
                          pitchWithMap: boolean,
                          rotateWithMap: boolean,
                          transform: Transform,
                          pixelsToTileUnits: number) {
    const m = mat4.identity(new Float32Array(16));
    if (pitchWithMap) {
        mat4.multiply(m, m, posMatrix);
        mat4.scale(m, m, [pixelsToTileUnits, pixelsToTileUnits, 1]);
        if (!rotateWithMap) {
            mat4.rotateZ(m, m, -transform.angle);
        }
    } else {
        mat4.scale(m, m, [1, -1, 1]);
        mat4.translate(m, m, [-1, -1, 0]);
        mat4.scale(m, m, [2 / transform.width, 2 / transform.height, 1]);
    }
    return m;
}

function project(point: Point, matrix: mat4) {
    const pos = [point.x, point.y, 0, 1];
    xyTransformMat4(pos, pos, matrix);
    const w = pos[3];
    return {
        point: new Point(pos[0] / w, pos[1] / w),
        signedDistanceFromCamera: w
    };
}

function isVisible(anchorPos: [number, number, number, number],
                   clippingBuffer: [number, number]) {
    const x = anchorPos[0] / anchorPos[3];
    const y = anchorPos[1] / anchorPos[3];
    const inPaddedViewport = (
        x >= -clippingBuffer[0] &&
        x <= clippingBuffer[0] &&
        y >= -clippingBuffer[1] &&
        y <= clippingBuffer[1]);
    return inPaddedViewport;
}

/*
 *  Update the `dynamicLayoutVertexBuffer` for the buffer with the correct glyph positions for the current map view.
 *  This is only run on labels that are aligned with lines. Horizontal labels are handled entirely in the shader.
 */
function updateLineLabels(bucket: SymbolBucket,
                          posMatrix: mat4,
                          painter: Painter,
                          isText: boolean,
                          labelPlaneMatrix: mat4,
                          glCoordMatrix: mat4,
                          pitchWithMap: boolean,
                          keepUpright: boolean) {

    const sizeData = isText ? bucket.textSizeData : bucket.iconSizeData;
    const partiallyEvaluatedSize = symbolSize.evaluateSizeForZoom(sizeData, painter.transform.zoom,
        symbolLayoutProperties.properties[isText ? 'text-size' : 'icon-size']);

    const clippingBuffer = [256 / painter.width * 2 + 1, 256 / painter.height * 2 + 1];

    const dynamicLayoutVertexArray = isText ?
        bucket.text.dynamicLayoutVertexArray :
        bucket.icon.dynamicLayoutVertexArray;
    dynamicLayoutVertexArray.clear();

    const lineVertexArray = bucket.lineVertexArray;
    const placedSymbols = isText ? bucket.text.placedSymbolArray : bucket.icon.placedSymbolArray;

    const aspectRatio = painter.transform.width / painter.transform.height;

    let useVertical = false;

    for (let s = 0; s < placedSymbols.length; s++) {
        const symbol: any = placedSymbols.get(s);
        // Don't do calculations for vertical glyphs unless the previous symbol was horizontal
        // and we determined that vertical glyphs were necessary.
        // Also don't do calculations for symbols that are collided and fully faded out
        if (symbol.hidden || symbol.writingMode === WritingMode.vertical && !useVertical) {
            hideGlyphs(symbol.numGlyphs, dynamicLayoutVertexArray);
            continue;
        }
        // Awkward... but we're counting on the paired "vertical" symbol coming immediately after its horizontal counterpart
        useVertical = false;

        const anchorPos = [symbol.anchorX, symbol.anchorY, 0, 1];
        vec4.transformMat4(anchorPos, anchorPos, posMatrix);

        // Don't bother calculating the correct point for invisible labels.
        if (!isVisible(anchorPos, clippingBuffer)) {
            hideGlyphs(symbol.numGlyphs, dynamicLayoutVertexArray);
            continue;
        }

        const cameraToAnchorDistance = anchorPos[3];
        const perspectiveRatio = 0.5 + 0.5 * (cameraToAnchorDistance / painter.transform.cameraToCenterDistance);

        const fontSize = symbolSize.evaluateSizeForFeature(sizeData, partiallyEvaluatedSize, symbol);
        const pitchScaledFontSize = pitchWithMap ?
            fontSize * perspectiveRatio :
            fontSize / perspectiveRatio;

        const tileAnchorPoint = new Point(symbol.anchorX, symbol.anchorY);
        const anchorPoint = project(tileAnchorPoint, labelPlaneMatrix).point;
        const projectionCache = {};

        const placeUnflipped: any = placeGlyphsAlongLine(symbol, pitchScaledFontSize, false /*unflipped*/, keepUpright, posMatrix, labelPlaneMatrix, glCoordMatrix,
            bucket.glyphOffsetArray, lineVertexArray, dynamicLayoutVertexArray, anchorPoint, tileAnchorPoint, projectionCache, aspectRatio);

        useVertical = placeUnflipped.useVertical;

        if (placeUnflipped.notEnoughRoom || useVertical ||
            (placeUnflipped.needsFlipping &&
             placeGlyphsAlongLine(symbol, pitchScaledFontSize, true /*flipped*/, keepUpright, posMatrix, labelPlaneMatrix, glCoordMatrix,
                 bucket.glyphOffsetArray, lineVertexArray, dynamicLayoutVertexArray, anchorPoint, tileAnchorPoint, projectionCache, aspectRatio).notEnoughRoom)) {
            hideGlyphs(symbol.numGlyphs, dynamicLayoutVertexArray);
        }
    }

    if (isText) {
        bucket.text.dynamicLayoutVertexBuffer.updateData(dynamicLayoutVertexArray);
    } else {
        bucket.icon.dynamicLayoutVertexBuffer.updateData(dynamicLayoutVertexArray);
    }
}

function placeFirstAndLastGlyph(fontScale: number, glyphOffsetArray: GlyphOffsetArray, lineOffsetX: number, lineOffsetY: number, flip: boolean, anchorPoint: Point, tileAnchorPoint: Point, symbol: any, lineVertexArray: SymbolLineVertexArray, labelPlaneMatrix: mat4, projectionCache: any, returnTileDistance: boolean) {
    const glyphEndIndex = symbol.glyphStartIndex + symbol.numGlyphs;
    const lineStartIndex = symbol.lineStartIndex;
    const lineEndIndex = symbol.lineStartIndex + symbol.lineLength;

    const firstGlyphOffset = glyphOffsetArray.getoffsetX(symbol.glyphStartIndex);
    const lastGlyphOffset = glyphOffsetArray.getoffsetX(glyphEndIndex - 1);

    const firstPlacedGlyph = placeGlyphAlongLine(fontScale * firstGlyphOffset, lineOffsetX, lineOffsetY, flip, anchorPoint, tileAnchorPoint, symbol.segment,
        lineStartIndex, lineEndIndex, lineVertexArray, labelPlaneMatrix, projectionCache, returnTileDistance);
    if (!firstPlacedGlyph)
        return null;

    const lastPlacedGlyph = placeGlyphAlongLine(fontScale * lastGlyphOffset, lineOffsetX, lineOffsetY, flip, anchorPoint, tileAnchorPoint, symbol.segment,
        lineStartIndex, lineEndIndex, lineVertexArray, labelPlaneMatrix, projectionCache, returnTileDistance);
    if (!lastPlacedGlyph)
        return null;

    return { first: firstPlacedGlyph, last: lastPlacedGlyph };
}

function requiresOrientationChange(writingMode, firstPoint, lastPoint, aspectRatio) {
    if (writingMode === WritingMode.horizontal) {
        // On top of choosing whether to flip, choose whether to render this version of the glyphs or the alternate
        // vertical glyphs. We can't just filter out vertical glyphs in the horizontal range because the horizontal
        // and vertical versions can have slightly different projections which could lead to angles where both or
        // neither showed.
        const rise = Math.abs(lastPoint.y - firstPoint.y);
        const run = Math.abs(lastPoint.x - firstPoint.x) * aspectRatio;
        if (rise > run) {
            return { useVertical: true };
        }
    }

    if (writingMode === WritingMode.vertical ? firstPoint.y < lastPoint.y : firstPoint.x > lastPoint.x) {
        // Includes "horizontalOnly" case for labels without vertical glyphs
        return { needsFlipping: true };
    }

    return null;
}

function placeGlyphsAlongLine(symbol, fontSize, flip, keepUpright, posMatrix, labelPlaneMatrix, glCoordMatrix, glyphOffsetArray, lineVertexArray, dynamicLayoutVertexArray, anchorPoint, tileAnchorPoint, projectionCache, aspectRatio) {
    const fontScale = fontSize / 24;
    const lineOffsetX = symbol.lineOffsetX * fontSize;
    const lineOffsetY = symbol.lineOffsetY * fontSize;

    let placedGlyphs;
    if (symbol.numGlyphs > 1) {
        const glyphEndIndex = symbol.glyphStartIndex + symbol.numGlyphs;
        const lineStartIndex = symbol.lineStartIndex;
        const lineEndIndex = symbol.lineStartIndex + symbol.lineLength;

        // Place the first and the last glyph in the label first, so we can figure out
        // the overall orientation of the label and determine whether it needs to be flipped in keepUpright mode
        const firstAndLastGlyph = placeFirstAndLastGlyph(fontScale, glyphOffsetArray, lineOffsetX, lineOffsetY, flip, anchorPoint, tileAnchorPoint, symbol, lineVertexArray, labelPlaneMatrix, projectionCache, false);
        if (!firstAndLastGlyph) {
            return { notEnoughRoom: true };
        }
        const firstPoint = project(firstAndLastGlyph.first.point, glCoordMatrix).point;
        const lastPoint = project(firstAndLastGlyph.last.point, glCoordMatrix).point;

        if (keepUpright && !flip) {
            const orientationChange = requiresOrientationChange(symbol.writingMode, firstPoint, lastPoint, aspectRatio);
            if (orientationChange) {
                return orientationChange;
            }
        }

        placedGlyphs = [firstAndLastGlyph.first];
        for (let glyphIndex = symbol.glyphStartIndex + 1; glyphIndex < glyphEndIndex - 1; glyphIndex++) {
            // Since first and last glyph fit on the line, we're sure that the rest of the glyphs can be placed
            // $FlowFixMe
            placedGlyphs.push(placeGlyphAlongLine(fontScale * glyphOffsetArray.getoffsetX(glyphIndex), lineOffsetX, lineOffsetY, flip, anchorPoint, tileAnchorPoint, symbol.segment,
                lineStartIndex, lineEndIndex, lineVertexArray, labelPlaneMatrix, projectionCache, false));
        }
        placedGlyphs.push(firstAndLastGlyph.last);
    } else {
        // Only a single glyph to place
        // So, determine whether to flip based on projected angle of the line segment it's on
        if (keepUpright && !flip) {
            const a = project(tileAnchorPoint, posMatrix).point;
            const tileVertexIndex = (symbol.lineStartIndex + symbol.segment + 1);
            // $FlowFixMe
            const tileSegmentEnd = new Point(lineVertexArray.getx(tileVertexIndex), lineVertexArray.gety(tileVertexIndex));
            const projectedVertex = project(tileSegmentEnd, posMatrix);
            // We know the anchor will be in the viewport, but the end of the line segment may be
            // behind the plane of the camera, in which case we can use a point at any arbitrary (closer)
            // point on the segment.
            const b = (projectedVertex.signedDistanceFromCamera > 0) ?
                projectedVertex.point :
                projectTruncatedLineSegment(tileAnchorPoint, tileSegmentEnd, a, 1, posMatrix);


            const orientationChange = requiresOrientationChange(symbol.writingMode, a, b, aspectRatio);
            if (orientationChange) {
                return orientationChange;
            }
        }
        // $FlowFixMe
        const singleGlyph = placeGlyphAlongLine(fontScale * glyphOffsetArray.getoffsetX(symbol.glyphStartIndex), lineOffsetX, lineOffsetY, flip, anchorPoint, tileAnchorPoint, symbol.segment,
            symbol.lineStartIndex, symbol.lineStartIndex + symbol.lineLength, lineVertexArray, labelPlaneMatrix, projectionCache, false);
        if (!singleGlyph)
            return { notEnoughRoom: true };

        placedGlyphs = [singleGlyph];
    }

    for (const glyph: any of placedGlyphs) {
        addDynamicAttributes(dynamicLayoutVertexArray, glyph.point, glyph.angle);
    }
    return {};
}

function projectTruncatedLineSegment(previousTilePoint: Point, currentTilePoint: Point, previousProjectedPoint: Point, minimumLength: number, projectionMatrix: mat4) {
    // We are assuming "previousTilePoint" won't project to a point within one unit of the camera plane
    // If it did, that would mean our label extended all the way out from within the viewport to a (very distant)
    // point near the plane of the camera. We wouldn't be able to render the label anyway once it crossed the
    // plane of the camera.
    const projectedUnitVertex = project(previousTilePoint.add(previousTilePoint.sub(currentTilePoint)._unit()), projectionMatrix).point;
    const projectedUnitSegment = previousProjectedPoint.sub(projectedUnitVertex);

    return previousProjectedPoint.add(projectedUnitSegment._mult(minimumLength / projectedUnitSegment.mag()));
}

function placeGlyphAlongLine(offsetX: number,
                             lineOffsetX: number,
                             lineOffsetY: number,
                             flip: boolean,
                             anchorPoint: Point,
                             tileAnchorPoint: Point,
                             anchorSegment: number,
                             lineStartIndex: number,
                             lineEndIndex: number,
                             lineVertexArray: SymbolLineVertexArray,
                             labelPlaneMatrix: mat4,
                             projectionCache: {[number]: Point},
                             returnTileDistance: boolean) {

    const combinedOffsetX = flip ?
        offsetX - lineOffsetX :
        offsetX + lineOffsetX;

    let dir = combinedOffsetX > 0 ? 1 : -1;

    let angle = 0;
    if (flip) {
        // The label needs to be flipped to keep text upright.
        // Iterate in the reverse direction.
        dir *= -1;
        angle = Math.PI;
    }

    if (dir < 0) angle += Math.PI;

    let currentIndex = dir > 0 ?
        lineStartIndex + anchorSegment :
        lineStartIndex + anchorSegment + 1;

    const initialIndex = currentIndex;
    let current = anchorPoint;
    let prev = anchorPoint;
    let distanceToPrev = 0;
    let currentSegmentDistance = 0;
    const absOffsetX = Math.abs(combinedOffsetX);

    while (distanceToPrev + currentSegmentDistance <= absOffsetX) {
        currentIndex += dir;

        // offset does not fit on the projected line
        if (currentIndex < lineStartIndex || currentIndex >= lineEndIndex)
            return null;

        prev = current;

        current = projectionCache[currentIndex];
        if (current === undefined) {
            const currentVertex = new Point(lineVertexArray.getx(currentIndex), lineVertexArray.gety(currentIndex));
            const projection = project(currentVertex, labelPlaneMatrix);
            if (projection.signedDistanceFromCamera > 0) {
                current = projectionCache[currentIndex] = projection.point;
            } else {
                // The vertex is behind the plane of the camera, so we can't project it
                // Instead, we'll create a vertex along the line that's far enough to include the glyph
                const previousLineVertexIndex = currentIndex - dir;
                const previousTilePoint = distanceToPrev === 0 ?
                    tileAnchorPoint :
                    new Point(lineVertexArray.getx(previousLineVertexIndex), lineVertexArray.gety(previousLineVertexIndex));
                // Don't cache because the new vertex might not be far enough out for future glyphs on the same segment
                current = projectTruncatedLineSegment(previousTilePoint, currentVertex, prev, absOffsetX - distanceToPrev + 1, labelPlaneMatrix);
            }
        }

        distanceToPrev += currentSegmentDistance;
        currentSegmentDistance = prev.dist(current);
    }

    // The point is on the current segment. Interpolate to find it.
    const segmentInterpolationT = (absOffsetX - distanceToPrev) / currentSegmentDistance;
    const prevToCurrent = current.sub(prev);
    const p = prevToCurrent.mult(segmentInterpolationT)._add(prev);

    // offset the point from the line to text-offset and icon-offset
    p._add(prevToCurrent._unit()._perp()._mult(lineOffsetY * dir));

    const segmentAngle = angle + Math.atan2(current.y - prev.y, current.x - prev.x);

    return {
        point: p,
        angle: segmentAngle,
        tileDistance: returnTileDistance ?
            {
                prevTileDistance: (currentIndex - dir) === initialIndex ? 0 : lineVertexArray.gettileUnitDistanceFromAnchor(currentIndex - dir),
                lastSegmentViewportDistance: absOffsetX - distanceToPrev
            } : null
    };
}

const hiddenGlyphAttributes = new Float32Array([-Infinity, -Infinity, 0, -Infinity, -Infinity, 0, -Infinity, -Infinity, 0, -Infinity, -Infinity, 0]);

// Hide them by moving them offscreen. We still need to add them to the buffer
// because the dynamic buffer is paired with a static buffer that doesn't get updated.
function hideGlyphs(num: number, dynamicLayoutVertexArray: SymbolDynamicLayoutArray) {
    for (let i = 0; i < num; i++) {
        const offset = dynamicLayoutVertexArray.length;
        dynamicLayoutVertexArray.resize(offset + 4);
        // Since all hidden glyphs have the same attributes, we can build up the array faster with a single call to Float32Array.set
        // for each set of four vertices, instead of calling addDynamicAttributes for each vertex.
        dynamicLayoutVertexArray.float32.set(hiddenGlyphAttributes, offset * 3);
    }
}

// For line label layout, we're not using z output and our w input is always 1
// This custom matrix transformation ignores those components to make projection faster
function xyTransformMat4(out: vec4, a: vec4, m: mat4) {
    const x = a[0], y = a[1];
    out[0] = m[0] * x + m[4] * y + m[12];
    out[1] = m[1] * x + m[5] * y + m[13];
    out[3] = m[3] * x + m[7] * y + m[15];
    return out;
}<|MERGE_RESOLUTION|>--- conflicted
+++ resolved
@@ -16,11 +16,7 @@
     SymbolLineVertexArray,
     SymbolDynamicLayoutArray
 } from '../data/array_types';
-<<<<<<< HEAD
-const WritingMode = require('../symbol/shaping').WritingMode;
-=======
 import { WritingMode } from '../symbol/shaping';
->>>>>>> 2d800ca8
 
 export { updateLineLabels, getLabelPlaneMatrix, getGlCoordMatrix, project, placeFirstAndLastGlyph, xyTransformMat4 };
 
