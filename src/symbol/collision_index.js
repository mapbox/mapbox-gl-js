--- conflicted
+++ resolved
@@ -9,15 +9,8 @@
 import * as projection from '../symbol/projection';
 
 import type Transform from '../geo/transform';
-<<<<<<< HEAD
-import type {OverscaledTileID} from '../source/tile_id';
 import type {SingleCollisionBox} from '../data/bucket/symbol_bucket';
 import type {
-    CollisionBoxArray,
-=======
-import type {SingleCollisionBox} from '../data/bucket/symbol_bucket';
-import type {
->>>>>>> 2d800ca8
     GlyphOffsetArray,
     SymbolLineVertexArray
 } from '../data/array_types';
@@ -49,11 +42,8 @@
     pitchfactor: number;
     screenRightBoundary: number;
     screenBottomBoundary: number;
-<<<<<<< HEAD
-=======
     gridRightBoundary: number;
     gridBottomBoundary: number;
->>>>>>> 2d800ca8
 
     constructor(
         transform: Transform,
@@ -68,17 +58,11 @@
 
         this.screenRightBoundary = transform.width + viewportPadding;
         this.screenBottomBoundary = transform.height + viewportPadding;
-<<<<<<< HEAD
-    }
-
-    placeCollisionBox(collisionBox: SingleCollisionBox, allowOverlap: boolean, textPixelRatio: number, posMatrix: mat4): { box: Array<number>, offscreen: boolean } {
-=======
         this.gridRightBoundary = transform.width + 2 * viewportPadding;
         this.gridBottomBoundary = transform.height + 2 * viewportPadding;
     }
 
     placeCollisionBox(collisionBox: SingleCollisionBox, allowOverlap: boolean, textPixelRatio: number, posMatrix: mat4, collisionGroupPredicate?: any): { box: Array<number>, offscreen: boolean } {
->>>>>>> 2d800ca8
         const projectedPoint = this.projectAndGetPerspectiveRatio(posMatrix, collisionBox.anchorPointX, collisionBox.anchorPointY);
         const tileToViewport = textPixelRatio * projectedPoint.perspectiveRatio;
         const tlX = collisionBox.x1 * tileToViewport + projectedPoint.point.x;
@@ -86,16 +70,6 @@
         const brX = collisionBox.x2 * tileToViewport + projectedPoint.point.x;
         const brY = collisionBox.y2 * tileToViewport + projectedPoint.point.y;
 
-<<<<<<< HEAD
-        if (!allowOverlap) {
-            if (this.grid.hitTest(tlX, tlY, brX, brY)) {
-                return {
-                    box: [],
-                    offscreen: false
-                };
-            }
-        }
-=======
         if (!this.isInsideGrid(tlX, tlY, brX, brY) ||
             (!allowOverlap && this.grid.hitTest(tlX, tlY, brX, brY, collisionGroupPredicate))) {
             return {
@@ -104,7 +78,6 @@
             };
         }
 
->>>>>>> 2d800ca8
         return {
             box: [tlX, tlY, brX, brY],
             offscreen: this.isOffscreen(tlX, tlY, brX, brY)
@@ -144,12 +117,8 @@
                           posMatrix: mat4,
                           labelPlaneMatrix: mat4,
                           showCollisionCircles: boolean,
-<<<<<<< HEAD
-                          pitchWithMap: boolean): { circles: Array<number>, offscreen: boolean } {
-=======
                           pitchWithMap: boolean,
                           collisionGroupPredicate?: any): { circles: Array<number>, offscreen: boolean } {
->>>>>>> 2d800ca8
         const placedCollisionCircles = [];
 
         const projectedAnchor = this.projectAnchor(posMatrix, symbol.anchorX, symbol.anchorY);
@@ -179,10 +148,7 @@
             /*return tile distance*/ true);
 
         let collisionDetected = false;
-<<<<<<< HEAD
-=======
         let inGrid = false;
->>>>>>> 2d800ca8
         let entirelyOffscreen = true;
 
         const tileToViewport = projectedAnchor.perspectiveRatio * textPixelRatio;
@@ -245,16 +211,12 @@
             placedCollisionCircles.push(projectedPoint.x, projectedPoint.y, radius, collisionBoxArrayIndex);
             markCollisionCircleUsed(collisionCircles, k, true);
 
-<<<<<<< HEAD
-            entirelyOffscreen = entirelyOffscreen && this.isOffscreen(projectedPoint.x - radius, projectedPoint.y - radius, projectedPoint.x + radius, projectedPoint.y + radius);
-=======
             const x1 = projectedPoint.x - radius;
             const y1 = projectedPoint.y - radius;
             const x2 = projectedPoint.x + radius;
             const y2 = projectedPoint.y + radius;
             entirelyOffscreen = entirelyOffscreen && this.isOffscreen(x1, y1, x2, y2);
             inGrid = inGrid || this.isInsideGrid(x1, y1, x2, y2);
->>>>>>> 2d800ca8
 
             if (!allowOverlap) {
                 if (this.grid.hitTestCircle(projectedPoint.x, projectedPoint.y, radius, collisionGroupPredicate)) {
@@ -273,11 +235,7 @@
         }
 
         return {
-<<<<<<< HEAD
-            circles: collisionDetected ? [] : placedCollisionCircles,
-=======
             circles: (collisionDetected || !inGrid) ? [] : placedCollisionCircles,
->>>>>>> 2d800ca8
             offscreen: entirelyOffscreen
         };
     }
@@ -289,24 +247,11 @@
      *
      * @private
      */
-<<<<<<< HEAD
-    queryRenderedSymbols(queryGeometry: any, tileCoord: OverscaledTileID, textPixelRatio: number, collisionBoxArray: CollisionBoxArray, sourceID: string, bucketInstanceIds: {[number]: boolean}) {
-        const sourceLayerFeatures = {};
-        const result = [];
-
-        if (queryGeometry.length === 0 || (this.grid.keysLength() === 0 && this.ignoredGrid.keysLength() === 0)) {
-            return result;
-        }
-
-        const posMatrix = this.transform.calculatePosMatrix(tileCoord.toUnwrapped());
-
-=======
     queryRenderedSymbols(viewportQueryGeometry: Array<Point>) {
         if (viewportQueryGeometry.length === 0 || (this.grid.keysLength() === 0 && this.ignoredGrid.keysLength() === 0)) {
             return {};
         }
 
->>>>>>> 2d800ca8
         const query = [];
         let minX = Infinity;
         let minY = Infinity;
@@ -321,31 +266,8 @@
             query.push(gridPoint);
         }
 
-<<<<<<< HEAD
-        const tileID = tileCoord.key;
-
-        const thisTileFeatures = [];
-        const features = this.grid.query(minX, minY, maxX, maxY);
-        for (let i = 0; i < features.length; i++) {
-            // Only include results from the matching source, tile and version of the bucket that was indexed
-            if (features[i].sourceID === sourceID &&
-                features[i].tileID === tileID &&
-                bucketInstanceIds[features[i].bucketInstanceId]) {
-                thisTileFeatures.push(features[i].boxIndex);
-            }
-        }
-        const ignoredFeatures = this.ignoredGrid.query(minX, minY, maxX, maxY);
-        for (let i = 0; i < ignoredFeatures.length; i++) {
-            if (ignoredFeatures[i].sourceID === sourceID &&
-                ignoredFeatures[i].tileID === tileID &&
-                bucketInstanceIds[ignoredFeatures[i].bucketInstanceId]) {
-                thisTileFeatures.push(ignoredFeatures[i].boxIndex);
-            }
-        }
-=======
         const features = this.grid.query(minX, minY, maxX, maxY)
             .concat(this.ignoredGrid.query(minX, minY, maxX, maxY));
->>>>>>> 2d800ca8
 
         const seenFeatures = {};
         const result = {};
@@ -365,15 +287,6 @@
             // Since there's no actual collision taking place, the circle vs. square
             // distinction doesn't matter as much, and box geometry is easier
             // to work with.
-<<<<<<< HEAD
-            const projectedPoint = this.projectAndGetPerspectiveRatio(posMatrix, blocking.anchorPointX, blocking.anchorPointY);
-            const tileToViewport = textPixelRatio * projectedPoint.perspectiveRatio;
-            const x1 = blocking.x1 * tileToViewport + projectedPoint.point.x;
-            const y1 = blocking.y1 * tileToViewport + projectedPoint.point.y;
-            const x2 = blocking.x2 * tileToViewport + projectedPoint.point.x;
-            const y2 = blocking.y2 * tileToViewport + projectedPoint.point.y;
-=======
->>>>>>> 2d800ca8
             const bbox = [
                 new Point(feature.x1, feature.y1),
                 new Point(feature.x2, feature.y1),
@@ -394,16 +307,6 @@
         return result;
     }
 
-<<<<<<< HEAD
-    insertCollisionBox(collisionBox: Array<number>, ignorePlacement: boolean, tileID: number, sourceID: string, bucketInstanceId: number, boxStartIndex: number) {
-        const grid = ignorePlacement ? this.ignoredGrid : this.grid;
-
-        const key = { tileID: tileID, sourceID: sourceID, bucketInstanceId: bucketInstanceId, boxIndex: boxStartIndex };
-        grid.insert(key, collisionBox[0], collisionBox[1], collisionBox[2], collisionBox[3]);
-    }
-
-    insertCollisionCircles(collisionCircles: Array<number>, ignorePlacement: boolean, tileID: number, sourceID: string, bucketInstanceId: number, boxStartIndex: number) {
-=======
     insertCollisionBox(collisionBox: Array<number>, ignorePlacement: boolean, bucketInstanceId: number, featureIndex: number, collisionGroupID: number) {
         const grid = ignorePlacement ? this.ignoredGrid : this.grid;
 
@@ -412,15 +315,10 @@
     }
 
     insertCollisionCircles(collisionCircles: Array<number>, ignorePlacement: boolean, bucketInstanceId: number, featureIndex: number, collisionGroupID: number) {
->>>>>>> 2d800ca8
         const grid = ignorePlacement ? this.ignoredGrid : this.grid;
 
         const key = { bucketInstanceId: bucketInstanceId, featureIndex: featureIndex, collisionGroupID: collisionGroupID };
         for (let k = 0; k < collisionCircles.length; k += 4) {
-<<<<<<< HEAD
-            const key = { tileID: tileID, sourceID: sourceID, bucketInstanceId: bucketInstanceId, boxIndex: boxStartIndex + collisionCircles[k + 3] };
-=======
->>>>>>> 2d800ca8
             grid.insertCircle(key, collisionCircles[k], collisionCircles[k + 1], collisionCircles[k + 2]);
         }
     }
@@ -462,13 +360,10 @@
     isOffscreen(x1: number, y1: number, x2: number, y2: number) {
         return x2 < viewportPadding || x1 >= this.screenRightBoundary || y2 < viewportPadding || y1 > this.screenBottomBoundary;
     }
-<<<<<<< HEAD
-=======
 
     isInsideGrid(x1: number, y1: number, x2: number, y2: number) {
         return x2 >= 0 && x1 < this.gridRightBoundary && y2 >= 0 && y1 < this.gridBottomBoundary;
     }
->>>>>>> 2d800ca8
 }
 
 function markCollisionCircleUsed(collisionCircles: Array<number>, index: number, used: boolean) {
