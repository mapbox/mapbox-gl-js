--- conflicted
+++ resolved
@@ -239,11 +239,7 @@
     attemptAnchorPlacement(anchor: TextAnchor, textBox: SingleCollisionBox, width: number, height: number,
                            textBoxScale: number, rotateWithMap: boolean,
                            pitchWithMap: boolean, textPixelRatio: number, posMatrix: mat4, collisionGroup: CollisionGroup,
-<<<<<<< HEAD
-                           textAllowOverlap: boolean, symbolInstance: SymbolInstance, bucket: SymbolBucket, orientation: number): ?{ shift: Point, placedGlyphBoxes: { box: Array<number>, offscreen: boolean } }  {
-=======
                            textAllowOverlap: boolean, symbolInstance: SymbolInstance, bucket: SymbolBucket, orientation: number, iconBox: ?SingleCollisionBox): ?{ shift: Point, placedGlyphBoxes: { box: Array<number>, offscreen: boolean } }  {
->>>>>>> e36d4cbe
 
         const textOffset = [symbolInstance.textOffset0, symbolInstance.textOffset1];
         const shift = calculateVariableLayoutShift(anchor, width, height, textOffset, textBoxScale);
@@ -448,11 +444,7 @@
                             const result = this.attemptAnchorPlacement(
                                 anchor, collisionTextBox, width, height,
                                 textBoxScale, rotateWithMap, pitchWithMap, textPixelRatio, posMatrix,
-<<<<<<< HEAD
-                                collisionGroup, allowOverlap, symbolInstance, bucket, orientation);
-=======
                                 collisionGroup, allowOverlap, symbolInstance, bucket, orientation, variableIconBox);
->>>>>>> e36d4cbe
 
                             if (result) {
                                 placedBox = result.placedGlyphBoxes;
@@ -537,15 +529,6 @@
 
             if (collisionArrays.iconBox) {
 
-<<<<<<< HEAD
-                const iconBox = hasIconTextFit && shift ?
-                    shiftVariableCollisionBox(
-                        collisionArrays.iconBox, shift.x, shift.y,
-                        rotateWithMap, pitchWithMap, this.transform.angle) :
-                    collisionArrays.iconBox;
-
-                placedIconBoxes = this.collisionIndex.placeCollisionBox(iconBox,
-=======
                 const placeIconFeature = iconBox => {
                     const shiftedIconBox = hasIconTextFit && shift ?
                         shiftVariableCollisionBox(
@@ -553,7 +536,6 @@
                             rotateWithMap, pitchWithMap, this.transform.angle) :
                         iconBox;
                     return this.collisionIndex.placeCollisionBox(shiftedIconBox,
->>>>>>> e36d4cbe
                         layout.get('icon-allow-overlap'), textPixelRatio, posMatrix, collisionGroup.predicate);
                 };
 
@@ -876,11 +858,7 @@
                 const collisionArrays = bucket.collisionArrays[s];
                 if (collisionArrays) {
                     let shift = new Point(0, 0);
-<<<<<<< HEAD
-                    if (collisionArrays.textBox) {
-=======
                     if (collisionArrays.textBox || collisionArrays.verticalTextBox) {
->>>>>>> e36d4cbe
                         let used = true;
                         if (variablePlacement) {
                             const variableOffset = this.variableOffsets[crossTileID];
@@ -916,9 +894,6 @@
                     const verticalIconUsed = Boolean(!verticalHidden && collisionArrays.verticalIconBox);
 
                     if (collisionArrays.iconBox) {
-<<<<<<< HEAD
-                        updateCollisionVertices(bucket.iconCollisionBox.collisionVertexArray, opacityState.icon.placed, false,
-=======
                         updateCollisionVertices(bucket.iconCollisionBox.collisionVertexArray, opacityState.icon.placed, verticalIconUsed,
                             hasIconTextFit ? shift.x : 0,
                             hasIconTextFit ? shift.y : 0);
@@ -926,7 +901,6 @@
 
                     if (collisionArrays.verticalIconBox) {
                         updateCollisionVertices(bucket.iconCollisionBox.collisionVertexArray, opacityState.icon.placed, !verticalIconUsed,
->>>>>>> e36d4cbe
                             hasIconTextFit ? shift.x : 0,
                             hasIconTextFit ? shift.y : 0);
                     }
