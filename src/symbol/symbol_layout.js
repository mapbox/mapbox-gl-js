--- conflicted
+++ resolved
@@ -1,21 +1,5 @@
 // @flow
 
-<<<<<<< HEAD
-const Anchor = require('./anchor');
-const getAnchors = require('./get_anchors');
-const clipLine = require('./clip_line');
-const OpacityState = require('./opacity_state');
-const {shapeText, shapeIcon, WritingMode} = require('./shaping');
-const {getGlyphQuads, getIconQuads} = require('./quads');
-const CollisionFeature = require('./collision_feature');
-const util = require('../util/util');
-const scriptDetection = require('../util/script_detection');
-const findPoleOfInaccessibility = require('../util/find_pole_of_inaccessibility');
-const classifyRings = require('../util/classify_rings');
-const EXTENT = require('../data/extent');
-const SymbolBucket = require('../data/bucket/symbol_bucket');
-const EvaluationParameters = require('../style/evaluation_parameters');
-=======
 import Anchor from './anchor';
 
 import { getAnchors, getCenterAnchor } from './get_anchors';
@@ -35,7 +19,6 @@
 import SymbolBucket from '../data/bucket/symbol_bucket';
 import EvaluationParameters from '../style/evaluation_parameters';
 import {Formatted} from '../style-spec/expression/definitions/formatted';
->>>>>>> 2d800ca8
 
 import type {Shaping, PositionedIcon} from './shaping';
 import type {CollisionBoxArray} from '../data/array_types';
@@ -47,12 +30,7 @@
 import type {GlyphPosition} from '../render/glyph_atlas';
 import type {PossiblyEvaluatedPropertyValue} from '../style/properties';
 
-<<<<<<< HEAD
-const Point = require('@mapbox/point-geometry');
-
-module.exports = {
-    performSymbolLayout
-};
+import Point from '@mapbox/point-geometry';
 
 // The symbol layout process needs `text-size` evaluated at up to five different zoom levels, and
 // `icon-size` at up to three:
@@ -76,34 +54,7 @@
     compositeIconSizes: [PossiblyEvaluatedPropertyValue<number>, PossiblyEvaluatedPropertyValue<number>], // (5)
 };
 
-function performSymbolLayout(bucket: SymbolBucket,
-=======
-import Point from '@mapbox/point-geometry';
-
-// The symbol layout process needs `text-size` evaluated at up to five different zoom levels, and
-// `icon-size` at up to three:
-//
-//   1. `text-size` at the zoom level of the bucket. Used to calculate a per-feature size for source `text-size`
-//       expressions, and to calculate the box dimensions for icon-text-fit.
-//   2. `icon-size` at the zoom level of the bucket. Used to calculate a per-feature size for source `icon-size`
-//       expressions.
-//   3. `text-size` and `icon-size` at the zoom level of the bucket, plus one. Used to calculate collision boxes.
-//   4. `text-size` at zoom level 18. Used for something line-symbol-placement-related.
-//   5.  For composite `*-size` expressions: two zoom levels of curve stops that "cover" the zoom level of the
-//       bucket. These go into a vertex buffer and are used by the shader to interpolate the size at render time.
-//
-// (1) and (2) are stored in `bucket.layers[0].layout`. The remainder are below.
-//
-type Sizes = {
-    layoutTextSize: PossiblyEvaluatedPropertyValue<number>, // (3)
-    layoutIconSize: PossiblyEvaluatedPropertyValue<number>, // (3)
-    textMaxSize: PossiblyEvaluatedPropertyValue<number>,    // (4)
-    compositeTextSizes: [PossiblyEvaluatedPropertyValue<number>, PossiblyEvaluatedPropertyValue<number>], // (5)
-    compositeIconSizes: [PossiblyEvaluatedPropertyValue<number>, PossiblyEvaluatedPropertyValue<number>], // (5)
-};
-
 export function performSymbolLayout(bucket: SymbolBucket,
->>>>>>> 2d800ca8
                              glyphMap: {[string]: {[number]: ?StyleGlyph}},
                              glyphPositions: {[string]: {[number]: GlyphPosition}},
                              imageMap: {[string]: StyleImage},
@@ -144,23 +95,13 @@
 
     const oneEm = 24;
     const lineHeight = layout.get('text-line-height') * oneEm;
-<<<<<<< HEAD
-    const textAlongLine = layout.get('text-rotation-alignment') === 'map' && layout.get('symbol-placement') === 'line';
-=======
     const textAlongLine = layout.get('text-rotation-alignment') === 'map' && layout.get('symbol-placement') !== 'point';
->>>>>>> 2d800ca8
     const keepUpright = layout.get('text-keep-upright');
 
 
     for (const feature of bucket.features) {
-<<<<<<< HEAD
-        const fontstack = layout.get('text-font').evaluate(feature).join(',');
-        const glyphs = glyphMap[fontstack] || {};
-        const glyphPositionMap = glyphPositions[fontstack] || {};
-=======
         const fontstack = layout.get('text-font').evaluate(feature, {}).join(',');
         const glyphPositionMap = glyphPositions;
->>>>>>> 2d800ca8
 
         const shapedTextOrientations = {};
         const text = feature.text;
@@ -224,27 +165,16 @@
                     feature: SymbolFeature,
                     shapedTextOrientations: any,
                     shapedIcon: PositionedIcon | void,
-<<<<<<< HEAD
-                    glyphPositionMap: {[number]: GlyphPosition},
-                    sizes: Sizes) {
-    const layoutTextSize = sizes.layoutTextSize.evaluate(feature);
-    const layoutIconSize = sizes.layoutIconSize.evaluate(feature);
-=======
                     glyphPositionMap: {[string]: {[number]: GlyphPosition}},
                     sizes: Sizes) {
     const layoutTextSize = sizes.layoutTextSize.evaluate(feature, {});
     const layoutIconSize = sizes.layoutIconSize.evaluate(feature, {});
->>>>>>> 2d800ca8
 
     // To reduce the number of labels that jump around when zooming we need
     // to use a text-size value that is the same for all zoom levels.
     // bucket calculates text-size at a high zoom level so that all tiles can
     // use the same value when calculating anchor positions.
-<<<<<<< HEAD
-    let textMaxSize = sizes.textMaxSize.evaluate(feature);
-=======
     let textMaxSize = sizes.textMaxSize.evaluate(feature, {});
->>>>>>> 2d800ca8
     if (textMaxSize === undefined) {
         textMaxSize = layoutTextSize;
     }
@@ -279,11 +209,7 @@
             bucket.collisionBoxArray, feature.index, feature.sourceLayerIndex, bucket.index,
             textBoxScale, textPadding, textAlongLine, textOffset,
             iconBoxScale, iconPadding, iconAlongLine, iconOffset,
-<<<<<<< HEAD
-            {zoom: bucket.zoom}, feature, glyphPositionMap, sizes));
-=======
             feature, glyphPositionMap, sizes));
->>>>>>> 2d800ca8
     };
 
     if (symbolPlacement === 'line') {
@@ -353,11 +279,7 @@
                          lineArray: {lineStartIndex: number, lineLength: number},
                          writingMode: number,
                          placedTextSymbolIndices: Array<number>,
-<<<<<<< HEAD
-                         glyphPositionMap: {[number]: GlyphPosition},
-=======
                          glyphPositionMap: {[string]: {[number]: GlyphPosition}},
->>>>>>> 2d800ca8
                          sizes: Sizes) {
     const glyphQuads = getGlyphQuads(anchor, shapedText,
                             layer, textAlongLine, feature, glyphPositionMap);
@@ -371,13 +293,8 @@
         ];
     } else if (sizeData.functionType === 'composite') {
         textSizeData = [
-<<<<<<< HEAD
-            10 * sizes.compositeTextSizes[0].evaluate(feature),
-            10 * sizes.compositeTextSizes[1].evaluate(feature)
-=======
             10 * sizes.compositeTextSizes[0].evaluate(feature, {}),
             10 * sizes.compositeTextSizes[1].evaluate(feature, {})
->>>>>>> 2d800ca8
         ];
     }
 
@@ -424,14 +341,8 @@
                    iconPadding: number,
                    iconAlongLine: boolean,
                    iconOffset: [number, number],
-<<<<<<< HEAD
-                   globalProperties: Object,
-                   feature: SymbolFeature,
-                   glyphPositionMap: {[number]: GlyphPosition},
-=======
                    feature: SymbolFeature,
                    glyphPositionMap: {[string]: {[number]: GlyphPosition}},
->>>>>>> 2d800ca8
                    sizes: Sizes) {
     const lineArray = bucket.addToLineVertexArray(anchor, line);
 
@@ -445,20 +356,12 @@
     if (shapedTextOrientations.horizontal) {
         // As a collision approximation, we can use either the vertical or the horizontal version of the feature
         // We're counting on the two versions having similar dimensions
-<<<<<<< HEAD
-        textCollisionFeature = new CollisionFeature(collisionBoxArray, line, anchor, featureIndex, sourceLayerIndex, bucketIndex, shapedTextOrientations.horizontal, textBoxScale, textPadding, textAlongLine, bucket.overscaling);
-        numGlyphVertices += addTextVertices(bucket, anchor, shapedTextOrientations.horizontal, layer, textAlongLine, globalProperties, feature, textOffset, lineArray, shapedTextOrientations.vertical ? WritingMode.horizontal : WritingMode.horizontalOnly, placedTextSymbolIndices, glyphPositionMap, sizes);
-
-        if (shapedTextOrientations.vertical) {
-            numVerticalGlyphVertices += addTextVertices(bucket, anchor, shapedTextOrientations.vertical, layer, textAlongLine, globalProperties, feature, textOffset, lineArray, WritingMode.vertical, placedTextSymbolIndices, glyphPositionMap, sizes);
-=======
         const textRotate = layer.layout.get('text-rotate').evaluate(feature, {});
         textCollisionFeature = new CollisionFeature(collisionBoxArray, line, anchor, featureIndex, sourceLayerIndex, bucketIndex, shapedTextOrientations.horizontal, textBoxScale, textPadding, textAlongLine, bucket.overscaling, textRotate);
         numGlyphVertices += addTextVertices(bucket, anchor, shapedTextOrientations.horizontal, layer, textAlongLine, feature, textOffset, lineArray, shapedTextOrientations.vertical ? WritingMode.horizontal : WritingMode.horizontalOnly, placedTextSymbolIndices, glyphPositionMap, sizes);
 
         if (shapedTextOrientations.vertical) {
             numVerticalGlyphVertices += addTextVertices(bucket, anchor, shapedTextOrientations.vertical, layer, textAlongLine, feature, textOffset, lineArray, WritingMode.vertical, placedTextSymbolIndices, glyphPositionMap, sizes);
->>>>>>> 2d800ca8
         }
     }
 
@@ -483,13 +386,8 @@
             ];
         } else if (sizeData.functionType === 'composite') {
             iconSizeData = [
-<<<<<<< HEAD
-                10 * sizes.compositeIconSizes[0].evaluate(feature),
-                10 * sizes.compositeIconSizes[1].evaluate(feature)
-=======
                 10 * sizes.compositeIconSizes[0].evaluate(feature, {}),
                 10 * sizes.compositeIconSizes[1].evaluate(feature, {})
->>>>>>> 2d800ca8
             ];
         }
 
