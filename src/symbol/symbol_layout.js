// @flow

import Anchor from './anchor';

import {getAnchors, getCenterAnchor} from './get_anchors';
import clipLine from './clip_line';
import {shapeText, shapeIcon, WritingMode, fitIconToText} from './shaping';
import {getGlyphQuads, getIconQuads} from './quads';
import CollisionFeature from './collision_feature';
import {warnOnce} from '../util/util';
import {
    allowsVerticalWritingMode,
    allowsLetterSpacing
} from '../util/script_detection';
import findPoleOfInaccessibility from '../util/find_pole_of_inaccessibility';
import classifyRings from '../util/classify_rings';
import EXTENT from '../data/extent';
import SymbolBucket from '../data/bucket/symbol_bucket';
import EvaluationParameters from '../style/evaluation_parameters';
import {SIZE_PACK_FACTOR} from './symbol_size';
import ONE_EM from './one_em';

import type {Shaping, PositionedIcon, TextJustify} from './shaping';
import type {CollisionBoxArray} from '../data/array_types';
import type {SymbolFeature} from '../data/bucket/symbol_bucket';
import type {StyleImage} from '../style/style_image';
import type {StyleGlyph} from '../style/style_glyph';
import type SymbolStyleLayer from '../style/style_layer/symbol_style_layer';
import type {ImagePosition} from '../render/image_atlas';
import type {GlyphPosition} from '../render/glyph_atlas';
import type {PossiblyEvaluatedPropertyValue} from '../style/properties';

import Point from '@mapbox/point-geometry';
import murmur3 from 'murmurhash-js';

// The symbol layout process needs `text-size` evaluated at up to five different zoom levels, and
// `icon-size` at up to three:
//
//   1. `text-size` at the zoom level of the bucket. Used to calculate a per-feature size for source `text-size`
//       expressions, and to calculate the box dimensions for icon-text-fit.
//   2. `icon-size` at the zoom level of the bucket. Used to calculate a per-feature size for source `icon-size`
//       expressions.
//   3. `text-size` and `icon-size` at the zoom level of the bucket, plus one. Used to calculate collision boxes.
//   4. `text-size` at zoom level 18. Used for something line-symbol-placement-related.
//   5.  For composite `*-size` expressions: two zoom levels of curve stops that "cover" the zoom level of the
//       bucket. These go into a vertex buffer and are used by the shader to interpolate the size at render time.
//
// (1) and (2) are stored in `bucket.layers[0].layout`. The remainder are below.
//
type Sizes = {
    layoutTextSize: PossiblyEvaluatedPropertyValue<number>, // (3)
    layoutIconSize: PossiblyEvaluatedPropertyValue<number>, // (3)
    textMaxSize: PossiblyEvaluatedPropertyValue<number>,    // (4)
    compositeTextSizes: [PossiblyEvaluatedPropertyValue<number>, PossiblyEvaluatedPropertyValue<number>], // (5)
    compositeIconSizes: [PossiblyEvaluatedPropertyValue<number>, PossiblyEvaluatedPropertyValue<number>], // (5)
};

export type TextAnchor = 'center' | 'left' | 'right' | 'top' | 'bottom' | 'top-left' | 'top-right' | 'bottom-left' | 'bottom-right';

// The radial offset is to the edge of the text box
// In the horizontal direction, the edge of the text box is where glyphs start
// But in the vertical direction, the glyphs appear to "start" at the baseline
// We don't actually load baseline data, but we assume an offset of ONE_EM - 17
// (see "yOffset" in shaping.js)
const baselineOffset = 7;
const INVALID_TEXT_OFFSET = Number.POSITIVE_INFINITY;

export function evaluateVariableOffset(anchor: TextAnchor, offset: [number, number]) {

    function fromRadialOffset(anchor: TextAnchor, radialOffset: number) {
        let x = 0, y = 0;
        if (radialOffset < 0) radialOffset = 0; // Ignore negative offset.
        // solve for r where r^2 + r^2 = radialOffset^2
        const hypotenuse = radialOffset / Math.sqrt(2);
        switch (anchor) {
        case 'top-right':
        case 'top-left':
            y = hypotenuse - baselineOffset;
            break;
        case 'bottom-right':
        case 'bottom-left':
            y = -hypotenuse + baselineOffset;
            break;
        case 'bottom':
            y = -radialOffset + baselineOffset;
            break;
        case 'top':
            y = radialOffset - baselineOffset;
            break;
        }

        switch (anchor) {
        case 'top-right':
        case 'bottom-right':
            x = -hypotenuse;
            break;
        case 'top-left':
        case 'bottom-left':
            x = hypotenuse;
            break;
        case 'left':
            x = radialOffset;
            break;
        case 'right':
            x = -radialOffset;
            break;
        }

        return [x, y];
    }

    function fromTextOffset(anchor: TextAnchor, offsetX: number, offsetY: number) {
        let x = 0, y = 0;
        // Use absolute offset values.
        offsetX = Math.abs(offsetX);
        offsetY = Math.abs(offsetY);

        switch (anchor) {
        case 'top-right':
        case 'top-left':
        case 'top':
            y = offsetY - baselineOffset;
            break;
        case 'bottom-right':
        case 'bottom-left':
        case 'bottom':
            y = -offsetY + baselineOffset;
            break;
        }

        switch (anchor) {
        case 'top-right':
        case 'bottom-right':
        case 'right':
            x = -offsetX;
            break;
        case 'top-left':
        case 'bottom-left':
        case 'left':
            x = offsetX;
            break;
        }

        return [x, y];
    }

    return (offset[1] !== INVALID_TEXT_OFFSET) ? fromTextOffset(anchor, offset[0], offset[1]) : fromRadialOffset(anchor, offset[0]);
}

export function performSymbolLayout(bucket: SymbolBucket,
                             glyphMap: {[string]: {[number]: ?StyleGlyph}},
                             glyphPositions: {[string]: {[number]: GlyphPosition}},
                             imageMap: {[string]: StyleImage},
                             imagePositions: {[string]: ImagePosition},
                             showCollisionBoxes: boolean) {
    bucket.createArrays();

    const tileSize = 512 * bucket.overscaling;
    bucket.tilePixelRatio = EXTENT / tileSize;
    bucket.compareText = {};
    bucket.iconsNeedLinear = false;

    const layout = bucket.layers[0].layout;
    const unevaluatedLayoutValues = bucket.layers[0]._unevaluatedLayout._values;

    const sizes = {};

    if (bucket.textSizeData.kind === 'composite') {
        const {minZoom, maxZoom} = bucket.textSizeData;
        sizes.compositeTextSizes = [
            unevaluatedLayoutValues['text-size'].possiblyEvaluate(new EvaluationParameters(minZoom)),
            unevaluatedLayoutValues['text-size'].possiblyEvaluate(new EvaluationParameters(maxZoom))
        ];
    }

    if (bucket.iconSizeData.kind === 'composite') {
        const {minZoom, maxZoom} = bucket.iconSizeData;
        sizes.compositeIconSizes = [
            unevaluatedLayoutValues['icon-size'].possiblyEvaluate(new EvaluationParameters(minZoom)),
            unevaluatedLayoutValues['icon-size'].possiblyEvaluate(new EvaluationParameters(maxZoom))
        ];
    }

    sizes.layoutTextSize = unevaluatedLayoutValues['text-size'].possiblyEvaluate(new EvaluationParameters(bucket.zoom + 1));
    sizes.layoutIconSize = unevaluatedLayoutValues['icon-size'].possiblyEvaluate(new EvaluationParameters(bucket.zoom + 1));
    sizes.textMaxSize = unevaluatedLayoutValues['text-size'].possiblyEvaluate(new EvaluationParameters(18));

    const lineHeight = layout.get('text-line-height') * ONE_EM;
    const textAlongLine = layout.get('text-rotation-alignment') === 'map' && layout.get('symbol-placement') !== 'point';
    const keepUpright = layout.get('text-keep-upright');

    for (const feature of bucket.features) {
        const fontstack = layout.get('text-font').evaluate(feature, {}).join(',');
        const glyphPositionMap = glyphPositions;

        const shapedTextOrientations = {
            horizontal: {},
            vertical: undefined
        };
        const text = feature.text;
        let textOffset: [number, number] = [0, 0];
        if (text) {
            const unformattedText = text.toString();
            const spacing = layout.get('text-letter-spacing').evaluate(feature, {}) * ONE_EM;
            const spacingIfAllowed = allowsLetterSpacing(unformattedText) ? spacing : 0;

            const textAnchor = layout.get('text-anchor').evaluate(feature, {});
            const variableTextAnchor = layout.get('text-variable-anchor');

            if (!variableTextAnchor) {
                const radialOffset = layout.get('text-radial-offset').evaluate(feature, {});
                // Layers with variable anchors use the `text-radial-offset` property and the [x, y] offset vector
                // is calculated at placement time instead of layout time
                if (radialOffset) {
                    // The style spec says don't use `text-offset` and `text-radial-offset` together
                    // but doesn't actually specify what happens if you use both. We go with the radial offset.
                    textOffset = evaluateVariableOffset(textAnchor, [radialOffset * ONE_EM, INVALID_TEXT_OFFSET]);
                } else {
                    textOffset = (layout.get('text-offset').evaluate(feature, {}).map(t => t * ONE_EM): any);
                }
            }

            let textJustify = textAlongLine ?
                "center" :
                layout.get('text-justify').evaluate(feature, {});

            const symbolPlacement = layout.get('symbol-placement');
            const maxWidth = symbolPlacement === 'point' ?
                layout.get('text-max-width').evaluate(feature, {}) * ONE_EM :
                0;

            const addVerticalShapingForPointLabelIfNeeded = () => {
                if (bucket.allowVerticalPlacement && allowsVerticalWritingMode(unformattedText)) {
                    // Vertical POI label placement is meant to be used for scripts that support vertical
                    // writing mode, thus, default left justification is used. If Latin
                    // scripts would need to be supported, this should take into account other justifications.
                    shapedTextOrientations.vertical = shapeText(text, glyphMap, fontstack, maxWidth, lineHeight, textAnchor,
                                                                'left', spacingIfAllowed, textOffset, WritingMode.vertical, true, symbolPlacement);
                }
            };

            // If this layer uses text-variable-anchor, generate shapings for all justification possibilities.
            if (!textAlongLine && variableTextAnchor) {
                const justifications = textJustify === "auto" ?
                    variableTextAnchor.map(a => getAnchorJustification(a)) :
                    [textJustify];

                let singleLine = false;
                for (let i = 0; i < justifications.length; i++) {
                    const justification: TextJustify = justifications[i];
                    if (shapedTextOrientations.horizontal[justification]) continue;
                    if (singleLine) {
                        // If the shaping for the first justification was only a single line, we
                        // can re-use it for the other justifications
                        shapedTextOrientations.horizontal[justification] = shapedTextOrientations.horizontal[0];
                    } else {
                        // If using text-variable-anchor for the layer, we use a center anchor for all shapings and apply
                        // the offsets for the anchor in the placement step.
                        const shaping = shapeText(text, glyphMap, fontstack, maxWidth, lineHeight, 'center',
                                                  justification, spacingIfAllowed, textOffset, WritingMode.horizontal, false, symbolPlacement);
                        if (shaping) {
                            shapedTextOrientations.horizontal[justification] = shaping;
                            singleLine = shaping.lineCount === 1;
                        }
                    }
                }

                addVerticalShapingForPointLabelIfNeeded();
            } else {
                if (textJustify === "auto") {
                    textJustify = getAnchorJustification(textAnchor);
                }

                // Horizontal point or line label.
                const shaping = shapeText(text, glyphMap, fontstack, maxWidth, lineHeight, textAnchor, textJustify, spacingIfAllowed,
                                          textOffset, WritingMode.horizontal, false, symbolPlacement);
                if (shaping) shapedTextOrientations.horizontal[textJustify] = shaping;

                // Vertical point label (if allowVerticalPlacement is enabled).
                addVerticalShapingForPointLabelIfNeeded();

                // Verticalized line label.
                if (allowsVerticalWritingMode(unformattedText) && textAlongLine && keepUpright) {
                    shapedTextOrientations.vertical = shapeText(text, glyphMap, fontstack, maxWidth, lineHeight, textAnchor, textJustify,
                                                                spacingIfAllowed, textOffset, WritingMode.vertical, false, symbolPlacement);
                }
            }

        }

        let shapedIcon;
        if (feature.icon && feature.icon.name) {
            const image = imageMap[feature.icon.name];
            if (image) {
                shapedIcon = shapeIcon(
                    imagePositions[feature.icon.name],
                    layout.get('icon-offset').evaluate(feature, {}),
                    layout.get('icon-anchor').evaluate(feature, {}));
                if (bucket.sdfIcons === undefined) {
                    bucket.sdfIcons = image.sdf;
                } else if (bucket.sdfIcons !== image.sdf) {
                    warnOnce('Style sheet warning: Cannot mix SDF and non-SDF icons in one buffer');
                }
                if (image.pixelRatio !== bucket.pixelRatio) {
                    bucket.iconsNeedLinear = true;
                } else if (layout.get('icon-rotate').constantOr(1) !== 0) {
                    bucket.iconsNeedLinear = true;
                }
            }
        }

        if (Object.keys(shapedTextOrientations.horizontal).length || shapedIcon) {
            addFeature(bucket, feature, shapedTextOrientations, shapedIcon, glyphPositionMap, sizes, textOffset);
        }
    }

    if (showCollisionBoxes) {
        bucket.generateCollisionDebugBuffers();
    }
}

// Choose the justification that matches the direction of the TextAnchor
export function getAnchorJustification(anchor: TextAnchor): TextJustify  {
    switch (anchor) {
    case 'right':
    case 'top-right':
    case 'bottom-right':
        return 'right';
    case 'left':
    case 'top-left':
    case 'bottom-left':
        return 'left';
    }
    return 'center';
}

/**
 * Given a feature and its shaped text and icon data, add a 'symbol
 * instance' for each _possible_ placement of the symbol feature.
 * (At render timePlaceSymbols#place() selects which of these instances to
 * show or hide based on collisions with symbols in other layers.)
 * @private
 */
function addFeature(bucket: SymbolBucket,
                    feature: SymbolFeature,
                    shapedTextOrientations: any,
                    shapedIcon: PositionedIcon | void,
                    glyphPositionMap: {[string]: {[number]: GlyphPosition}},
                    sizes: Sizes,
                    textOffset: [number, number]) {
    const layoutTextSize = sizes.layoutTextSize.evaluate(feature, {});
    const layoutIconSize = sizes.layoutIconSize.evaluate(feature, {});

    // To reduce the number of labels that jump around when zooming we need
    // to use a text-size value that is the same for all zoom levels.
    // bucket calculates text-size at a high zoom level so that all tiles can
    // use the same value when calculating anchor positions.
    let textMaxSize = sizes.textMaxSize.evaluate(feature, {});
    if (textMaxSize === undefined) {
        textMaxSize = layoutTextSize;
    }

    const layout = bucket.layers[0].layout;
    const iconOffset = layout.get('icon-offset').evaluate(feature, {});
    const defaultHorizontalShaping = getDefaultHorizontalShaping(shapedTextOrientations.horizontal);
    const glyphSize = 24,
        fontScale = layoutTextSize / glyphSize,
        textBoxScale = bucket.tilePixelRatio * fontScale,
        textMaxBoxScale = bucket.tilePixelRatio * textMaxSize / glyphSize,
        iconBoxScale = bucket.tilePixelRatio * layoutIconSize,
        symbolMinDistance = bucket.tilePixelRatio * layout.get('symbol-spacing'),
        textPadding = layout.get('text-padding') * bucket.tilePixelRatio,
        iconPadding = layout.get('icon-padding') * bucket.tilePixelRatio,
        textMaxAngle = layout.get('text-max-angle') / 180 * Math.PI,
        textAlongLine = layout.get('text-rotation-alignment') === 'map' && layout.get('symbol-placement') !== 'point',
        iconAlongLine = layout.get('icon-rotation-alignment') === 'map' && layout.get('symbol-placement') !== 'point',
        symbolPlacement = layout.get('symbol-placement'),
        textRepeatDistance = symbolMinDistance / 2;

    const iconTextFit = layout.get('icon-text-fit');
<<<<<<< HEAD
    // Adjust shaped icon size when icon-text-fit is used.
    if (shapedIcon && iconTextFit !== 'none') {
=======
    let verticallyShapedIcon;
    // Adjust shaped icon size when icon-text-fit is used.
    if (shapedIcon && iconTextFit !== 'none') {
        if (bucket.allowVerticalPlacement && shapedTextOrientations.vertical) {
            verticallyShapedIcon = fitIconToText(shapedIcon, shapedTextOrientations.vertical, iconTextFit,
                layout.get('icon-text-fit-padding'), iconOffset, fontScale);
        }
>>>>>>> e36d4cbe
        if (defaultHorizontalShaping) {
            shapedIcon = fitIconToText(shapedIcon, defaultHorizontalShaping, iconTextFit,
                                       layout.get('icon-text-fit-padding'), iconOffset, fontScale);
        }
    }

    const addSymbolAtAnchor = (line, anchor) => {
        if (anchor.x < 0 || anchor.x >= EXTENT || anchor.y < 0 || anchor.y >= EXTENT) {
            // Symbol layers are drawn across tile boundaries, We filter out symbols
            // outside our tile boundaries (which may be included in vector tile buffers)
            // to prevent double-drawing symbols.
            return;
        }

        addSymbol(bucket, anchor, line, shapedTextOrientations, shapedIcon, verticallyShapedIcon, bucket.layers[0],
            bucket.collisionBoxArray, feature.index, feature.sourceLayerIndex, bucket.index,
            textBoxScale, textPadding, textAlongLine, textOffset,
            iconBoxScale, iconPadding, iconAlongLine, iconOffset,
            feature, glyphPositionMap, sizes);
    };

    if (symbolPlacement === 'line') {
        for (const line of clipLine(feature.geometry, 0, 0, EXTENT, EXTENT)) {
            const anchors = getAnchors(
                line,
                symbolMinDistance,
                textMaxAngle,
                shapedTextOrientations.vertical || defaultHorizontalShaping,
                shapedIcon,
                glyphSize,
                textMaxBoxScale,
                bucket.overscaling,
                EXTENT
            );
            for (const anchor of anchors) {
                const shapedText = defaultHorizontalShaping;
                if (!shapedText || !anchorIsTooClose(bucket, shapedText.text, textRepeatDistance, anchor)) {
                    addSymbolAtAnchor(line, anchor);
                }
            }
        }
    } else if (symbolPlacement === 'line-center') {
        // No clipping, multiple lines per feature are allowed
        // "lines" with only one point are ignored as in clipLines
        for (const line of feature.geometry) {
            if (line.length > 1) {
                const anchor = getCenterAnchor(
                    line,
                    textMaxAngle,
                    shapedTextOrientations.vertical || defaultHorizontalShaping,
                    shapedIcon,
                    glyphSize,
                    textMaxBoxScale);
                if (anchor) {
                    addSymbolAtAnchor(line, anchor);
                }
            }
        }
    } else if (feature.type === 'Polygon') {
        for (const polygon of classifyRings(feature.geometry, 0)) {
            // 16 here represents 2 pixels
            const poi = findPoleOfInaccessibility(polygon, 16);
            addSymbolAtAnchor(polygon[0], new Anchor(poi.x, poi.y, 0));
        }
    } else if (feature.type === 'LineString') {
        // https://github.com/mapbox/mapbox-gl-js/issues/3808
        for (const line of feature.geometry) {
            addSymbolAtAnchor(line, new Anchor(line[0].x, line[0].y, 0));
        }
    } else if (feature.type === 'Point') {
        for (const points of feature.geometry) {
            for (const point of points) {
                addSymbolAtAnchor([point], new Anchor(point.x, point.y, 0));
            }
        }
    }
}

const MAX_PACKED_SIZE = 65535;

function addTextVertices(bucket: SymbolBucket,
                         anchor: Point,
                         shapedText: Shaping,
                         layer: SymbolStyleLayer,
                         textAlongLine: boolean,
                         feature: SymbolFeature,
                         textOffset: [number, number],
                         lineArray: {lineStartIndex: number, lineLength: number},
                         writingMode: number,
                         placementTypes: Array<'vertical' | 'center' | 'left' | 'right'>,
                         placedTextSymbolIndices: {[string]: number},
                         glyphPositionMap: {[string]: {[number]: GlyphPosition}},
                         placedIconIndex: number,
                         sizes: Sizes) {
    const glyphQuads = getGlyphQuads(anchor, shapedText, textOffset,
                            layer, textAlongLine, feature, glyphPositionMap, bucket.allowVerticalPlacement);

    const sizeData = bucket.textSizeData;
    let textSizeData = null;

    if (sizeData.kind === 'source') {
        textSizeData = [
            SIZE_PACK_FACTOR * layer.layout.get('text-size').evaluate(feature, {})
        ];
        if (textSizeData[0] > MAX_PACKED_SIZE) {
            warnOnce(`${bucket.layerIds[0]}: Value for "text-size" is >= 256. Reduce your "text-size".`);
        }
    } else if (sizeData.kind === 'composite') {
        textSizeData = [
            SIZE_PACK_FACTOR * sizes.compositeTextSizes[0].evaluate(feature, {}),
            SIZE_PACK_FACTOR * sizes.compositeTextSizes[1].evaluate(feature, {})
        ];
        if (textSizeData[0] > MAX_PACKED_SIZE || textSizeData[1] > MAX_PACKED_SIZE) {
            warnOnce(`${bucket.layerIds[0]}: Value for "text-size" is >= 256. Reduce your "text-size".`);
        }
    }

    bucket.addSymbols(
        bucket.text,
        glyphQuads,
        textSizeData,
        textOffset,
        textAlongLine,
        feature,
        writingMode,
        anchor,
        lineArray.lineStartIndex,
        lineArray.lineLength,
        placedIconIndex);

    // The placedSymbolArray is used at render time in drawTileSymbols
    // These indices allow access to the array at collision detection time
    for (const placementType of placementTypes) {
        placedTextSymbolIndices[placementType] = bucket.text.placedSymbolArray.length - 1;
    }

    return glyphQuads.length * 4;
}

function getDefaultHorizontalShaping(horizontalShaping: {[TextJustify]: Shaping}): Shaping | null {
    // We don't care which shaping we get because this is used for collision purposes
    // and all the justifications have the same collision box
    for (const justification: any in horizontalShaping) {
        return horizontalShaping[justification];
    }
    return null;
}

/**
 * Add a single label & icon placement.
 *
 * @private
 */
function addSymbol(bucket: SymbolBucket,
                   anchor: Anchor,
                   line: Array<Point>,
                   shapedTextOrientations: any,
                   shapedIcon: PositionedIcon | void,
                   verticallyShapedIcon: PositionedIcon | void,
                   layer: SymbolStyleLayer,
                   collisionBoxArray: CollisionBoxArray,
                   featureIndex: number,
                   sourceLayerIndex: number,
                   bucketIndex: number,
                   textBoxScale: number,
                   textPadding: number,
                   textAlongLine: boolean,
                   textOffset: [number, number],
                   iconBoxScale: number,
                   iconPadding: number,
                   iconAlongLine: boolean,
                   iconOffset: [number, number],
                   feature: SymbolFeature,
                   glyphPositionMap: {[string]: {[number]: GlyphPosition}},
                   sizes: Sizes) {
    const lineArray = bucket.addToLineVertexArray(anchor, line);

    let textCollisionFeature, iconCollisionFeature, verticalTextCollisionFeature, verticalIconCollisionFeature;

    let numIconVertices = 0;
    let numVerticalIconVertices = 0;
    let numHorizontalGlyphVertices = 0;
    let numVerticalGlyphVertices = 0;
    let placedIconSymbolIndex = -1;
    let verticalPlacedIconSymbolIndex = -1;
    const placedTextSymbolIndices = {};
    let key = murmur3('');

    let textOffset0 = 0;
    let textOffset1 = 0;
    if (layer._unevaluatedLayout.getValue('text-radial-offset') === undefined) {
        [textOffset0, textOffset1] = (layer.layout.get('text-offset').evaluate(feature, {}).map(t => t * ONE_EM): any);
    } else {
        textOffset0 = layer.layout.get('text-radial-offset').evaluate(feature, {}) * ONE_EM;
        textOffset1 = INVALID_TEXT_OFFSET;
    }

    if (bucket.allowVerticalPlacement && shapedTextOrientations.vertical) {
        const textRotation = layer.layout.get('text-rotate').evaluate(feature, {});
        const verticalTextRotation = textRotation + 90.0;
        const verticalShaping = shapedTextOrientations.vertical;
        verticalTextCollisionFeature = new CollisionFeature(collisionBoxArray, line, anchor, featureIndex, sourceLayerIndex, bucketIndex, verticalShaping, textBoxScale, textPadding, textAlongLine, bucket.overscaling, verticalTextRotation);

        if (verticallyShapedIcon) {
            verticalIconCollisionFeature = new CollisionFeature(collisionBoxArray, line, anchor, featureIndex, sourceLayerIndex, bucketIndex, verticallyShapedIcon, iconBoxScale, iconPadding, textAlongLine, bucket.overscaling, verticalTextRotation);
        }
    }

    //Place icon first, so text can have a reference to its index in the placed symbol array.
    //Text symbols can lazily shift at render-time because of variable anchor placement.
    //If the style specifies an `icon-text-fit` then the icon would have to shift along with it.
    // For more info check `updateVariableAnchors` in `draw_symbol.js` .
    if (shapedIcon) {
        const iconRotate = layer.layout.get('icon-rotate').evaluate(feature, {});
        const iconQuads = getIconQuads(shapedIcon, iconRotate);
<<<<<<< HEAD
=======
        const verticalIconQuads = verticallyShapedIcon ? getIconQuads(verticallyShapedIcon, iconRotate) : undefined;
>>>>>>> e36d4cbe
        iconCollisionFeature = new CollisionFeature(collisionBoxArray, line, anchor, featureIndex, sourceLayerIndex, bucketIndex, shapedIcon, iconBoxScale, iconPadding, /*align boxes to line*/false, bucket.overscaling, iconRotate);

        numIconVertices = iconQuads.length * 4;

        const sizeData = bucket.iconSizeData;
        let iconSizeData = null;

        if (sizeData.kind === 'source') {
            iconSizeData = [
                SIZE_PACK_FACTOR * layer.layout.get('icon-size').evaluate(feature, {})
            ];
            if (iconSizeData[0] > MAX_PACKED_SIZE) {
                warnOnce(`${bucket.layerIds[0]}: Value for "icon-size" is >= 256. Reduce your "icon-size".`);
            }
        } else if (sizeData.kind === 'composite') {
            iconSizeData = [
                SIZE_PACK_FACTOR * sizes.compositeIconSizes[0].evaluate(feature, {}),
                SIZE_PACK_FACTOR * sizes.compositeIconSizes[1].evaluate(feature, {})
            ];
            if (iconSizeData[0] > MAX_PACKED_SIZE || iconSizeData[1] > MAX_PACKED_SIZE) {
                warnOnce(`${bucket.layerIds[0]}: Value for "icon-size" is >= 256. Reduce your "icon-size".`);
            }
        }

        bucket.addSymbols(
            bucket.icon,
            iconQuads,
            iconSizeData,
            iconOffset,
            iconAlongLine,
            feature,
            false,
            anchor,
            lineArray.lineStartIndex,
            lineArray.lineLength,
            // The icon itself does not have an associated symbol since the text isnt placed yet
            -1);

        placedIconSymbolIndex = bucket.icon.placedSymbolArray.length - 1;

        if (verticalIconQuads) {
            numVerticalIconVertices = verticalIconQuads.length * 4;

            bucket.addSymbols(
                bucket.icon,
                verticalIconQuads,
                iconSizeData,
                iconOffset,
                iconAlongLine,
                feature,
                WritingMode.vertical,
                anchor,
                lineArray.lineStartIndex,
                lineArray.lineLength,
                // The icon itself does not have an associated symbol since the text isnt placed yet
                -1);

            verticalPlacedIconSymbolIndex = bucket.icon.placedSymbolArray.length - 1;
        }
    }

    for (const justification: any in shapedTextOrientations.horizontal) {
        const shaping = shapedTextOrientations.horizontal[justification];

        if (!textCollisionFeature) {
            key = murmur3(shaping.text);
            const textRotate = layer.layout.get('text-rotate').evaluate(feature, {});
            // As a collision approximation, we can use either the vertical or any of the horizontal versions of the feature
            // We're counting on all versions having similar dimensions
            textCollisionFeature = new CollisionFeature(collisionBoxArray, line, anchor, featureIndex, sourceLayerIndex, bucketIndex, shaping, textBoxScale, textPadding, textAlongLine, bucket.overscaling, textRotate);
        }

        const singleLine = shaping.lineCount === 1;
        numHorizontalGlyphVertices += addTextVertices(
            bucket, anchor, shaping, layer, textAlongLine, feature, textOffset, lineArray,
            shapedTextOrientations.vertical ? WritingMode.horizontal : WritingMode.horizontalOnly,
            singleLine ? (Object.keys(shapedTextOrientations.horizontal): any) : [justification],
            placedTextSymbolIndices, glyphPositionMap, placedIconSymbolIndex, sizes);

        if (singleLine) {
            break;
        }
    }

    if (shapedTextOrientations.vertical) {
        numVerticalGlyphVertices += addTextVertices(
            bucket, anchor, shapedTextOrientations.vertical, layer, textAlongLine, feature,
            textOffset, lineArray, WritingMode.vertical, ['vertical'], placedTextSymbolIndices, glyphPositionMap, verticalPlacedIconSymbolIndex, sizes);
    }

    const textBoxStartIndex = textCollisionFeature ? textCollisionFeature.boxStartIndex : bucket.collisionBoxArray.length;
    const textBoxEndIndex = textCollisionFeature ? textCollisionFeature.boxEndIndex : bucket.collisionBoxArray.length;

    const verticalTextBoxStartIndex = verticalTextCollisionFeature ? verticalTextCollisionFeature.boxStartIndex : bucket.collisionBoxArray.length;
    const verticalTextBoxEndIndex = verticalTextCollisionFeature ? verticalTextCollisionFeature.boxEndIndex : bucket.collisionBoxArray.length;

    const iconBoxStartIndex = iconCollisionFeature ? iconCollisionFeature.boxStartIndex : bucket.collisionBoxArray.length;
    const iconBoxEndIndex = iconCollisionFeature ? iconCollisionFeature.boxEndIndex : bucket.collisionBoxArray.length;

    const verticalIconBoxStartIndex = verticalIconCollisionFeature ? verticalIconCollisionFeature.boxStartIndex : bucket.collisionBoxArray.length;
    const verticalIconBoxEndIndex = verticalIconCollisionFeature ? verticalIconCollisionFeature.boxEndIndex : bucket.collisionBoxArray.length;

    if (bucket.glyphOffsetArray.length >= SymbolBucket.MAX_GLYPHS) warnOnce(
        "Too many glyphs being rendered in a tile. See https://github.com/mapbox/mapbox-gl-js/issues/2907"
    );

    bucket.symbolInstances.emplaceBack(
        anchor.x,
        anchor.y,
        placedTextSymbolIndices.right >= 0 ? placedTextSymbolIndices.right : -1,
        placedTextSymbolIndices.center >= 0 ? placedTextSymbolIndices.center : -1,
        placedTextSymbolIndices.left >= 0 ? placedTextSymbolIndices.left : -1,
        placedTextSymbolIndices.vertical || -1,
        placedIconSymbolIndex,
        verticalPlacedIconSymbolIndex,
        key,
        textBoxStartIndex,
        textBoxEndIndex,
        verticalTextBoxStartIndex,
        verticalTextBoxEndIndex,
        iconBoxStartIndex,
        iconBoxEndIndex,
        verticalIconBoxStartIndex,
        verticalIconBoxEndIndex,
        featureIndex,
        numHorizontalGlyphVertices,
        numVerticalGlyphVertices,
        numIconVertices,
        numVerticalIconVertices,
        0,
        textBoxScale,
        textOffset0,
        textOffset1);
}

function anchorIsTooClose(bucket: any, text: string, repeatDistance: number, anchor: Point) {
    const compareText = bucket.compareText;
    if (!(text in compareText)) {
        compareText[text] = [];
    } else {
        const otherAnchors = compareText[text];
        for (let k = otherAnchors.length - 1; k >= 0; k--) {
            if (anchor.dist(otherAnchors[k]) < repeatDistance) {
                // If it's within repeatDistance of one anchor, stop looking
                return true;
            }
        }
    }
    // If anchor is not within repeatDistance of any other anchor, add to array
    compareText[text].push(anchor);
    return false;
}<|MERGE_RESOLUTION|>--- conflicted
+++ resolved
@@ -378,10 +378,6 @@
         textRepeatDistance = symbolMinDistance / 2;
 
     const iconTextFit = layout.get('icon-text-fit');
-<<<<<<< HEAD
-    // Adjust shaped icon size when icon-text-fit is used.
-    if (shapedIcon && iconTextFit !== 'none') {
-=======
     let verticallyShapedIcon;
     // Adjust shaped icon size when icon-text-fit is used.
     if (shapedIcon && iconTextFit !== 'none') {
@@ -389,7 +385,6 @@
             verticallyShapedIcon = fitIconToText(shapedIcon, shapedTextOrientations.vertical, iconTextFit,
                 layout.get('icon-text-fit-padding'), iconOffset, fontScale);
         }
->>>>>>> e36d4cbe
         if (defaultHorizontalShaping) {
             shapedIcon = fitIconToText(shapedIcon, defaultHorizontalShaping, iconTextFit,
                                        layout.get('icon-text-fit-padding'), iconOffset, fontScale);
@@ -605,10 +600,7 @@
     if (shapedIcon) {
         const iconRotate = layer.layout.get('icon-rotate').evaluate(feature, {});
         const iconQuads = getIconQuads(shapedIcon, iconRotate);
-<<<<<<< HEAD
-=======
         const verticalIconQuads = verticallyShapedIcon ? getIconQuads(verticallyShapedIcon, iconRotate) : undefined;
->>>>>>> e36d4cbe
         iconCollisionFeature = new CollisionFeature(collisionBoxArray, line, anchor, featureIndex, sourceLayerIndex, bucketIndex, shapedIcon, iconBoxScale, iconPadding, /*align boxes to line*/false, bucket.overscaling, iconRotate);
 
         numIconVertices = iconQuads.length * 4;
