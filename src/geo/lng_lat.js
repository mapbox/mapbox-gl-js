--- conflicted
+++ resolved
@@ -24,21 +24,12 @@
  * @param {number} lng Longitude, measured in degrees.
  * @param {number} lat Latitude, measured in degrees.
  * @example
-<<<<<<< HEAD
  * const ll = new mapboxgl.LngLat(-123.9749, 40.7736);
  * console.log(ll.lng); // = -123.9749
- * @see [Get coordinates of the mouse pointer](https://www.mapbox.com/mapbox-gl-js/example/mouse-position/)
- * @see [Display a popup](https://www.mapbox.com/mapbox-gl-js/example/popup/)
- * @see [Highlight features within a bounding box](https://www.mapbox.com/mapbox-gl-js/example/using-box-queryrenderedfeatures/)
- * @see [Create a timeline animation](https://www.mapbox.com/mapbox-gl-js/example/timeline-animation/)
-=======
- * var ll = new mapboxgl.LngLat(-123.9749, 40.7736);
- * ll.lng; // = -123.9749
  * @see [Example: Get coordinates of the mouse pointer](https://www.mapbox.com/mapbox-gl-js/example/mouse-position/)
  * @see [Example: Display a popup](https://www.mapbox.com/mapbox-gl-js/example/popup/)
  * @see [Example: Highlight features within a bounding box](https://www.mapbox.com/mapbox-gl-js/example/using-box-queryrenderedfeatures/)
  * @see [Example: Create a timeline animation](https://www.mapbox.com/mapbox-gl-js/example/timeline-animation/)
->>>>>>> dd0aad48
  */
 class LngLat {
     lng: number;
