--- conflicted
+++ resolved
@@ -895,11 +895,7 @@
     zoomScale(zoom: number) { return Math.pow(2, zoom); }
     scaleZoom(scale: number) { return Math.log(scale) / Math.LN2; }
 
-<<<<<<< HEAD
-    // LngLat to MercatorCoordinate
-=======
     // Transform from LngLat to Point in world coordinates [-180, 180] x [90, -90] --> [0, this.worldSize] x [0, this.worldSize]
->>>>>>> 89dce15c
     project(lnglat: LngLat) {
         const lat = clamp(lnglat.lat, -this.maxValidLatitude, this.maxValidLatitude);
         return new Point(
@@ -907,11 +903,7 @@
                 mercatorYfromLat(lat) * this.worldSize);
     }
 
-<<<<<<< HEAD
-    // MercatorCoordinate to LngLat
-=======
     // Transform from Point in world coordinates to LngLat [0, this.worldSize] x [0, this.worldSize] --> [-180, 180] x [90, -90]
->>>>>>> 89dce15c
     unproject(point: Point): LngLat {
         return new MercatorCoordinate(point.x / this.worldSize, point.y / this.worldSize).toLngLat();
     }
