--- conflicted
+++ resolved
@@ -1,20 +1,5 @@
 // @flow
 
-<<<<<<< HEAD
-const LngLat = require('./lng_lat'),
-    Point = require('@mapbox/point-geometry'),
-    Coordinate = require('./coordinate'),
-    util = require('../util/util'),
-    interp = require('../style-spec/util/interpolate').number,
-    tileCover = require('../util/tile_cover'),
-    {CanonicalTileID, UnwrappedTileID} = require('../source/tile_id'),
-    EXTENT = require('../data/extent'),
-    glmatrix = require('@mapbox/gl-matrix');
-
-const vec4 = glmatrix.vec4,
-    mat4 = glmatrix.mat4,
-    mat2 = glmatrix.mat2;
-=======
 import LngLat from './lng_lat';
 import LngLatBounds from './lng_lat_bounds';
 import Point from '@mapbox/point-geometry';
@@ -25,7 +10,6 @@
 import { CanonicalTileID, UnwrappedTileID } from '../source/tile_id';
 import EXTENT from '../data/extent';
 import { vec4, mat4, mat2 } from 'gl-matrix';
->>>>>>> 2d800ca8
 
 /**
  * A single transform, generally used for a single tile to be
@@ -421,11 +405,6 @@
     }
 
     /**
-<<<<<<< HEAD
-     * Calculate the posMatrix that, given a tile coordinate, would be used to display the tile on a map.
-     * @param {UnwrappedTileID} unwrappedTileID;
-     */
-=======
      * Returns the map's geographical bounds. When the bearing or pitch is non-zero, the visible region is not
      * an axis-aligned rectangle, and the result is the smallest bounds that encompasses the visible region.
      */
@@ -465,7 +444,6 @@
      * Calculate the posMatrix that, given a tile coordinate, would be used to display the tile on a map.
      * @param {UnwrappedTileID} unwrappedTileID;
      */
->>>>>>> 2d800ca8
     calculatePosMatrix(unwrappedTileID: UnwrappedTileID, aligned: boolean = false): Float32Array {
         const posMatrixKey = unwrappedTileID.key;
         const cache = aligned ? this._alignedPosMatrixCache : this._posMatrixCache;
@@ -616,8 +594,6 @@
 
         this._posMatrixCache = {};
         this._alignedPosMatrixCache = {};
-<<<<<<< HEAD
-=======
     }
 
     maxPitchScaleFactor() {
@@ -628,7 +604,6 @@
         const p = [coord.column * this.tileSize, coord.row * this.tileSize, 0, 1];
         const topPoint = vec4.transformMat4(p, p, this.pixelMatrix);
         return topPoint[3] / this.cameraToCenterDistance;
->>>>>>> 2d800ca8
     }
 }
 
