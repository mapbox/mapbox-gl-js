--- conflicted
+++ resolved
@@ -7,18 +7,12 @@
 import {wrap, clamp} from '../util/util';
 import {number as interpolate} from '../style-spec/util/interpolate';
 import EXTENT from '../data/extent';
-<<<<<<< HEAD
-import {vec4, mat4, mat2} from 'gl-matrix';
-import EdgeInsets from './edge_insets';
-
-import type {OverscaledTileID, CanonicalTileID} from '../source/tile_id';
-import type {EdgeInsetLike, EdgeInsetJSON} from './edge_insets';
-=======
 import {vec4, mat4, mat2, vec2} from 'gl-matrix';
 import {Aabb, Frustum} from '../util/primitives.js';
+import EdgeInsets from './edge_insets';
 
 import {UnwrappedTileID, OverscaledTileID, CanonicalTileID} from '../source/tile_id';
->>>>>>> 6e8e601c
+import type {EdgeInsetLike, EdgeInsetJSON} from './edge_insets';
 
 /**
  * A single transform, generally used for a single tile to be
@@ -682,12 +676,8 @@
         // 1 Z unit is equivalent to 1 horizontal px at the center of the map
         // (the distance between[width/2, height/2] and [width/2 + 1, height/2])
         const groundAngle = Math.PI / 2 + this._pitch;
-<<<<<<< HEAD
         const fovAboveCenter = this._fov * (0.5 + offset.y / this.height);
-        const topHalfSurfaceDistance = Math.sin(fovAboveCenter) * this.cameraToCenterDistance / Math.sin(Math.PI - groundAngle - fovAboveCenter);
-=======
-        const topHalfSurfaceDistance = Math.sin(halfFov) * this.cameraToCenterDistance / Math.sin(clamp(Math.PI - groundAngle - halfFov, 0.01, Math.PI - 0.01));
->>>>>>> 6e8e601c
+        const topHalfSurfaceDistance = Math.sin(fovAboveCenter) * this.cameraToCenterDistance / Math.sin(clamp(Math.PI - groundAngle - fovAboveCenter, 0.01, Math.PI - 0.01));
         const point = this.point;
         const x = point.x, y = point.y;
 
