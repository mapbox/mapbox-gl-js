// @flow
import type Transform from '../transform.js';
import type {ElevationScale} from './index.js';
import {CanonicalTileID, UnwrappedTileID} from '../../source/tile_id.js';
import {mat4, vec4, vec3} from 'gl-matrix';
import MercatorCoordinate, {lngFromMercatorX, latFromMercatorY, mercatorZfromAltitude, mercatorXfromLng, mercatorYfromLat} from '../mercator_coordinate.js';
import EXTENT from '../../data/extent.js';
import {degToRad, radToDeg, getColumn} from '../../util/util.js';
import {Ray} from '../../util/primitives.js';
import {
    latLngToECEF,
    globeTileBounds,
    globeECEFNormalizationScale,
    globeECEFUnitsToPixelScale,
    calculateGlobeMatrix,
    globeNormalizeECEF,
    globeDenormalizeECEF
} from './globe.js';

<<<<<<< HEAD
import type {Vec3} from 'gl-matrix';
=======
const GLOBE_RADIUS = EXTENT / Math.PI / 2.0;
const GLOBE_METERS_TO_ECEF = mercatorZfromAltitude(1, 0.0) * 2.0 * GLOBE_RADIUS * Math.PI;
>>>>>>> bc981651

export default class GlobeTileTransform {
    _tr: Transform;
    _worldSize: number;
    _globeMatrix: Float32Array;

    constructor(tr: Transform, worldSize: number) {
        this._tr = tr;
        this._worldSize = worldSize;
        this._globeMatrix = calculateGlobeMatrix(tr, worldSize);
    }

    createTileMatrix(id: UnwrappedTileID): Float32Array {
        const decode = globeDenormalizeECEF(globeTileBounds(id.canonical));
        return mat4.multiply(mat4.create(), this._globeMatrix, decode);
    }

    createInversionMatrix(id: UnwrappedTileID): Float32Array {
        const identity = mat4.identity(new Float64Array(16));

        const center = this._tr.center;
        const ecefUnitsToPixels = globeECEFUnitsToPixelScale(this._worldSize);
        const matrix = mat4.identity(new Float64Array(16));
        const encode = globeNormalizeECEF(globeTileBounds(id.canonical));
        mat4.multiply(matrix, matrix, encode);
        mat4.rotateY(matrix, matrix, degToRad(center.lng));
        mat4.rotateX(matrix, matrix, degToRad(center.lat));

        mat4.scale(matrix, matrix, [1.0 / ecefUnitsToPixels, 1.0 / ecefUnitsToPixels, 1.0]);

        const PPMMercator = mercatorZfromAltitude(1.0, center.lat) * this._worldSize;
        const globeToMercatorPPMRatio = PPMMercator / this._tr.pixelsPerMeter;
        const worldSizeMercator = this._worldSize / globeToMercatorPPMRatio;
        const wsRadius = worldSizeMercator / (2.0 * Math.PI);
        const localRadius = EXTENT / (2.0 * Math.PI);
        const ecefUnitsToMercatorPixels = wsRadius / localRadius;

        mat4.scale(identity, identity, [ecefUnitsToMercatorPixels, ecefUnitsToMercatorPixels, 1.0]);
        mat4.multiply(matrix, matrix, identity);

        return Float32Array.from(matrix);
    }

    upVector(id: CanonicalTileID, x: number, y: number): Vec3 {
        const tiles = 1 << id.z;
        const mercX = (x / EXTENT + id.x) / tiles;
        const mercY = (y / EXTENT + id.y) / tiles;
        return latLngToECEF(latFromMercatorY(mercY), lngFromMercatorX(mercX), 1.0);
    }

    upVectorScale(id: CanonicalTileID, latitude: number, worldSize: number): ElevationScale {
        const pixelsPerMeterAtLat = mercatorZfromAltitude(1, latitude) * worldSize;
        return {metersToTile: GLOBE_METERS_TO_ECEF * globeECEFNormalizationScale(globeTileBounds(id)), metersToLabelSpace: pixelsPerMeterAtLat};
    }

    pointCoordinate(x: number, y: number): MercatorCoordinate {
        const point0 = [x, y, 0, 1];
        const point1 = [x, y, 1, 1];

        vec4.transformMat4(point0, point0, this._tr.pixelMatrixInverse);
        vec4.transformMat4(point1, point1, this._tr.pixelMatrixInverse);

        vec4.scale(point0, point0, 1 / point0[3]);
        vec4.scale(point1, point1, 1 / point1[3]);

        const p0p1 = vec3.sub([], point1, point0);
        const direction = vec3.normalize([], p0p1);

        // Compute globe origo in world space
        const globeCenter = vec3.transformMat4([], [0, 0, 0], this._globeMatrix);
        const radius = this._worldSize / (2.0 * Math.PI);

        const pointOnGlobe = [];
        const ray = new Ray(point0, direction);

        ray.closestPointOnSphere(globeCenter, radius, pointOnGlobe);

        // Transform coordinate axes to find lat & lng of the position
        const xa = vec3.normalize([], getColumn(this._globeMatrix, 0));
        const ya = vec3.normalize([], getColumn(this._globeMatrix, 1));
        const za = vec3.normalize([], getColumn(this._globeMatrix, 2));

        const xp = vec3.dot(xa, pointOnGlobe);
        const yp = vec3.dot(ya, pointOnGlobe);
        const zp = vec3.dot(za, pointOnGlobe);

        const lat = radToDeg(Math.asin(-yp / radius));
        const lng = radToDeg(Math.atan2(xp, zp));

        const mx = mercatorXfromLng(lng);
        const my = mercatorYfromLat(lat);

        return new MercatorCoordinate(mx, my);
    }
}<|MERGE_RESOLUTION|>--- conflicted
+++ resolved
@@ -17,12 +17,10 @@
     globeDenormalizeECEF
 } from './globe.js';
 
-<<<<<<< HEAD
 import type {Vec3} from 'gl-matrix';
-=======
+
 const GLOBE_RADIUS = EXTENT / Math.PI / 2.0;
 const GLOBE_METERS_TO_ECEF = mercatorZfromAltitude(1, 0.0) * 2.0 * GLOBE_RADIUS * Math.PI;
->>>>>>> bc981651
 
 export default class GlobeTileTransform {
     _tr: Transform;
