--- conflicted
+++ resolved
@@ -183,13 +183,8 @@
 
     // After zoom 1 surface function is monotonic for all tile patches
     // => it is enough to project corner points
-<<<<<<< HEAD
-    const [[n, w], [s, e]] = tileCornersInLatLng(id);
-    const corners = rectLatLngToECEF(n, w, s, e);
-=======
     const bounds = tileCornersToBounds(id);
     const corners = boundsToECEF(bounds);
->>>>>>> fb857af7
 
     const bMin = [GLOBE_MAX, GLOBE_MAX, GLOBE_MAX];
     const bMax = [GLOBE_MIN, GLOBE_MIN, GLOBE_MIN];
@@ -244,17 +239,8 @@
     // Simplified aabb is computed by first encapsulating 4 transformed corner points of the tile.
     // The resulting aabb is not complete yet as curved edges of the tile might span outside of the boundaries.
     // It is enough to extend the aabb to contain only the edge that's closest to the center point.
-<<<<<<< HEAD
-    const [[n, w], [s, e]] = tileCornersInLatLng(tileId);
-    const corners = rectLatLngToECEF(n, w, s, e);
-
-    const bounds = new LngLatBounds();
-    bounds.setSouthWest([w, s]);
-    bounds.setNorthEast([e, n]);
-=======
     const bounds = tileCornersToBounds(tileId);
     const corners = boundsToECEF(bounds);
->>>>>>> fb857af7
 
     // Note that here we're transforming the corners to world space while finding the min/max values.
     updateCorners(cornerMin, cornerMax, corners, m, scale);
@@ -306,18 +292,15 @@
     const arcB = corners[(closestArcIdx + 1) % 4];
 
     const closestArc = new Arc(arcA, arcB, arcCenter);
-<<<<<<< HEAD
-    let arcExtremum = [(localExtremum(closestArc, 0) || arcA[0]),
-=======
-    const arcBounds = [
+    let arcBounds = [
         (localExtremum(closestArc, 0) || arcA[0]),
->>>>>>> fb857af7
         (localExtremum(closestArc, 1) || arcA[1]),
         (localExtremum(closestArc, 2) || arcA[2])];
 
     // Interpolate the four corners towards their world space location in mercator projection during transition.
     const phase = globeToMercatorTransition(tr.zoom);
     if (phase > 0.0 && phase < 1.0) {
+        const center = [mercatorXfromLng(tr.center.lng), mercatorYfromLat(centerLat)];
         const mercatorCorners = mercatorTileCornersInCameraSpace(tileId, numTiles, tr._pixelsPerMercatorPixel, center);
         for (let i = 0; i < corners.length; i++) {
             corners[i] = interpolateArray(corners[i], mercatorCorners[i], phase);
@@ -325,7 +308,7 @@
 
         // Interpolate arc extremum toward the edge midpoint in Mercator
         const mercatorExtremum = interpolateArray(mercatorCorners[closestArcIdx], mercatorCorners[(closestArcIdx + 1) % 4], .5);
-        arcExtremum = interpolateArray(arcExtremum, mercatorExtremum, phase);
+        arcBounds = interpolateArray(arcBounds, mercatorExtremum, phase);
     }
 
     // Reduce height of the aabb to match height of the closest arc. This reduces false positives
@@ -333,36 +316,31 @@
     // of the view frustum
     cornerMin[2] = Math.min(arcA[2], arcB[2]);
 
-    vec3.min(cornerMin, cornerMin, arcExtremum);
-    vec3.max(cornerMax, cornerMax, arcExtremum);
+    vec3.min(cornerMin, cornerMin, arcBounds);
+    vec3.max(cornerMax, cornerMax, arcBounds);
 
     return new Aabb(cornerMin, cornerMax);
 }
 
-<<<<<<< HEAD
-function tileCornersInMercator(tileId: CanonicalTileID): [number, number, number, number] {
-    const tileScale = 1 / (1 << tileId.z);
-
-    const west = tileId.x * tileScale;
+function tileCornersInMercator({x, y, z}: CanonicalTileID): [number, number, number, number] {
+    const tileScale = 1.0 / (1 << z);
+    const west = x * tileScale;
     const east = west + tileScale;
-    const north = tileId.y * tileScale;
+    const north = y * tileScale;
     const south = north + tileScale;
-
-    return [north, west, south, east];
-}
-
-export function tileCornersInLatLng(tileId: CanonicalTileID): [[number, number], [number, number]] {
-    const [north, west, south, east] = tileCornersInMercator(tileId);
-
-    const latLngNW = [ latFromMercatorY(north), lngFromMercatorX(west) ];
-    const latLngSE = [ latFromMercatorY(south), lngFromMercatorX(east) ];
-
-    return [latLngNW, latLngSE];
+    return [south, west, north, east];
+}
+
+export function tileCornersToBounds(tileId: CanonicalTileID): LngLatBounds {
+    const [south, west, north, east] = tileCornersInMercator(tileId);
+    const sw = new LngLat(lngFromMercatorX(west), latFromMercatorY(south));
+    const ne = new LngLat(lngFromMercatorX(east), latFromMercatorY(north));
+    return new LngLatBounds(sw, ne);
 }
 
 function mercatorTileCornersInCameraSpace(tileId: CanonicalTileID, numTiles: number, mercatorScale: number, cameraCenter: [number, number]): $ReadOnlyArray<Array<number>> {
 
-    let [n, w, s, e] = tileCornersInMercator(tileId);
+    let [s, w, n, e] = tileCornersInMercator(tileId);
 
     // Ensure that the tile viewed is the nearest when across the antimeridian
     let wrap = 0;
@@ -386,19 +364,6 @@
         [e, s, 0],
         [w, n, 0],
         [e, n, 0]];
-}
-
-function rectLatLngToECEF(n, w, s, e) {
-    const cosN = Math.cos(degToRad(n));
-    const cosS = Math.cos(degToRad(s));
-    const sinN = Math.sin(degToRad(n));
-    const sinS = Math.sin(degToRad(s));
-=======
-export function tileCornersToBounds({x, y, z}: CanonicalTileID): LngLatBounds {
-    const s = 1.0 / (1 << z);
-    const sw = new LngLat(lngFromMercatorX(x * s), latFromMercatorY((y + 1) * s));
-    const ne = new LngLat(lngFromMercatorX((x + 1) * s), latFromMercatorY(y * s));
-    return new LngLatBounds(sw, ne);
 }
 
 function boundsToECEF(bounds: LngLatBounds) {
@@ -410,7 +375,6 @@
     const sinS = Math.sin(sy);
     const w = bounds.getWest();
     const e = bounds.getEast();
->>>>>>> fb857af7
     return [
         csLatLngToECEF(cosS, sinS, w),
         csLatLngToECEF(cosS, sinS, e),
@@ -562,16 +526,11 @@
     return transitionT === 0.0 && !useContextAA && !disabled && hasStandardDerivatives;
 }
 
-<<<<<<< HEAD
-export function getGridMatrix(id: CanonicalTileID, corners: [[number, number], [number, number]], latitudinalLod: number): Array<number> {
-    const [[n, w], [s, e]] = corners;
-=======
 export function getGridMatrix(id: CanonicalTileID, bounds: LngLatBounds, latitudinalLod: number): Array<number> {
     const n = bounds.getNorth();
     const s = bounds.getSouth();
     const w = bounds.getWest();
     const e = bounds.getEast();
->>>>>>> fb857af7
     const S = 1.0 / GLOBE_VERTEX_GRID_SIZE;
     const x = (e - w) * S;
     const latitudinalSubdivs = GLOBE_LATITUDINAL_GRID_LOD_TABLE[latitudinalLod];
