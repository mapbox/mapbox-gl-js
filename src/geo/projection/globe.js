--- conflicted
+++ resolved
@@ -43,15 +43,9 @@
     }
 
     projectTilePoint(x: number, y: number, id: CanonicalTileID): {x: number, y: number, z: number} {
-<<<<<<< HEAD
-        const tileScale = 1 << id.z;
-        const mx = (x / EXTENT + id.x) / tileScale;
-        const my = (y / EXTENT + id.y) / tileScale;
-=======
         const tileCount = 1 << id.z;
         const mx = (x / EXTENT + id.x) / tileCount;
         const my = (y / EXTENT + id.y) / tileCount;
->>>>>>> fb857af7
         const lat = latFromMercatorY(my);
         const lng = lngFromMercatorX(mx);
         const pos = latLngToECEF(lat, lng);
