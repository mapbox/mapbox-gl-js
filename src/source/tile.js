// @flow

const util = require('../util/util');
const deserializeBucket = require('../data/bucket').deserialize;
const FeatureIndex = require('../data/feature_index');
const vt = require('@mapbox/vector-tile');
const Protobuf = require('pbf');
const GeoJSONFeature = require('../util/vectortile_to_geojson');
const featureFilter = require('../style-spec/feature_filter');
const CollisionIndex = require('../symbol/collision_index');
const SymbolBucket = require('../data/bucket/symbol_bucket');
const {
    RasterBoundsArray,
    CollisionBoxArray
} = require('../data/array_types');
const rasterBoundsAttributes = require('../data/raster_bounds_attributes');
const EXTENT = require('../data/extent');
const Point = require('@mapbox/point-geometry');
const Texture = require('../render/texture');
const {SegmentVector} = require('../data/segment');
const {TriangleIndexArray} = require('../data/index_array_type');
const browser = require('../util/browser');

const CLOCK_SKEW_RETRY_TIMEOUT = 30000;

import type {Bucket} from '../data/bucket';
import type StyleLayer from '../style/style_layer';
import type {WorkerTileResult} from './worker_source';
import type {DEMData} from '../data/dem_data';
import type {RGBAImage, AlphaImage} from '../util/image';
import type Mask from '../render/tile_mask';
import type Context from '../gl/context';
import type IndexBuffer from '../gl/index_buffer';
import type VertexBuffer from '../gl/vertex_buffer';
import type {OverscaledTileID} from './tile_id';
import type Framebuffer from '../gl/framebuffer';
import type {PerformanceResourceTiming} from '../types/performance_resource_timing';

export type TileState =
    | 'loading'   // Tile data is in the process of loading.
    | 'loaded'    // Tile data has been loaded. Tile can be rendered.
    | 'reloading' // Tile data has been loaded and is being updated. Tile can be rendered.
    | 'unloaded'  // Tile data has been deleted.
    | 'errored'   // Tile data was not loaded because of an error.
    | 'expired';  /* Tile data was previously loaded, but has expired per its
                   * HTTP headers and is in the process of refreshing. */

/**
 * A tile object is the combination of a Coordinate, which defines
 * its place, as well as a unique ID and data tracking for its content
 *
 * @private
 */
class Tile {
    tileID: OverscaledTileID;
    uid: number;
    uses: number;
    tileSize: number;
    buckets: {[string]: Bucket};
    iconAtlasImage: ?RGBAImage;
    iconAtlasTexture: Texture;
    glyphAtlasImage: ?AlphaImage;
    glyphAtlasTexture: Texture;
    expirationTime: any;
    expiredRequestCount: number;
    state: TileState;
    timeAdded: any;
    fadeEndTime: any;
    rawTileData: ArrayBuffer;
    collisionBoxArray: ?CollisionBoxArray;
    collisionIndex: ?CollisionIndex;
    featureIndex: ?FeatureIndex;
    redoWhenDone: boolean;
    showCollisionBoxes: boolean;
    placementSource: any;
    workerID: number | void;
    vtLayers: {[string]: VectorTileLayer};
    mask: Mask;

    neighboringTiles: ?Object;
    dem: ?DEMData;
    aborted: ?boolean;
    maskedBoundsBuffer: ?VertexBuffer;
    maskedIndexBuffer: ?IndexBuffer;
    segments: ?SegmentVector;
    needsHillshadePrepare: ?boolean
    request: any;
    texture: any;
    fbo: ?Framebuffer;
    demTexture: ?Texture;
    refreshedUponExpiration: boolean;
    reloadCallback: any;
<<<<<<< HEAD
    justReloaded: boolean;
    resourceTiming: ?Array<PerformanceResourceTiming>;
=======
>>>>>>> c85584bb

    /**
     * @param {OverscaledTileID} tileID
     * @param size
     */
    constructor(tileID: OverscaledTileID, size: number) {
        this.tileID = tileID;
        this.uid = util.uniqueId();
        this.uses = 0;
        this.tileSize = size;
        this.buckets = {};
        this.expirationTime = null;

        // Counts the number of times a response was already expired when
        // received. We're using this to add a delay when making a new request
        // so we don't have to keep retrying immediately in case of a server
        // serving expired tiles.
        this.expiredRequestCount = 0;

        this.state = 'loading';
    }

    registerFadeDuration(duration: number) {
        const fadeEndTime = duration + this.timeAdded;
        if (fadeEndTime < browser.now()) return;
        if (this.fadeEndTime && fadeEndTime < this.fadeEndTime) return;

        this.fadeEndTime = fadeEndTime;
    }

    wasRequested() {
        return this.state === 'errored' || this.state === 'loaded' || this.state === 'reloading';
    }

    /**
     * Given a data object with a 'buffers' property, load it into
     * this tile's elementGroups and buffers properties and set loaded
     * to true. If the data is null, like in the case of an empty
     * GeoJSON tile, no-op but still set loaded to true.
     * @param {Object} data
     * @param painter
     * @returns {undefined}
     * @private
     */
    loadVectorData(data: WorkerTileResult, painter: any, justReloaded: ?boolean) {
        if (this.hasData()) {
            this.unloadVectorData();
        }

        this.state = 'loaded';

        // empty GeoJSON tile
        if (!data) {
            this.collisionBoxArray = new CollisionBoxArray();
            return;
        }

        if (data.rawTileData) {
            // Only vector tiles have rawTileData
            this.rawTileData = data.rawTileData;
        }
        this.collisionBoxArray = data.collisionBoxArray;
        this.featureIndex = data.featureIndex;
        this.featureIndex.rawTileData = this.rawTileData;
        this.buckets = deserializeBucket(data.buckets, painter.style);

        if (justReloaded) {
            for (const id in this.buckets) {
                const bucket = this.buckets[id];
                if (bucket instanceof SymbolBucket) {
                    bucket.justReloaded = true;
                }
            }
        }

        if (data.iconAtlasImage) {
            this.iconAtlasImage = data.iconAtlasImage;
        }
        if (data.glyphAtlasImage) {
            this.glyphAtlasImage = data.glyphAtlasImage;
        }
    }

    /**
     * Release any data or WebGL resources referenced by this tile.
     * @returns {undefined}
     * @private
     */
    unloadVectorData() {
        for (const id in this.buckets) {
            this.buckets[id].destroy();
        }
        this.buckets = {};

        if (this.iconAtlasTexture) {
            this.iconAtlasTexture.destroy();
        }
        if (this.glyphAtlasTexture) {
            this.glyphAtlasTexture.destroy();
        }

        this.collisionBoxArray = null;
        this.featureIndex = null;
        this.state = 'unloaded';
    }

    unloadDEMData() {
        this.dem = null;
        this.neighboringTiles = null;
        this.state = 'unloaded';
    }

    getBucket(layer: StyleLayer) {
        return this.buckets[layer.id];
    }

    upload(context: Context) {
        for (const id in this.buckets) {
            const bucket = this.buckets[id];
            if (!bucket.uploaded) {
                bucket.upload(context);
                bucket.uploaded = true;
            }
        }

        const gl = context.gl;

        if (this.iconAtlasImage) {
            this.iconAtlasTexture = new Texture(context, this.iconAtlasImage, gl.RGBA);
            this.iconAtlasImage = null;
        }

        if (this.glyphAtlasImage) {
            this.glyphAtlasTexture = new Texture(context, this.glyphAtlasImage, gl.ALPHA);
            this.glyphAtlasImage = null;
        }
    }

    queryRenderedFeatures(layers: {[string]: StyleLayer},
                          queryGeometry: Array<Array<Point>>,
                          scale: number,
                          params: { filter: FilterSpecification, layers: Array<string> },
                          bearing: number,
                          sourceID: string,
                          collisionIndex: CollisionIndex): {[string]: Array<{ featureIndex: number, feature: GeoJSONFeature }>} {
        if (!this.featureIndex || !this.collisionBoxArray)
            return {};

        // Determine the additional radius needed factoring in property functions
        let additionalRadius = 0;
        const bucketInstanceIds = {};
        for (const id in layers) {
            const bucket = this.getBucket(layers[id]);
            if (bucket) {
                additionalRadius = Math.max(additionalRadius, layers[id].queryRadius(bucket));

                // Add the bucket instance's id to the set of current ids.
                // The query will only include results from current buckets.
                if (bucket instanceof SymbolBucket && bucket.bucketInstanceId !== undefined) {
                    bucketInstanceIds[bucket.bucketInstanceId] = true;
                }
            }
        }

        return this.featureIndex.query({
            queryGeometry: queryGeometry,
            scale: scale,
            tileSize: this.tileSize,
            bearing: bearing,
            params: params,
            additionalRadius: additionalRadius,
            collisionBoxArray: this.collisionBoxArray,
            sourceID: sourceID,
            collisionIndex: collisionIndex,
            bucketInstanceIds: bucketInstanceIds
        }, layers);
    }

    querySourceFeatures(result: Array<GeoJSONFeature>, params: any) {
        if (!this.rawTileData) return;

        if (!this.vtLayers) {
            this.vtLayers = new vt.VectorTile(new Protobuf(this.rawTileData)).layers;
        }

        const sourceLayer = params ? params.sourceLayer : '';
        const layer = this.vtLayers._geojsonTileLayer || this.vtLayers[sourceLayer];

        if (!layer) return;

        const filter = featureFilter(params && params.filter);
        const coord = { z: this.tileID.overscaledZ, x: this.tileID.canonical.x, y: this.tileID.canonical.y };

        for (let i = 0; i < layer.length; i++) {
            const feature = layer.feature(i);
            if (filter({zoom: this.tileID.overscaledZ}, feature)) {
                const geojsonFeature = new GeoJSONFeature(feature, coord.z, coord.x, coord.y);
                (geojsonFeature: any).tile = coord;
                result.push(geojsonFeature);
            }
        }
    }

    clearMask() {
        if (this.segments) {
            this.segments.destroy();
            delete this.segments;
        }
        if (this.maskedBoundsBuffer) {
            this.maskedBoundsBuffer.destroy();
            delete this.maskedBoundsBuffer;
        }
        if (this.maskedIndexBuffer) {
            this.maskedIndexBuffer.destroy();
            delete this.maskedIndexBuffer;
        }
    }

    setMask(mask: Mask, context: Context) {

        // don't redo buffer work if the mask is the same;
        if (util.deepEqual(this.mask, mask)) return;

        this.mask = mask;
        this.clearMask();

        // We want to render the full tile, and keeping the segments/vertices/indices empty means
        // using the global shared buffers for covering the entire tile.
        if (util.deepEqual(mask, {'0': true})) return;

        const maskedBoundsArray = new RasterBoundsArray();
        const indexArray = new TriangleIndexArray();

        this.segments = new SegmentVector();
        // Create a new segment so that we will upload (empty) buffers even when there is nothing to
        // draw for this tile.
        this.segments.prepareSegment(0, maskedBoundsArray, indexArray);

        const maskArray = Object.keys(mask);
        for (let i = 0; i < maskArray.length; i++) {
            const maskCoord = mask[maskArray[i]];
            const vertexExtent = EXTENT >> maskCoord.z;
            const tlVertex = new Point(maskCoord.x * vertexExtent, maskCoord.y * vertexExtent);
            const brVertex = new Point(tlVertex.x + vertexExtent, tlVertex.y + vertexExtent);

            // not sure why flow is complaining here because it doesn't complain at L401
            const segment = (this.segments: any).prepareSegment(4, maskedBoundsArray, indexArray);

            maskedBoundsArray.emplaceBack(tlVertex.x, tlVertex.y, tlVertex.x, tlVertex.y);
            maskedBoundsArray.emplaceBack(brVertex.x, tlVertex.y, brVertex.x, tlVertex.y);
            maskedBoundsArray.emplaceBack(tlVertex.x, brVertex.y, tlVertex.x, brVertex.y);
            maskedBoundsArray.emplaceBack(brVertex.x, brVertex.y, brVertex.x, brVertex.y);

            const offset = segment.vertexLength;
            // 0, 1, 2
            // 1, 2, 3
            indexArray.emplaceBack(offset, offset + 1, offset + 2);
            indexArray.emplaceBack(offset + 1, offset + 2, offset + 3);

            segment.vertexLength += 4;
            segment.primitiveLength += 2;
        }

        this.maskedBoundsBuffer = context.createVertexBuffer(maskedBoundsArray, rasterBoundsAttributes.members);
        this.maskedIndexBuffer = context.createIndexBuffer(indexArray);
    }

    hasData() {
        return this.state === 'loaded' || this.state === 'reloading' || this.state === 'expired';
    }

    setExpiryData(data: any) {
        const prior = this.expirationTime;

        if (data.cacheControl) {
            const parsedCC = util.parseCacheControl(data.cacheControl);
            if (parsedCC['max-age']) this.expirationTime = Date.now() + parsedCC['max-age'] * 1000;
        } else if (data.expires) {
            this.expirationTime = new Date(data.expires).getTime();
        }

        if (this.expirationTime) {
            const now = Date.now();
            let isExpired = false;

            if (this.expirationTime > now) {
                isExpired = false;
            } else if (!prior) {
                isExpired = true;
            } else if (this.expirationTime < prior) {
                // Expiring date is going backwards:
                // fall back to exponential backoff
                isExpired = true;

            } else {
                const delta = this.expirationTime - prior;

                if (!delta) {
                    // Server is serving the same expired resource over and over: fall
                    // back to exponential backoff.
                    isExpired = true;

                } else {
                    // Assume that either the client or the server clock is wrong and
                    // try to interpolate a valid expiration date (from the client POV)
                    // observing a minimum timeout.
                    this.expirationTime = now + Math.max(delta, CLOCK_SKEW_RETRY_TIMEOUT);

                }
            }

            if (isExpired) {
                this.expiredRequestCount++;
                this.state = 'expired';
            } else {
                this.expiredRequestCount = 0;
            }
        }
    }

    getExpiryTimeout() {
        if (this.expirationTime) {
            if (this.expiredRequestCount) {
                return 1000 * (1 << Math.min(this.expiredRequestCount - 1, 31));
            } else {
                // Max value for `setTimeout` implementations is a 32 bit integer; cap this accordingly
                return Math.min(this.expirationTime - new Date().getTime(), Math.pow(2, 31) - 1);
            }
        }
    }
}

module.exports = Tile;<|MERGE_RESOLUTION|>--- conflicted
+++ resolved
@@ -90,11 +90,7 @@
     demTexture: ?Texture;
     refreshedUponExpiration: boolean;
     reloadCallback: any;
-<<<<<<< HEAD
-    justReloaded: boolean;
     resourceTiming: ?Array<PerformanceResourceTiming>;
-=======
->>>>>>> c85584bb
 
     /**
      * @param {OverscaledTileID} tileID
