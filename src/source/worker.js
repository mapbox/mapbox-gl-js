--- conflicted
+++ resolved
@@ -2,21 +2,12 @@
 
 import Actor from '../util/actor';
 
-<<<<<<< HEAD
-const VectorTileWorkerSource = require('./vector_tile_worker_source');
-const RasterDEMTileWorkerSource = require('./raster_dem_tile_worker_source');
-const GeoJSONWorkerSource = require('./geojson_worker_source');
-const assert = require('assert');
-
-const globalRTLTextPlugin = require('./rtl_text_plugin');
-=======
 import StyleLayerIndex from '../style/style_layer_index';
 import VectorTileWorkerSource from './vector_tile_worker_source';
 import RasterDEMTileWorkerSource from './raster_dem_tile_worker_source';
 import GeoJSONWorkerSource from './geojson_worker_source';
 import assert from 'assert';
 import { plugin as globalRTLTextPlugin } from './rtl_text_plugin';
->>>>>>> 2d800ca8
 
 import type {
     WorkerSource,
@@ -39,13 +30,8 @@
     actor: Actor;
     layerIndexes: { [string]: StyleLayerIndex };
     workerSourceTypes: { [string]: Class<WorkerSource> };
-<<<<<<< HEAD
-    workerSources: { [string]: { [string]: WorkerSource } };
-    demWorkerSources: { [string]: RasterDEMTileWorkerSource };
-=======
     workerSources: { [string]: { [string]: { [string]: WorkerSource } } };
     demWorkerSources: { [string]: { [string]: RasterDEMTileWorkerSource } };
->>>>>>> 2d800ca8
 
     constructor(self: WorkerGlobalScopeInterface) {
         this.self = self;
@@ -98,10 +84,6 @@
         this.getDEMWorkerSource(mapId, params.source).loadTile(params, callback);
     }
 
-    loadDEMTile(mapId: string, params: WorkerDEMTileParameters, callback: WorkerDEMTileCallback) {
-        this.getDEMWorkerSource(mapId).loadTile(params, callback);
-    }
-
     reloadTile(mapId: string, params: WorkerTileParameters & {type: string}, callback: WorkerTileCallback) {
         assert(params.type);
         this.getWorkerSource(mapId, params.type, params.source).reloadTile(params, callback);
@@ -119,10 +101,6 @@
 
     removeDEMTile(mapId: string, params: TileParameters) {
         this.getDEMWorkerSource(mapId, params.source).removeTile(params);
-    }
-
-    removeDEMTile(mapId: string, params: TileParameters) {
-        this.getDEMWorkerSource(mapId).removeTile(params);
     }
 
     removeSource(mapId: string, params: {source: string} & {type: string}, callback: WorkerTileCallback) {
@@ -212,14 +190,6 @@
 
         return this.demWorkerSources[mapId][source];
     }
-
-    getDEMWorkerSource(mapId: string) {
-        if (!this.demWorkerSources[mapId]) {
-            this.demWorkerSources[mapId] = new RasterDEMTileWorkerSource();
-        }
-
-        return this.demWorkerSources[mapId];
-    }
 }
 
 /* global self, WorkerGlobalScope */
