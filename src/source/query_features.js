// @flow

import type SourceCache from './source_cache';
import type StyleLayer from '../style/style_layer';
import type Coordinate from '../geo/coordinate';
import type CollisionIndex from '../symbol/collision_index';
<<<<<<< HEAD
=======
import type Transform from '../geo/transform';
import type { RetainedQueryData } from '../symbol/placement';
import type {FilterSpecification} from '../style-spec/types';
import assert from 'assert';
>>>>>>> 2d800ca8

export function queryRenderedFeatures(sourceCache: SourceCache,
                            styleLayers: {[string]: StyleLayer},
                            queryGeometry: Array<Coordinate>,
                            params: { filter: FilterSpecification, layers: Array<string> },
<<<<<<< HEAD
                            zoom: number,
                            bearing: number,
                            collisionIndex: CollisionIndex) {
    const tilesIn = sourceCache.tilesIn(queryGeometry);
=======
                            transform: Transform) {
    const maxPitchScaleFactor = transform.maxPitchScaleFactor();
    const tilesIn = sourceCache.tilesIn(queryGeometry, maxPitchScaleFactor);
>>>>>>> 2d800ca8

    tilesIn.sort(sortTilesIn);

    const renderedFeatureLayers = [];
    for (const tileIn of tilesIn) {
        renderedFeatureLayers.push({
            wrappedTileID: tileIn.tileID.wrapped().key,
            queryResults: tileIn.tile.queryRenderedFeatures(
                styleLayers,
                sourceCache._state,
                tileIn.queryGeometry,
                tileIn.scale,
                params,
<<<<<<< HEAD
                bearing,
                sourceCache.id,
                collisionIndex)
=======
                transform,
                maxPitchScaleFactor,
                sourceCache.transform.calculatePosMatrix(tileIn.tileID.toUnwrapped()))
>>>>>>> 2d800ca8
        });
    }

    const result = mergeRenderedFeatureLayers(renderedFeatureLayers);

    // Merge state from SourceCache into the results
    for (const layerID in result) {
        result[layerID].forEach((feature) => {
            const state = sourceCache.getFeatureState(feature.layer['source-layer'], feature.id);
            feature.source = feature.layer.source;
            if (feature.layer['source-layer']) {
                feature.sourceLayer = feature.layer['source-layer'];
            }
            feature.state = state;
        });
    }
    return result;
}

export function queryRenderedSymbols(styleLayers: {[string]: StyleLayer},
                            sourceCaches: {[string]: SourceCache},
                            queryGeometry: Array<Point>,
                            params: { filter: FilterSpecification, layers: Array<string> },
                            collisionIndex: CollisionIndex,
                            retainedQueryData: {[number]: RetainedQueryData}) {
    const result = {};
    const renderedSymbols = collisionIndex.queryRenderedSymbols(queryGeometry);
    const bucketQueryData = [];
    for (const bucketInstanceId of Object.keys(renderedSymbols).map(Number)) {
        bucketQueryData.push(retainedQueryData[bucketInstanceId]);
    }
    bucketQueryData.sort(sortTilesIn);

    for (const queryData of bucketQueryData) {
        const bucketSymbols = queryData.featureIndex.lookupSymbolFeatures(
                renderedSymbols[queryData.bucketInstanceId],
                queryData.bucketIndex,
                queryData.sourceLayerIndex,
                params.filter,
                params.layers,
                styleLayers);

        for (const layerID in bucketSymbols) {
            const resultFeatures = result[layerID] = result[layerID] || [];
            const layerSymbols = bucketSymbols[layerID];
            layerSymbols.sort((a, b) => {
                // Match topDownFeatureComparator from FeatureIndex, but using
                // most recent sorting of features from bucket.sortFeatures
                const featureSortOrder = queryData.featureSortOrder;
                if (featureSortOrder) {
                    // queryRenderedSymbols documentation says we'll return features in
                    // "top-to-bottom" rendering order (aka last-to-first).
                    // Actually there can be multiple symbol instances per feature, so
                    // we sort each feature based on the first matching symbol instance.
                    const sortedA = featureSortOrder.indexOf(a.featureIndex);
                    const sortedB = featureSortOrder.indexOf(b.featureIndex);
                    assert(sortedA >= 0);
                    assert(sortedB >= 0);
                    return sortedB - sortedA;
                } else {
                    // Bucket hasn't been re-sorted based on angle, so use the
                    // reverse of the order the features appeared in the data.
                    return b.featureIndex - a.featureIndex;
                }
            });
            for (const symbolFeature of layerSymbols) {
                resultFeatures.push(symbolFeature.feature);
            }
        }
    }

    // Merge state from SourceCache into the results
    for (const layerName in result) {
        result[layerName].forEach((feature) => {
            const layer = styleLayers[layerName];
            const sourceCache = sourceCaches[layer.source];
            const state = sourceCache.getFeatureState(feature.layer['source-layer'], feature.id);
            feature.source = feature.layer.source;
            if (feature.layer['source-layer']) {
                feature.sourceLayer = feature.layer['source-layer'];
            }
            feature.state = state;
        });
    }
    return result;
}

export function querySourceFeatures(sourceCache: SourceCache, params: any) {
    const tiles = sourceCache.getRenderableIds().map((id) => {
        return sourceCache.getTileByID(id);
    });

    const result = [];

    const dataTiles = {};
    for (let i = 0; i < tiles.length; i++) {
        const tile = tiles[i];
        const dataID = tile.tileID.canonical.key;
        if (!dataTiles[dataID]) {
            dataTiles[dataID] = true;
            tile.querySourceFeatures(result, params);
        }
    }

    return result;
}

function sortTilesIn(a, b) {
    const idA = a.tileID;
    const idB = b.tileID;
    return (idA.overscaledZ - idB.overscaledZ) || (idA.canonical.y - idB.canonical.y) || (idA.wrap - idB.wrap) || (idA.canonical.x - idB.canonical.x);
}

function mergeRenderedFeatureLayers(tiles) {
    // Merge results from all tiles, but if two tiles share the same
    // wrapped ID, don't duplicate features between the two tiles
    const result = {};
    const wrappedIDLayerMap = {};
    for (const tile of tiles) {
        const queryResults = tile.queryResults;
        const wrappedID = tile.wrappedTileID;
        const wrappedIDLayers = wrappedIDLayerMap[wrappedID] = wrappedIDLayerMap[wrappedID] || {};
        for (const layerID in queryResults) {
            const tileFeatures = queryResults[layerID];
            const wrappedIDFeatures = wrappedIDLayers[layerID] = wrappedIDLayers[layerID] || {};
            const resultFeatures = result[layerID] = result[layerID] || [];
            for (const tileFeature of tileFeatures) {
                if (!wrappedIDFeatures[tileFeature.featureIndex]) {
                    wrappedIDFeatures[tileFeature.featureIndex] = true;
                    resultFeatures.push(tileFeature.feature);
                }
            }
        }
    }
    return result;
}<|MERGE_RESOLUTION|>--- conflicted
+++ resolved
@@ -4,28 +4,18 @@
 import type StyleLayer from '../style/style_layer';
 import type Coordinate from '../geo/coordinate';
 import type CollisionIndex from '../symbol/collision_index';
-<<<<<<< HEAD
-=======
 import type Transform from '../geo/transform';
 import type { RetainedQueryData } from '../symbol/placement';
 import type {FilterSpecification} from '../style-spec/types';
 import assert from 'assert';
->>>>>>> 2d800ca8
 
 export function queryRenderedFeatures(sourceCache: SourceCache,
                             styleLayers: {[string]: StyleLayer},
                             queryGeometry: Array<Coordinate>,
                             params: { filter: FilterSpecification, layers: Array<string> },
-<<<<<<< HEAD
-                            zoom: number,
-                            bearing: number,
-                            collisionIndex: CollisionIndex) {
-    const tilesIn = sourceCache.tilesIn(queryGeometry);
-=======
                             transform: Transform) {
     const maxPitchScaleFactor = transform.maxPitchScaleFactor();
     const tilesIn = sourceCache.tilesIn(queryGeometry, maxPitchScaleFactor);
->>>>>>> 2d800ca8
 
     tilesIn.sort(sortTilesIn);
 
@@ -39,15 +29,9 @@
                 tileIn.queryGeometry,
                 tileIn.scale,
                 params,
-<<<<<<< HEAD
-                bearing,
-                sourceCache.id,
-                collisionIndex)
-=======
                 transform,
                 maxPitchScaleFactor,
                 sourceCache.transform.calculatePosMatrix(tileIn.tileID.toUnwrapped()))
->>>>>>> 2d800ca8
         });
     }
 
