--- conflicted
+++ resolved
@@ -80,12 +80,6 @@
 class GeoJSONWorkerSource extends VectorTileWorkerSource {
     _geoJSONIndexes: { [string]: GeoJSONIndex };
     loadGeoJSON: LoadGeoJSON;
-<<<<<<< HEAD
-    state: SourceState;
-    pendingCallback: Callback<{[string]: {[string]: Array<PerformanceResourceTiming>}}>;
-    pendingLoadDataParams: LoadGeoJSONParameters;
-=======
->>>>>>> ea28e719
 
     /**
      * @param [loadGeoJSON] Optional method for custom loading/parsing of
@@ -113,30 +107,7 @@
      * @param params.source The id of the source.
      * @param callback
      */
-<<<<<<< HEAD
     loadData(params: LoadGeoJSONParameters, callback: Callback<{[string]: {[string]: Array<PerformanceResourceTiming>}}>) {
-        this.pendingCallback = callback;
-        this.pendingLoadDataParams = params;
-        if (this.state !== 'Idle') {
-            this.state = 'NeedsLoadData';
-        } else {
-            this.state = 'Coalescing';
-            this._loadData();
-        }
-    }
-
-    /**
-     * Internal implementation: called directly by `loadData`
-     * or by `coalesce` using stored parameters.
-     */
-    _loadData() {
-        const callback = this.pendingCallback;
-        const params = this.pendingLoadDataParams;
-        delete this.pendingCallback;
-        delete this.pendingLoadDataParams;
-=======
-    loadData(params: LoadGeoJSONParameters, callback: Callback<void>) {
->>>>>>> ea28e719
         this.loadGeoJSON(params, (err, data) => {
             if (err || !data) {
                 return callback(err);
