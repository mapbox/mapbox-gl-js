// @flow

<<<<<<< HEAD
const ajax = require('../util/ajax');
const perf = require('../util/performance');
const rewind = require('geojson-rewind');
const GeoJSONWrapper = require('./geojson_wrapper');
const vtpbf = require('vt-pbf');
const supercluster = require('supercluster');
const geojsonvt = require('geojson-vt');
=======
import { getJSON } from '../util/ajax';
>>>>>>> 2d800ca8

import performance from '../util/performance';
import rewind from 'geojson-rewind';
import GeoJSONWrapper from './geojson_wrapper';
import vtpbf from 'vt-pbf';
import supercluster from 'supercluster';
import geojsonvt from 'geojson-vt';
import assert from 'assert';
import VectorTileWorkerSource from './vector_tile_worker_source';

import type {
    WorkerTileParameters,
    WorkerTileCallback,
} from '../source/worker_source';

import type Actor from '../util/actor';
import type StyleLayerIndex from '../style/style_layer_index';

import type {LoadVectorDataCallback} from './vector_tile_worker_source';
import type {RequestParameters} from '../util/ajax';
import type { Callback } from '../types/callback';
import type {GeoJSONFeature} from '@mapbox/geojson-types';

export type LoadGeoJSONParameters = {
    request?: RequestParameters,
    data?: string,
    source: string,
    cluster: boolean,
    superclusterOptions?: Object,
    geojsonVtOptions?: Object
};

export type LoadGeoJSON = (params: LoadGeoJSONParameters, callback: Callback<mixed>) => void;

export interface GeoJSONIndex {
    getTile(z: number, x: number, y: number): Object;

    // supercluster methods
    getClusterExpansionZoom(clusterId: number): number;
    getChildren(clusterId: number): Array<GeoJSONFeature>;
    getLeaves(clusterId: number, limit: number, offset: number): Array<GeoJSONFeature>;
}

function loadGeoJSONTile(params: WorkerTileParameters, callback: LoadVectorDataCallback) {
<<<<<<< HEAD
    const source = params.source,
        canonical = params.tileID.canonical;
=======
    const canonical = params.tileID.canonical;
>>>>>>> 2d800ca8

    if (!this._geoJSONIndex) {
        return callback(null, null);  // we couldn't load the file
    }

<<<<<<< HEAD
    const geoJSONTile = this._geoJSONIndexes[source].getTile(canonical.z, canonical.x, canonical.y);
=======
    const geoJSONTile = this._geoJSONIndex.getTile(canonical.z, canonical.x, canonical.y);
>>>>>>> 2d800ca8
    if (!geoJSONTile) {
        return callback(null, null); // nothing in the given tile
    }

    const geojsonWrapper = new GeoJSONWrapper(geoJSONTile.features);

    // Encode the geojson-vt tile into binary vector tile form.  This
    // is a convenience that allows `FeatureIndex` to operate the same way
    // across `VectorTileSource` and `GeoJSONSource` data.
    let pbf = vtpbf(geojsonWrapper);
    if (pbf.byteOffset !== 0 || pbf.byteLength !== pbf.buffer.byteLength) {
        // Compatibility with node Buffer (https://github.com/mapbox/pbf/issues/35)
        pbf = new Uint8Array(pbf);
    }

    callback(null, {
        vectorTile: geojsonWrapper,
        rawData: pbf.buffer
    });
}

export type SourceState =
    | 'Idle'            // Source empty or data loaded
    | 'Coalescing'      // Data finished loading, but discard 'loadData' messages until receiving 'coalesced'
    | 'NeedsLoadData';  // 'loadData' received while coalescing, trigger one more 'loadData' on receiving 'coalesced'

/**
 * The {@link WorkerSource} implementation that supports {@link GeoJSONSource}.
 * This class is designed to be easily reused to support custom source types
 * for data formats that can be parsed/converted into an in-memory GeoJSON
 * representation.  To do so, create it with
 * `new GeoJSONWorkerSource(actor, layerIndex, customLoadGeoJSONFunction)`.
 * For a full example, see [mapbox-gl-topojson](https://github.com/developmentseed/mapbox-gl-topojson).
 *
 * @private
 */
class GeoJSONWorkerSource extends VectorTileWorkerSource {
    loadGeoJSON: LoadGeoJSON;
    _state: SourceState;
    _pendingCallback: Callback<{
        resourceTiming?: {[string]: Array<PerformanceResourceTiming>},
        abandoned?: boolean }>;
    _pendingLoadDataParams: LoadGeoJSONParameters;
    _geoJSONIndex: GeoJSONIndex

    /**
     * @param [loadGeoJSON] Optional method for custom loading/parsing of
     * GeoJSON based on parameters passed from the main-thread Source.
     * See {@link GeoJSONWorkerSource#loadGeoJSON}.
     */
    constructor(actor: Actor, layerIndex: StyleLayerIndex, loadGeoJSON: ?LoadGeoJSON) {
        super(actor, layerIndex, loadGeoJSONTile);
        if (loadGeoJSON) {
            this.loadGeoJSON = loadGeoJSON;
        }
    }

    /*
     * Fetches (if appropriate), parses, and index geojson data into tiles. This
     * preparatory method must be called before {@link GeoJSONWorkerSource#loadTile}
     * can correctly serve up tiles.
     *
     * Defers to {@link GeoJSONWorkerSource#loadGeoJSON} for the fetching/parsing,
     * expecting `callback(error, data)` to be called with either an error or a
     * parsed GeoJSON object.
     *
     * When `loadData` requests come in faster than they can be processed,
     * they are coalesced into a single request using the latest data.
     * See {@link GeoJSONWorkerSource#coalesce}
     *
     * @param params
     * @param callback
     */
<<<<<<< HEAD
    loadData(params: LoadGeoJSONParameters, callback: Callback<{[string]: {[string]: Array<PerformanceResourceTiming>}}>) {
=======
    loadData(params: LoadGeoJSONParameters, callback: Callback<{
        resourceTiming?: {[string]: Array<PerformanceResourceTiming>},
        abandoned?: boolean }>) {
        if (this._pendingCallback) {
            // Tell the foreground the previous call has been abandoned
            this._pendingCallback(null, { abandoned: true });
        }
        this._pendingCallback = callback;
        this._pendingLoadDataParams = params;

        if (this._state &&
            this._state !== 'Idle') {
            this._state = 'NeedsLoadData';
        } else {
            this._state = 'Coalescing';
            this._loadData();
        }
    }

    /**
     * Internal implementation: called directly by `loadData`
     * or by `coalesce` using stored parameters.
     */
    _loadData() {
        if (!this._pendingCallback || !this._pendingLoadDataParams) {
            assert(false);
            return;
        }
        const callback = this._pendingCallback;
        const params = this._pendingLoadDataParams;
        delete this._pendingCallback;
        delete this._pendingLoadDataParams;

        const perf = (params && params.request && params.request.collectResourceTiming) ?
            new performance.Performance(params.request) : false;

>>>>>>> 2d800ca8
        this.loadGeoJSON(params, (err, data) => {
            if (err || !data) {
                return callback(err);
            } else if (typeof data !== 'object') {
                return callback(new Error("Input data is not a valid GeoJSON object."));
            } else {
                rewind(data, true);

                const superclusterOptions = params.superclusterOptions;
                if (superclusterOptions.aggregateBy) {
                    superclusterOptions.map = function(props) {
                        return {sum: Number(props[superclusterOptions.aggregateBy]) || 1};
                    };
                    superclusterOptions.reduce = function (accumulated, props) {
                        accumulated.sum += props.sum;
                    };
                    superclusterOptions.initial = function () {
                        return {sum: 0};
                    };
                }
                try {
                    this._geoJSONIndex = params.cluster ?
                        supercluster(params.superclusterOptions).load(data.features) :
                        geojsonvt(data, params.geojsonVtOptions);
                } catch (err) {
                    return callback(err);
                }

<<<<<<< HEAD
                this.loaded[params.source] = {};

                const result = {};
                if (params.request && params.request.collectResourceTiming) {
                    const resourceTimingData = perf.getEntriesByName(params.request.url);
=======
                this.loaded = {};

                const result = {};
                if (perf) {
                    const resourceTimingData = perf.finish();
>>>>>>> 2d800ca8
                    // it's necessary to eval the result of getEntriesByName() here via parse/stringify
                    // late evaluation in the main thread causes TypeError: illegal invocation
                    if (resourceTimingData) {
                        result.resourceTiming = {};
                        result.resourceTiming[params.source] = JSON.parse(JSON.stringify(resourceTimingData));
                    }
                }
                callback(null, result);
            }
        });
    }

    /**
     * While processing `loadData`, we coalesce all further
     * `loadData` messages into a single call to _loadData
     * that will happen once we've finished processing the
     * first message. {@link GeoJSONSource#_updateWorkerData}
     * is responsible for sending us the `coalesce` message
     * at the time it receives a response from `loadData`
     *
     *          State: Idle
     *          ↑          |
     *     'coalesce'   'loadData'
     *          |     (triggers load)
     *          |          ↓
     *        State: Coalescing
     *          ↑          |
     *   (triggers load)   |
     *     'coalesce'   'loadData'
     *          |          ↓
     *        State: NeedsLoadData
     */
    coalesce() {
        if (this._state === 'Coalescing') {
            this._state = 'Idle';
        } else if (this._state === 'NeedsLoadData') {
            this._state = 'Coalescing';
            this._loadData();
        }
    }

    /**
    * Implements {@link WorkerSource#reloadTile}.
    *
    * If the tile is loaded, uses the implementation in VectorTileWorkerSource.
    * Otherwise, such as after a setData() call, we load the tile fresh.
    *
    * @param params
    * @param params.uid The UID for this tile.
    */
    reloadTile(params: WorkerTileParameters, callback: WorkerTileCallback) {
        const loaded = this.loaded,
            uid = params.uid;

        if (loaded && loaded[uid]) {
            return super.reloadTile(params, callback);
        } else {
            return this.loadTile(params, callback);
        }
    }

    /**
     * Fetch and parse GeoJSON according to the given params.  Calls `callback`
     * with `(err, data)`, where `data` is a parsed GeoJSON object.
     *
     * GeoJSON is loaded and parsed from `params.url` if it exists, or else
     * expected as a literal (string or object) `params.data`.
     *
     * @param params
     * @param [params.url] A URL to the remote GeoJSON data.
     * @param [params.data] Literal GeoJSON data. Must be provided if `params.url` is not.
     */
    loadGeoJSON(params: LoadGeoJSONParameters, callback: Callback<mixed>) {
        // Because of same origin issues, urls must either include an explicit
        // origin or absolute path.
        // ie: /foo/bar.json or http://example.com/bar.json
        // but not ../foo/bar.json
        if (params.request) {
            getJSON(params.request, callback);
        } else if (typeof params.data === 'string') {
            try {
                return callback(null, JSON.parse(params.data));
            } catch (e) {
                return callback(new Error("Input data is not a valid GeoJSON object."));
            }
        } else {
            return callback(new Error("Input data is not a valid GeoJSON object."));
        }
    }

    removeSource(params: {source: string}, callback: Callback<mixed>) {
        if (this._pendingCallback) {
            // Don't leak callbacks
            this._pendingCallback(null, { abandoned: true });
        }
        callback();
    }

    getClusterExpansionZoom(params: {clusterId: number}, callback: Callback<number>) {
        callback(null, this._geoJSONIndex.getClusterExpansionZoom(params.clusterId));
    }

    getClusterChildren(params: {clusterId: number}, callback: Callback<Array<GeoJSONFeature>>) {
        callback(null, this._geoJSONIndex.getChildren(params.clusterId));
    }

    getClusterLeaves(params: {clusterId: number, limit: number, offset: number}, callback: Callback<Array<GeoJSONFeature>>) {
        callback(null, this._geoJSONIndex.getLeaves(params.clusterId, params.limit, params.offset));
    }
}

export default GeoJSONWorkerSource;<|MERGE_RESOLUTION|>--- conflicted
+++ resolved
@@ -1,16 +1,6 @@
 // @flow
 
-<<<<<<< HEAD
-const ajax = require('../util/ajax');
-const perf = require('../util/performance');
-const rewind = require('geojson-rewind');
-const GeoJSONWrapper = require('./geojson_wrapper');
-const vtpbf = require('vt-pbf');
-const supercluster = require('supercluster');
-const geojsonvt = require('geojson-vt');
-=======
 import { getJSON } from '../util/ajax';
->>>>>>> 2d800ca8
 
 import performance from '../util/performance';
 import rewind from 'geojson-rewind';
@@ -55,22 +45,13 @@
 }
 
 function loadGeoJSONTile(params: WorkerTileParameters, callback: LoadVectorDataCallback) {
-<<<<<<< HEAD
-    const source = params.source,
-        canonical = params.tileID.canonical;
-=======
     const canonical = params.tileID.canonical;
->>>>>>> 2d800ca8
 
     if (!this._geoJSONIndex) {
         return callback(null, null);  // we couldn't load the file
     }
 
-<<<<<<< HEAD
-    const geoJSONTile = this._geoJSONIndexes[source].getTile(canonical.z, canonical.x, canonical.y);
-=======
     const geoJSONTile = this._geoJSONIndex.getTile(canonical.z, canonical.x, canonical.y);
->>>>>>> 2d800ca8
     if (!geoJSONTile) {
         return callback(null, null); // nothing in the given tile
     }
@@ -144,9 +125,6 @@
      * @param params
      * @param callback
      */
-<<<<<<< HEAD
-    loadData(params: LoadGeoJSONParameters, callback: Callback<{[string]: {[string]: Array<PerformanceResourceTiming>}}>) {
-=======
     loadData(params: LoadGeoJSONParameters, callback: Callback<{
         resourceTiming?: {[string]: Array<PerformanceResourceTiming>},
         abandoned?: boolean }>) {
@@ -183,7 +161,6 @@
         const perf = (params && params.request && params.request.collectResourceTiming) ?
             new performance.Performance(params.request) : false;
 
->>>>>>> 2d800ca8
         this.loadGeoJSON(params, (err, data) => {
             if (err || !data) {
                 return callback(err);
@@ -212,19 +189,11 @@
                     return callback(err);
                 }
 
-<<<<<<< HEAD
-                this.loaded[params.source] = {};
-
-                const result = {};
-                if (params.request && params.request.collectResourceTiming) {
-                    const resourceTimingData = perf.getEntriesByName(params.request.url);
-=======
                 this.loaded = {};
 
                 const result = {};
                 if (perf) {
                     const resourceTimingData = perf.finish();
->>>>>>> 2d800ca8
                     // it's necessary to eval the result of getEntriesByName() here via parse/stringify
                     // late evaluation in the main thread causes TypeError: illegal invocation
                     if (resourceTimingData) {
