// @flow

import { pick } from '../util/util';

import { getJSON, ResourceType } from '../util/ajax';
import browser from '../util/browser';
import { normalizeSourceURL as normalizeURL } from '../util/mapbox';

import type {RequestTransformFunction} from '../ui/map';
import type {Callback} from '../types/callback';
import type {TileJSON} from '../types/tilejson';
<<<<<<< HEAD
=======
import type {Cancelable} from '../types/cancelable';
>>>>>>> 2d800ca8

export default function(options: any, requestTransformFn: RequestTransformFunction, callback: Callback<TileJSON>): Cancelable {
    const loaded = function(err, tileJSON: any) {
        if (err) {
            return callback(err);
        } else if (tileJSON) {
            const result: any = pick(
                tileJSON,
                ['tiles', 'minzoom', 'maxzoom', 'attribution', 'mapbox_logo', 'bounds']
            );

            if (tileJSON.vector_layers) {
                result.vectorLayers = tileJSON.vector_layers;
                result.vectorLayerIds = result.vectorLayers.map((layer) => { return layer.id; });
            }

            callback(null, result);
        }
    };

    if (options.url) {
        return getJSON(requestTransformFn(normalizeURL(options.url), ResourceType.Source), loaded);
    } else {
        return browser.frame(() => loaded(null, options));
    }
}<|MERGE_RESOLUTION|>--- conflicted
+++ resolved
@@ -9,10 +9,7 @@
 import type {RequestTransformFunction} from '../ui/map';
 import type {Callback} from '../types/callback';
 import type {TileJSON} from '../types/tilejson';
-<<<<<<< HEAD
-=======
 import type {Cancelable} from '../types/cancelable';
->>>>>>> 2d800ca8
 
 export default function(options: any, requestTransformFn: RequestTransformFunction, callback: Callback<TileJSON>): Cancelable {
     const loaded = function(err, tileJSON: any) {
