--- conflicted
+++ resolved
@@ -249,13 +249,8 @@
      * For clustered sources, fetches the original points that belong to the cluster (as an array of GeoJSON features).
      *
      * @param clusterId The value of the cluster's `cluster_id` property.
-<<<<<<< HEAD
-     * @param limit The maximum number of features to return. (Defaults to `10` if a falsy value is given.)
+     * @param limit The maximum number of features to return. Defaults to `10` if a falsy value is given.
      * @param offset The number of features to skip (for example, for pagination). Defaults to `0` if a falsy value is given.
-=======
-     * @param limit The maximum number of features to return. (Defaults to `10` if a falsy value is given).
-     * @param offset The number of features to skip. This is useful for paginating results. Defaults to `0` if a falsy value is given.
->>>>>>> a06e428e
      * @param callback A callback to be called when the features are retrieved (`(error, features) => { ... }`).
      * @returns {GeoJSONSource} Returns itself to allow for method chaining.
      * @example
