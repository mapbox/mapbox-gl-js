--- conflicted
+++ resolved
@@ -116,14 +116,7 @@
                 maxZoom: this.maxzoom
             },
             superclusterOptions: {
-<<<<<<< HEAD
-                maxZoom: Math.min(options.clusterMaxZoom, this.maxzoom) || (this.maxzoom - 1),
                 aggregateBy: options.aggregateBy,
-=======
-                maxZoom: options.clusterMaxZoom !== undefined ?
-                    Math.min(options.clusterMaxZoom, this.maxzoom - 1) :
-                    (this.maxzoom - 1),
->>>>>>> 7138ac4c
                 extent: EXTENT,
                 radius: (options.clusterRadius || 50) * scale,
                 log: false
