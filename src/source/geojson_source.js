--- conflicted
+++ resolved
@@ -13,11 +13,8 @@
 import type Tile from './tile';
 import type {Callback} from '../types/callback';
 import type {PerformanceResourceTiming} from '../types/performance_resource_timing';
-<<<<<<< HEAD
-=======
 import type {GeoJSON, GeoJSONFeature} from '@mapbox/geojson-types';
 import type {GeoJSONSourceSpecification} from '../style-spec/types';
->>>>>>> 2d800ca8
 
 /**
  * A source containing GeoJSON.
@@ -84,17 +81,12 @@
     _loaded: boolean;
     _collectResourceTiming: boolean;
     _resourceTiming: Array<PerformanceResourceTiming>;
-<<<<<<< HEAD
-
-    constructor(id: string, options: GeojsonSourceSpecification & {workerOptions?: any, collectResourceTiming: boolean}, dispatcher: Dispatcher, eventedParent: Evented) {
-=======
     _removed: boolean;
 
     /**
      * @private
      */
     constructor(id: string, options: GeoJSONSourceSpecification & {workerOptions?: any, collectResourceTiming: boolean}, dispatcher: Dispatcher, eventedParent: Evented) {
->>>>>>> 2d800ca8
         super();
 
         this.id = id;
@@ -115,9 +107,6 @@
 
         this._data = (options.data: any);
         this._options = extend({}, options);
-
-        this._collectResourceTiming = options.collectResourceTiming;
-        this._resourceTiming = [];
 
         this._collectResourceTiming = options.collectResourceTiming;
         this._resourceTiming = [];
@@ -171,11 +160,7 @@
 
             // although GeoJSON sources contain no metadata, we fire this event to let the SourceCache
             // know its ok to start requesting tiles.
-<<<<<<< HEAD
-            this.fire('data', data);
-=======
             this.fire(new Event('data', data));
->>>>>>> 2d800ca8
         });
     }
 
@@ -204,17 +189,7 @@
                 data.resourceTiming = this._resourceTiming;
                 this._resourceTiming = [];
             }
-<<<<<<< HEAD
-
-            const data: Object = { dataType: 'source', sourceDataType: 'content' };
-            if (this._collectResourceTiming && this._resourceTiming && (this._resourceTiming.length > 0)) {
-                data.resourceTiming = this._resourceTiming;
-                this._resourceTiming = [];
-            }
-            this.fire('data', data);
-=======
             this.fire(new Event('data', data));
->>>>>>> 2d800ca8
         });
 
         return this;
@@ -272,11 +247,7 @@
         const options = extend({}, this.workerOptions);
         const data = this._data;
         if (typeof data === 'string') {
-<<<<<<< HEAD
-            options.request = this.map._transformRequest(resolveURL(data), ResourceType.Source);
-=======
             options.request = this.map._transformRequest(browser.resolveURL(data), ResourceType.Source);
->>>>>>> 2d800ca8
             options.request.collectResourceTiming = this._collectResourceTiming;
         } else {
             options.data = JSON.stringify(data);
@@ -286,20 +257,14 @@
         // so that other geojson-like source types can easily reuse this
         // implementation
         this.workerID = this.dispatcher.send(`${this.type}.loadData`, options, (err, result) => {
-<<<<<<< HEAD
-=======
             if (this._removed || (result && result.abandoned)) {
                 return;
             }
 
->>>>>>> 2d800ca8
             this._loaded = true;
 
             if (result && result.resourceTiming && result.resourceTiming[this.id])
                 this._resourceTiming = result.resourceTiming[this.id].slice(0);
-<<<<<<< HEAD
-
-=======
             // Any `loadData` calls that piled up while we were processing
             // this one will get coalesced into a single call when this
             // 'coalesce' message is processed.
@@ -308,7 +273,6 @@
             // through the foreground just means we're throttling the worker
             // to run at a little less than full-throttle.
             this.dispatcher.send(`${this.type}.coalesce`, { source: options.source }, null, this.workerID);
->>>>>>> 2d800ca8
             callback(err);
 
         }, this.workerID);
@@ -325,10 +289,6 @@
             tileSize: this.tileSize,
             source: this.id,
             pixelRatio: browser.devicePixelRatio,
-<<<<<<< HEAD
-            overscaling: tile.tileID.overscaleFactor(),
-=======
->>>>>>> 2d800ca8
             showCollisionBoxes: this.map.showCollisionBoxes
         };
 
