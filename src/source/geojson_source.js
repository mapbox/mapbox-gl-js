// @flow

import {Event, ErrorEvent, Evented} from '../util/evented.js';

import {extend} from '../util/util.js';
import EXTENT from '../data/extent.js';
import {ResourceType} from '../util/ajax.js';
import browser from '../util/browser.js';

import type {Source} from './source.js';
import type Map from '../ui/map.js';
import type Dispatcher from '../util/dispatcher.js';
import type Tile from './tile.js';
import type Actor from '../util/actor.js';
import type {Callback} from '../types/callback.js';
import type {GeoJSON, GeoJSONFeature} from '@mapbox/geojson-types';
import type {GeoJSONSourceSpecification, PromoteIdSpecification} from '../style-spec/types.js';
import type {Cancelable} from '../types/cancelable.js';

/**
 * A source containing GeoJSON.
 * (See the [Style Specification](https://www.mapbox.com/mapbox-gl-style-spec/#sources-geojson) for detailed documentation of options).
 *
 * @example
 * map.addSource('some id', {
 *     type: 'geojson',
 *     data: 'https://d2ad6b4ur7yvpq.cloudfront.net/naturalearth-3.3.0/ne_10m_ports.geojson'
 * });
 *
 * @example
 * map.addSource('some id', {
 *     type: 'geojson',
 *     data: {
 *         "type": "FeatureCollection",
 *         "features": [{
 *             "type": "Feature",
 *             "properties": {},
 *             "geometry": {
 *                 "type": "Point",
 *                 "coordinates": [
 *                     -76.53063297271729,
 *                     39.18174077994108
 *                 ]
 *             }
 *         }]
 *     }
 * });
 *
 * @example
 * map.getSource('some id').setData({
 *     "type": "FeatureCollection",
 *     "features": [{
 *         "type": "Feature",
 *         "properties": {"name": "Null Island"},
 *         "geometry": {
 *             "type": "Point",
 *             "coordinates": [ 0, 0 ]
 *         }
 *     }]
 * });
 * @see [Example: Draw GeoJSON points](https://www.mapbox.com/mapbox-gl-js/example/geojson-markers/)
 * @see [Example: Add a GeoJSON line](https://www.mapbox.com/mapbox-gl-js/example/geojson-line/)
 * @see [Example: Create a heatmap from points](https://www.mapbox.com/mapbox-gl-js/example/heatmap/)
 * @see [Example: Create and style clusters](https://www.mapbox.com/mapbox-gl-js/example/cluster/)
 */
class GeoJSONSource extends Evented implements Source {
    type: 'geojson';
    id: string;
    minzoom: number;
    maxzoom: number;
    tileSize: number;
    attribution: string;
    promoteId: ?PromoteIdSpecification;

    isTileClipped: boolean;
    reparseOverscaled: boolean;
    _data: GeoJSON | string;
    _options: any;
    workerOptions: any;
    map: Map;
    actor: Actor;
    _loaded: boolean;
    _coalesce: ?boolean;
    _metadataFired: ?boolean;
    _collectResourceTiming: boolean;
    _pendingLoad: ?Cancelable;

    /**
     * @private
     */
    constructor(id: string, options: GeoJSONSourceSpecification & {workerOptions?: any, collectResourceTiming: boolean}, dispatcher: Dispatcher, eventedParent: Evented) {
        super();

        this.id = id;

        // `type` is a property rather than a constant to make it easy for 3rd
        // parties to use GeoJSONSource to build their own source types.
        this.type = 'geojson';

        this.minzoom = 0;
        this.maxzoom = 18;
        this.tileSize = 512;
        this.isTileClipped = true;
        this.reparseOverscaled = true;
        this._loaded = false;

        this.actor = dispatcher.getActor();
        this.setEventedParent(eventedParent);

        this._data = (options.data: any);
        this._options = extend({}, options);

        this._collectResourceTiming = options.collectResourceTiming;

        if (options.maxzoom !== undefined) this.maxzoom = options.maxzoom;
        if (options.type) this.type = options.type;
        if (options.attribution) this.attribution = options.attribution;
        this.promoteId = options.promoteId;

        const scale = EXTENT / this.tileSize;

        // sent to the worker, along with `url: ...` or `data: literal geojson`,
        // so that it can load/parse/index the geojson data
        // extending with `options.workerOptions` helps to make it easy for
        // third-party sources to hack/reuse GeoJSONSource.
        this.workerOptions = extend({
            source: this.id,
            cluster: options.cluster || false,
            geojsonVtOptions: {
                buffer: (options.buffer !== undefined ? options.buffer : 128) * scale,
                tolerance: (options.tolerance !== undefined ? options.tolerance : 0.375) * scale,
                extent: EXTENT,
                maxZoom: this.maxzoom,
                lineMetrics: options.lineMetrics || false,
                generateId: options.generateId || false
            },
            superclusterOptions: {
                maxZoom: options.clusterMaxZoom !== undefined ? options.clusterMaxZoom : this.maxzoom - 1,
                minPoints: Math.max(2, options.clusterMinPoints || 2),
                extent: EXTENT,
                radius: (options.clusterRadius !== undefined ? options.clusterRadius : 50) * scale,
                log: false,
                generateId: options.generateId || false
            },
            clusterProperties: options.clusterProperties,
            filter: options.filter
        }, options.workerOptions);
    }

    onAdd(map: Map) {
        this.map = map;
        this.setData(this._data);
    }

    /**
     * Sets the GeoJSON data and re-renders the map.
     *
     * @param {Object | string} data A GeoJSON data object or a URL to one. The latter is preferable in the case of large GeoJSON files.
     * @returns {GeoJSONSource} Returns itself to allow for method chaining.
     * @example
     * map.addSource('source_id', {
     *     type: 'geojson',
     *     data: {}
     * });
     * const geojsonSource = map.getSource('source_id');
     * // Update the data after the geojson source was created
     * geojsonSource.setData({
     *     "type": "FeatureCollection",
     *     "features": [{
     *         "type": "Feature",
     *         "properties": {"name": "Null Island"},
     *         "geometry": {
     *             "type": "Point",
     *             "coordinates": [ 0, 0 ]
     *         }
     *     }]
     * });
     */
    setData(data: GeoJSON | string) {
        this._data = data;
        this._updateWorkerData();
        return this;
    }

    /**
     * For clustered sources, fetches the zoom at which the given cluster expands.
     *
<<<<<<< HEAD
     * @param {number} clusterId The value of the cluster's `cluster_id` property.
     * @param {Callback<number>} callback A callback to be called when the zoom value is retrieved (`(error, zoom) => { ... }`).
     * @returns {GeoJSONSource} this
=======
     * @param clusterId The value of the cluster's `cluster_id` property.
     * @param callback A callback to be called when the zoom value is retrieved (`(error, zoom) => { ... }`).
     * @returns {GeoJSONSource} Returns itself to allow for method chaining.
>>>>>>> 16b037c7
     * @example
     * // Assuming the map has a layer named 'clusters' and a source 'earthquakes'
     * // The following creates a camera animation on cluster feature click
     * map.on('click', 'clusters', (e) => {
     *     const features = map.queryRenderedFeatures(e.point, {
     *         layers: ['clusters']
     *     });
     *
     *     const clusterId = features[0].properties.cluster_id;
     *
     *     // Ease the camera to the next cluster expansion
     *     map.getSource('earthquakes').getClusterExpansionZoom(
     *         clusterId,
     *         (err, zoom) => {
     *             if (!err) {
     *                 map.easeTo({
     *                     center: features[0].geometry.coordinates,
     *                     zoom
     *                 });
     *             }
     *         }
     *     );
     * });
     */
    getClusterExpansionZoom(clusterId: number, callback: Callback<number>) {
        this.actor.send('geojson.getClusterExpansionZoom', {clusterId, source: this.id}, callback);
        return this;
    }

    /**
     * For clustered sources, fetches the children of the given cluster on the next zoom level (as an array of GeoJSON features).
     *
<<<<<<< HEAD
     * @param {number} clusterId The value of the cluster's `cluster_id` property.
     * @param {Callback<Array<GeoJSONFeature>>} callback A callback to be called when the features are retrieved (`(error, features) => { ... }`).
     * @returns {GeoJSONSource} this
=======
     * @param clusterId The value of the cluster's `cluster_id` property.
     * @param callback A callback to be called when the features are retrieved (`(error, features) => { ... }`).
     * @returns {GeoJSONSource} Returns itself to allow for method chaining.
>>>>>>> 16b037c7
     * @example
     * // Retrieve cluster children on click
     * map.on('click', 'clusters', (e) => {
     *     const features = map.queryRenderedFeatures(e.point, {
     *         layers: ['clusters']
     *     });
     *
     *     const clusterId = features[0].properties.cluster_id;
     *
     *     clusterSource.getClusterChildren(clusterId, (error, features) => {
     *         if (!error) {
     *             console.log('Cluster children:', features);
     *         }
     *     });
     * });
     *
     */
    getClusterChildren(clusterId: number, callback: Callback<Array<GeoJSONFeature>>) {
        this.actor.send('geojson.getClusterChildren', {clusterId, source: this.id}, callback);
        return this;
    }

    /**
     * For clustered sources, fetches the original points that belong to the cluster (as an array of GeoJSON features).
     *
<<<<<<< HEAD
     * @param {number} clusterId The value of the cluster's `cluster_id` property.
     * @param {number} limit The maximum number of features to return. (Defaults to `10` if a falsy value is given.)
     * @param {number} offset The number of features to skip (e.g. for pagination). (Defaults to `0` if a falsy value is given.)
     * @param {Callback<Array<GeoJSONFeature>>} callback A callback to be called when the features are retrieved (`(error, features) => { ... }`).
     * @returns {GeoJSONSource} this
=======
     * @param clusterId The value of the cluster's `cluster_id` property.
     * @param limit The maximum number of features to return. Defaults to `10` if a falsy value is given.
     * @param offset The number of features to skip (for example, for pagination). Defaults to `0` if a falsy value is given.
     * @param callback A callback to be called when the features are retrieved (`(error, features) => { ... }`).
     * @returns {GeoJSONSource} Returns itself to allow for method chaining.
>>>>>>> 16b037c7
     * @example
     * // Retrieve cluster leaves on click
     * map.on('click', 'clusters', (e) => {
     *     const features = map.queryRenderedFeatures(e.point, {
     *         layers: ['clusters']
     *     });
     *
     *     const clusterId = features[0].properties.cluster_id;
     *     const pointCount = features[0].properties.point_count;
     *     const clusterSource = map.getSource('clusters');
     *
     *     clusterSource.getClusterLeaves(clusterId, pointCount, 0, (error, features) => {
     *     // Print cluster leaves in the console
     *         console.log('Cluster leaves:', error, features);
     *     });
     * });
     */
    getClusterLeaves(clusterId: number, limit: number, offset: number, callback: Callback<Array<GeoJSONFeature>>) {
        this.actor.send('geojson.getClusterLeaves', {
            source: this.id,
            clusterId,
            limit,
            offset
        }, callback);
        return this;
    }

    /*
     * Responsible for invoking WorkerSource's geojson.loadData target, which
     * handles loading the geojson data and preparing to serve it up as tiles,
     * using geojson-vt or supercluster as appropriate.
     */
    _updateWorkerData() {
        // if there's an earlier loadData to finish, wait until it finishes and then do another update
        if (this._pendingLoad) {
            this._coalesce = true;
            return;
        }

        this.fire(new Event('dataloading', {dataType: 'source'}));

        this._loaded = false;
        const options = extend({}, this.workerOptions);
        const data = this._data;
        if (typeof data === 'string') {
            options.request = this.map._requestManager.transformRequest(browser.resolveURL(data), ResourceType.Source);
            options.request.collectResourceTiming = this._collectResourceTiming;
        } else {
            options.data = JSON.stringify(data);
        }

        // target {this.type}.loadData rather than literally geojson.loadData,
        // so that other geojson-like source types can easily reuse this
        // implementation
        this._pendingLoad = this.actor.send(`${this.type}.loadData`, options, (err, result) => {
            this._loaded = true;
            this._pendingLoad = null;

            if (err) {
                this.fire(new ErrorEvent(err));

            } else {
                // although GeoJSON sources contain no metadata, we fire this event at first
                // to let the SourceCache know its ok to start requesting tiles.
                const data: Object = {dataType: 'source', sourceDataType: this._metadataFired ? 'content' : 'metadata'};
                if (this._collectResourceTiming && result && result.resourceTiming && result.resourceTiming[this.id]) {
                    data.resourceTiming = result.resourceTiming[this.id];
                }
                this.fire(new Event('data', data));
                this._metadataFired = true;
            }

            if (this._coalesce) {
                this._updateWorkerData();
                this._coalesce = false;
            }
        });
    }

    loaded(): boolean {
        return this._loaded;
    }

    loadTile(tile: Tile, callback: Callback<void>) {
        const message = !tile.actor ? 'loadTile' : 'reloadTile';
        tile.actor = this.actor;
        const params = {
            type: this.type,
            uid: tile.uid,
            tileID: tile.tileID,
            tileZoom: tile.tileZoom,
            zoom: tile.tileID.overscaledZ,
            maxZoom: this.maxzoom,
            tileSize: this.tileSize,
            source: this.id,
            pixelRatio: browser.devicePixelRatio,
            showCollisionBoxes: this.map.showCollisionBoxes,
            promoteId: this.promoteId
        };

        tile.request = this.actor.send(message, params, (err, data) => {
            delete tile.request;
            tile.unloadVectorData();

            if (tile.aborted) {
                return callback(null);
            }

            if (err) {
                return callback(err);
            }

            tile.loadVectorData(data, this.map.painter, message === 'reloadTile');

            return callback(null);
        }, undefined, message === 'loadTile');
    }

    abortTile(tile: Tile) {
        if (tile.request) {
            tile.request.cancel();
            delete tile.request;
        }
        tile.aborted = true;
    }

    unloadTile(tile: Tile) {
        tile.unloadVectorData();
        this.actor.send('removeTile', {uid: tile.uid, type: this.type, source: this.id});
    }

    onRemove() {
        if (this._pendingLoad) {
            this._pendingLoad.cancel();
        }
    }

    serialize() {
        return extend({}, this._options, {
            type: this.type,
            data: this._data
        });
    }

    hasTransition() {
        return false;
    }
}

export default GeoJSONSource;<|MERGE_RESOLUTION|>--- conflicted
+++ resolved
@@ -185,15 +185,9 @@
     /**
      * For clustered sources, fetches the zoom at which the given cluster expands.
      *
-<<<<<<< HEAD
      * @param {number} clusterId The value of the cluster's `cluster_id` property.
      * @param {Callback<number>} callback A callback to be called when the zoom value is retrieved (`(error, zoom) => { ... }`).
-     * @returns {GeoJSONSource} this
-=======
-     * @param clusterId The value of the cluster's `cluster_id` property.
-     * @param callback A callback to be called when the zoom value is retrieved (`(error, zoom) => { ... }`).
      * @returns {GeoJSONSource} Returns itself to allow for method chaining.
->>>>>>> 16b037c7
      * @example
      * // Assuming the map has a layer named 'clusters' and a source 'earthquakes'
      * // The following creates a camera animation on cluster feature click
@@ -226,15 +220,9 @@
     /**
      * For clustered sources, fetches the children of the given cluster on the next zoom level (as an array of GeoJSON features).
      *
-<<<<<<< HEAD
      * @param {number} clusterId The value of the cluster's `cluster_id` property.
      * @param {Callback<Array<GeoJSONFeature>>} callback A callback to be called when the features are retrieved (`(error, features) => { ... }`).
-     * @returns {GeoJSONSource} this
-=======
-     * @param clusterId The value of the cluster's `cluster_id` property.
-     * @param callback A callback to be called when the features are retrieved (`(error, features) => { ... }`).
      * @returns {GeoJSONSource} Returns itself to allow for method chaining.
->>>>>>> 16b037c7
      * @example
      * // Retrieve cluster children on click
      * map.on('click', 'clusters', (e) => {
@@ -260,19 +248,11 @@
     /**
      * For clustered sources, fetches the original points that belong to the cluster (as an array of GeoJSON features).
      *
-<<<<<<< HEAD
      * @param {number} clusterId The value of the cluster's `cluster_id` property.
-     * @param {number} limit The maximum number of features to return. (Defaults to `10` if a falsy value is given.)
-     * @param {number} offset The number of features to skip (e.g. for pagination). (Defaults to `0` if a falsy value is given.)
+     * @param {number} limit The maximum number of features to return. Defaults to `10` if a falsy value is given.
+     * @param {number} offset The number of features to skip (for example, for pagination). Defaults to `0` if a falsy value is given.
      * @param {Callback<Array<GeoJSONFeature>>} callback A callback to be called when the features are retrieved (`(error, features) => { ... }`).
-     * @returns {GeoJSONSource} this
-=======
-     * @param clusterId The value of the cluster's `cluster_id` property.
-     * @param limit The maximum number of features to return. Defaults to `10` if a falsy value is given.
-     * @param offset The number of features to skip (for example, for pagination). Defaults to `0` if a falsy value is given.
-     * @param callback A callback to be called when the features are retrieved (`(error, features) => { ... }`).
      * @returns {GeoJSONSource} Returns itself to allow for method chaining.
->>>>>>> 16b037c7
      * @example
      * // Retrieve cluster leaves on click
      * map.on('click', 'clusters', (e) => {
