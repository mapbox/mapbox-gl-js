--- conflicted
+++ resolved
@@ -2,51 +2,12 @@
 
 const util = require('../util/util');
 
-<<<<<<< HEAD
-const sourceTypes = {
-    'vector': require('../source/vector_tile_source'),
-    'vectoroffline': require('../source/vector_tile_offline_source'),
-    'raster': require('../source/raster_tile_source'),
-    'geojson': require('../source/geojson_source'),
-    'video': require('../source/video_source'),
-    'image': require('../source/image_source'),
-    'canvas': require('../source/canvas_source')
-};
-
-/*
- * Creates a tiled data source instance given an options object.
- *
- * @param {string} id
- * @param {Object} source A source definition object compliant with [`mapbox-gl-style-spec`](https://www.mapbox.com/mapbox-gl-style-spec/#sources) or, for a third-party source type, with that type's requirements.
- * @param {string} options.type A source type like `raster`, `vector`, `video`, etc.
- * @param {Dispatcher} dispatcher
- * @returns {Source}
- */
-exports.create = function(id, source, dispatcher, eventedParent) {
-    source = new sourceTypes[source.type](id, source, dispatcher, eventedParent);
-
-    if (source.id !== id) {
-        throw new Error(`Expected Source id to be ${id} instead of ${source.id}`);
-    }
-
-    util.bindAll(['load', 'abort', 'unload', 'serialize', 'prepare'], source);
-    return source;
-};
-
-exports.getType = function (name) {
-    return sourceTypes[name];
-};
-
-exports.setType = function (name, type) {
-    sourceTypes[name] = type;
-};
-=======
 import type Dispatcher from '../util/dispatcher';
 import type Evented from '../util/evented';
 import type Map from '../ui/map';
 import type Tile from './tile';
 import type TileCoord from './tile_coord';
->>>>>>> f2766681
+
 
 /**
  * The `Source` interface must be implemented by each source type, including "core" types (`vector`, `raster`,
@@ -89,65 +50,6 @@
     roundZoom?: boolean,
     reparseOverscaled?: boolean,
 
-<<<<<<< HEAD
-
-/**
- * May be implemented by custom source types to provide code that can be run on
- * the WebWorkers. In addition to providing a custom
- * {@link WorkerSource#loadTile}, any other methods attached to a `WorkerSource`
- * implementation may also be targeted by the {@link Source} via
- * `dispatcher.send('source-type.methodname', params, callback)`.
- *
- * @see {@link Map#addSourceType}
- * @private
- *
- * @class WorkerSource
- * @param {Actor} actor
- * @param {StyleLayerIndex} layerIndex
- */
-
-/**
- * Loads a tile from the given params and parse it into buckets ready to send
- * back to the main thread for rendering.  Should call the callback with:
- * `{ buckets, featureIndex, collisionTile, rawTileData}`.
- *
- * @method
- * @name loadTile
- * @param {Object} params Parameters sent by the main-thread Source identifying the tile to load.
- * @param {Function} callback
- * @memberof WorkerSource
- * @instance
- */
-
-/**
- * Re-parses a tile that has already been loaded.  Yields the same data as
- * {@link WorkerSource#loadTile}.
- *
- * @method
- * @name reloadTile
- * @param {Object} params
- * @param {Function} callback
- * @memberof WorkerSource
- * @instance
- */
-
-/**
- * Aborts loading a tile that is in progress.
- * @method
- * @name abortTile
- * @param {Object} params
- * @memberof WorkerSource
- * @instance
- */
-
-/**
- * Removes this tile from any local caches.
- * @method
- * @name removeTile
- * @memberof WorkerSource
- * @instance
- */
-=======
     constructor(id: string, source: SourceSpecification, dispatcher: Dispatcher, eventedParent: Evented): Source;
 
     fire(type: string, data: Object): mixed;
@@ -172,6 +74,7 @@
 
 const sourceTypes: {[string]: Class<Source>} = {
     'vector': require('../source/vector_tile_source'),
+    'vectoroffline': require('../source/vector_tile_offline_source'),
     'raster': require('../source/raster_tile_source'),
     'geojson': require('../source/geojson_source'),
     'video': require('../source/video_source'),
@@ -210,5 +113,4 @@
 
 export interface Actor {
     send(type: string, data: Object, callback: Callback<any>): void;
-}
->>>>>>> f2766681
+}