// @flow

import { Event, ErrorEvent, Evented } from '../util/evented';

import { extend, pick } from '../util/util';
import loadTileJSON from './load_tilejson';
import { postTurnstileEvent, postMapLoadEvent } from '../util/mapbox';
import TileBounds from './tile_bounds';
import { ResourceType } from '../util/ajax';
import browser from '../util/browser';

import type {Source} from './source';
import type {OverscaledTileID} from './tile_id';
import type Map from '../ui/map';
import type Dispatcher from '../util/dispatcher';
import type Tile from './tile';
import type {Callback} from '../types/callback';
import type {Cancelable} from '../types/cancelable';
import type {VectorSourceSpecification} from '../style-spec/types';

class VectorTileSource extends Evented implements Source {
    type: 'vector';
    id: string;
    minzoom: number;
    maxzoom: number;
    url: string;
    scheme: string;
    tileSize: number;
    zoomOffset: number;

    _options: VectorSourceSpecification;
    _collectResourceTiming: boolean;
    dispatcher: Dispatcher;
    map: Map;
    bounds: ?[number, number, number, number];
    tiles: Array<string>;
    tileBounds: TileBounds;
    reparseOverscaled: boolean;
    isTileClipped: boolean;
    _tileJSONRequest: ?Cancelable;

    constructor(id: string, options: VectorSourceSpecification & {collectResourceTiming: boolean}, dispatcher: Dispatcher, eventedParent: Evented) {
        super();
        this.id = id;
        this.dispatcher = dispatcher;

        this.type = 'vector';
        this.minzoom = 0;
        this.maxzoom = 22;
        this.scheme = 'xyz';
        this.tileSize = 512;
        this.zoomOffset = 0;
        this.reparseOverscaled = true;
        this.isTileClipped = true;

        extend(this, pick(options, ['url', 'scheme', 'tileSize', 'zoomOffset']));
        this._options = extend({ type: 'vector' }, options);

        this._collectResourceTiming = options.collectResourceTiming;

        if (this.tileSize !== 512) {
            throw new Error('vector tile sources must have a tileSize of 512');
        }

        this.setEventedParent(eventedParent);
    }

    load() {
        this.fire(new Event('dataloading', {dataType: 'source'}));
        this._tileJSONRequest = loadTileJSON(this._options, this.map._requestManager, (err, tileJSON) => {
            this._tileJSONRequest = null;
            if (err) {
                this.fire(new ErrorEvent(err));
            } else if (tileJSON) {
                extend(this, tileJSON);
                if (tileJSON.bounds) this.tileBounds = new TileBounds(tileJSON.bounds, this.minzoom, this.maxzoom);

                postTurnstileEvent(tileJSON.tiles);
                postMapLoadEvent(tileJSON.tiles, this.map._getMapId(), this.map._requestManager._skuToken);

                // `content` is included here to prevent a race condition where `Style#_updateSources` is called
                // before the TileJSON arrives. this makes sure the tiles needed are loaded once TileJSON arrives
                // ref: https://github.com/mapbox/mapbox-gl-js/pull/4347#discussion_r104418088
                this.fire(new Event('data', {dataType: 'source', sourceDataType: 'metadata'}));
                this.fire(new Event('data', {dataType: 'source', sourceDataType: 'content'}));
            }
        });
    }

    hasTile(tileID: OverscaledTileID) {
        return !this.tileBounds || this.tileBounds.contains(tileID.canonical);
    }

    onAdd(map: Map) {
        this.map = map;
        this.load();
    }

    onRemove() {
        if (this._tileJSONRequest) {
            this._tileJSONRequest.cancel();
            this._tileJSONRequest = null;
        }
    }

    serialize() {
        return extend({}, this._options);
    }

    loadTile(tile: Tile, callback: Callback<void>) {
<<<<<<< HEAD
        const url = normalizeURL(tile.tileID.canonical.url(this.tiles, this.scheme, this.zoomOffset), this.url);
=======
        const url = this.map._requestManager.normalizeTileURL(tile.tileID.canonical.url(this.tiles, this.scheme), this.url, null);
>>>>>>> 9fcf20e0
        const params = {
            request: this.map._requestManager.transformRequest(url, ResourceType.Tile),
            uid: tile.uid,
            tileID: tile.tileID,
            zoom: tile.tileID.overscaledZ,
            tileSize: this.tileSize * tile.tileID.overscaleFactor(),
            type: this.type,
            source: this.id,
            pixelRatio: browser.devicePixelRatio,
            showCollisionBoxes: this.map.showCollisionBoxes,
        };
        params.request.collectResourceTiming = this._collectResourceTiming;

        if (tile.workerID === undefined || tile.state === 'expired') {
            tile.workerID = this.dispatcher.send('loadTile', params, done.bind(this));
        } else if (tile.state === 'loading') {
            // schedule tile reloading after it has been loaded
            tile.reloadCallback = callback;
        } else {
            this.dispatcher.send('reloadTile', params, done.bind(this), tile.workerID);
        }

        function done(err, data) {
            if (tile.aborted)
                return callback(null);

            if (err && err.status !== 404) {
                return callback(err);
            }

            if (data && data.resourceTiming)
                tile.resourceTiming = data.resourceTiming;

            if (this.map._refreshExpiredTiles && data) tile.setExpiryData(data);
            tile.loadVectorData(data, this.map.painter);

            callback(null);

            if (tile.reloadCallback) {
                this.loadTile(tile, tile.reloadCallback);
                tile.reloadCallback = null;
            }
        }
    }

    abortTile(tile: Tile) {
        this.dispatcher.send('abortTile', { uid: tile.uid, type: this.type, source: this.id }, undefined, tile.workerID);
    }

    unloadTile(tile: Tile) {
        tile.unloadVectorData();
        this.dispatcher.send('removeTile', { uid: tile.uid, type: this.type, source: this.id }, undefined, tile.workerID);
    }

    hasTransition() {
        return false;
    }
}

export default VectorTileSource;<|MERGE_RESOLUTION|>--- conflicted
+++ resolved
@@ -108,11 +108,7 @@
     }
 
     loadTile(tile: Tile, callback: Callback<void>) {
-<<<<<<< HEAD
-        const url = normalizeURL(tile.tileID.canonical.url(this.tiles, this.scheme, this.zoomOffset), this.url);
-=======
-        const url = this.map._requestManager.normalizeTileURL(tile.tileID.canonical.url(this.tiles, this.scheme), this.url, null);
->>>>>>> 9fcf20e0
+        const url = this.map._requestManager.normalizeTileURL(tile.tileID.canonical.url(this.tiles, this.scheme, this.zoomOffset), this.url, null);
         const params = {
             request: this.map._requestManager.transformRequest(url, ResourceType.Tile),
             uid: tile.uid,
