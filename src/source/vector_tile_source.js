--- conflicted
+++ resolved
@@ -27,11 +27,8 @@
     url: string;
     scheme: string;
     tileSize: number;
-<<<<<<< HEAD
+    promoteId: ?PromoteIdSpecification;
     zoomOffset: number;
-=======
-    promoteId: ?PromoteIdSpecification;
->>>>>>> 9785342f
 
     _options: VectorSourceSpecification;
     _collectResourceTiming: boolean;
@@ -60,11 +57,7 @@
         this.isTileClipped = true;
         this._loaded = false;
 
-<<<<<<< HEAD
-        extend(this, pick(options, ['url', 'scheme', 'tileSize', 'zoomOffset']));
-=======
-        extend(this, pick(options, ['url', 'scheme', 'tileSize', 'promoteId']));
->>>>>>> 9785342f
+        extend(this, pick(options, ['url', 'scheme', 'tileSize', 'promoteId', 'zoomOffset']));
         this._options = extend({type: 'vector'}, options);
 
         this._collectResourceTiming = options.collectResourceTiming;
