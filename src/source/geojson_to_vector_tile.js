--- conflicted
+++ resolved
@@ -5,17 +5,10 @@
 const GeoJSONWrapper = require('./geojson_wrapper');
 const supercluster = require('supercluster');
 const superclusterUtil = require('../util/superclusterUtil');
-<<<<<<< HEAD
-const CanonicalTileID = require('../source/tile_id');
-const util = require('../util/util');
-
-module.exports = function(data: any, options: VectorSourceSpecification, tileSize: number, tileID: CanonicalTileID) {
-=======
 const UnwrappedTileID = require('../source/tile_id');
 const util = require('../util/util');
 
 module.exports = function(data: any, options: VectorSourceSpecification, tileSize: number, zoom: number, tileID: UnwrappedTileID) {
->>>>>>> 2d800ca8
     const scale = EXTENT / tileSize;
     const aggregateByKeys = superclusterUtil.sanitizedAggregateByKeys(options);
     let index;
@@ -37,12 +30,8 @@
     } else {
         index = getGeojsonVTIndex(data, options, tileID.canonical.z, scale);
     }
-<<<<<<< HEAD
-    const geoJSONTile = index.getTile(tileID.canonical.z, tileID.canonical.x, tileID.canonical.y);
-=======
 
     const geoJSONTile = index.getTile(zoom, tileID.canonical.x, tileID.canonical.y);
->>>>>>> 2d800ca8
     const geojsonWrappedVectorTile = new GeoJSONWrapper(geoJSONTile ? geoJSONTile.features : []);
 
     return {
