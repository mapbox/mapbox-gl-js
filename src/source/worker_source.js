--- conflicted
+++ resolved
@@ -11,12 +11,9 @@
 import type DEMData from '../data/dem_data';
 import type {StyleGlyph} from '../style/style_glyph';
 import type {StyleImage} from '../style/style_image';
-<<<<<<< HEAD
+import type {PromoteIdSpecification} from '../style-spec/types';
 import window from '../util/window';
 const {ImageBitmap} = window;
-=======
-import type {PromoteIdSpecification} from '../style-spec/types';
->>>>>>> b3046ea9
 
 export type TileParameters = {
     source: string,
