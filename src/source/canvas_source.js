--- conflicted
+++ resolved
@@ -1,12 +1,5 @@
 // @flow
 
-<<<<<<< HEAD
-const ImageSource = require('./image_source');
-const window = require('../util/window');
-const rasterBoundsAttributes = require('../data/raster_bounds_attributes');
-const VertexArrayObject = require('../render/vertex_array_object');
-const Texture = require('../render/texture');
-=======
 import ImageSource from './image_source';
 
 import window from '../util/window';
@@ -15,7 +8,6 @@
 import Texture from '../render/texture';
 import { ErrorEvent } from '../util/evented';
 import ValidationError from '../style-spec/error/validation_error';
->>>>>>> 2d800ca8
 
 import type Map from '../ui/map';
 import type Dispatcher from '../util/dispatcher';
@@ -128,11 +120,7 @@
         this.height = this.canvas.height;
 
         if (this._hasInvalidDimensions()) {
-<<<<<<< HEAD
-            this.fire('error', new Error('Canvas dimensions cannot be less than or equal to zero.'));
-=======
             this.fire(new ErrorEvent(new Error('Canvas dimensions cannot be less than or equal to zero.')));
->>>>>>> 2d800ca8
             return;
         }
 
