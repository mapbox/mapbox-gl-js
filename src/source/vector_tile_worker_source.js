// @flow

<<<<<<< HEAD
const ajax = require('../util/ajax');
const vt = require('@mapbox/vector-tile');
const Protobuf = require('pbf');
const WorkerTile = require('./worker_tile');
const util = require('../util/util');
const Coordinate = require('../geo/coordinate');
const geojsonToVectorTile = require('./geojson_to_vector_tile');
const vtpbf = require('vt-pbf');
const rewind = require('geojson-rewind');
const perf = require('../util/performance');
=======
import geojsonToVectorTile from './geojson_to_vector_tile';
import vtpbf from 'vt-pbf';
import rewind  from 'geojson-rewind';

import { getJSON, getArrayBuffer } from '../util/ajax';

import vt from '@mapbox/vector-tile';
import Protobuf from 'pbf';
import WorkerTile from './worker_tile';
import { extend, values } from '../util/util';
import performance from '../util/performance';
>>>>>>> 2d800ca8

import type {
    WorkerSource,
    WorkerTileParameters,
    WorkerTileCallback,
    TileParameters
} from '../source/worker_source';

<<<<<<< HEAD
=======
import type {CanonicalTileID} from './tile_id';
>>>>>>> 2d800ca8
import type {PerformanceResourceTiming} from '../types/performance_resource_timing';
import type Actor from '../util/actor';
import type StyleLayerIndex from '../style/style_layer_index';
import type {Callback} from '../types/callback';
import type CanonicalTileID from './tile_id';

export type LoadVectorTileResult = {
    vectorTile: VectorTile;
    rawData: ArrayBuffer;
    expires?: any;
    cacheControl?: any;
    resourceTiming?: Array<PerformanceResourceTiming>;
<<<<<<< HEAD
};

export type TileCoordinate = {
  row: number,
  column: number,
  zoom: number
};

export type GetLeavesParameters = {
    canonicalTileID: CanonicalTileID,
    clusterId: string,
    limit: number,
    offset: number,
    source: string
};


=======
};

>>>>>>> 2d800ca8
/**
 * @callback LoadVectorDataCallback
 * @param error
 * @param vectorTile
 * @private
 */
export type LoadVectorDataCallback = Callback<?LoadVectorTileResult>;

export type AbortVectorData = () => void;
export type LoadVectorData = (params: WorkerTileParameters, callback: LoadVectorDataCallback) => ?AbortVectorData;

/**
 * @private
 */

function loadVectorTile(params: WorkerTileParameters, callback: LoadVectorDataCallback) {
    const options = params.options || {};
    if (options.geojsonTile === true) {
        return loadGeojsonTile(params, callback);
    } else {
        return defaultLoadVectorTile(params, callback);
    }
}

/**
 * Calls a tile endpoint that responds with geojson, clusters if required(options)
 * and converts the features into vt vector tile.
*/
function loadGeojsonTile(params: WorkerTileParameters, callback: LoadVectorDataCallback) {
    const options = params.options || {};
    const request = getJSON(params.request, (err, data) => {
        if (err || !data) {
            return callback(err);
        } else if (typeof data !== 'object') {
            return callback(new Error("Input data is not a valid GeoJSON object."));
        } else {
            rewind(data, true);

            try {
                const { geojsonWrappedVectorTile, geojsonIndex } = geojsonToVectorTile(
<<<<<<< HEAD
                  data, options, params.tileSize, params.tileID
=======
                  data, options, params.tileSize, params.zoom, params.tileID
>>>>>>> 2d800ca8
                );

                let pbf = vtpbf(geojsonWrappedVectorTile);
                if (pbf.byteOffset !== 0 || pbf.byteLength !== pbf.buffer.byteLength) {
                    // Compatibility with node Buffer (https://github.com/mapbox/pbf/issues/35)
                    pbf = new Uint8Array(pbf);
                }
                callback(null, {
                    vectorTile: geojsonWrappedVectorTile,
                    rawData: pbf.buffer,
                    cacheControl: 'max-age=90000',
                    expires: undefined,
                    geojsonIndex: geojsonIndex
                });
            } catch (err) {
                return callback(err);
            }
        }
    });

    return () => {
        request.cancel();
        callback();
    };
}

/**
 * Calls a tile endpoint that responds in pbf format, converts them vt vector tile.
*/
function defaultLoadVectorTile(params: WorkerTileParameters, callback: LoadVectorDataCallback) {
    const request = getArrayBuffer(params.request, (err, response) => {
        if (err) {
            callback(err);
        } else if (response) {
            callback(null, {
                vectorTile: new vt.VectorTile(new Protobuf(response.data)),
                rawData: response.data,
                cacheControl: response.cacheControl,
                expires: response.expires
            });
        }
    });
    return () => {
        request.cancel();
        callback();
    };
}

/**
 * The {@link WorkerSource} implementation that supports {@link VectorTileSource}.
 * This class is designed to be easily reused to support custom source types
 * for data formats that can be parsed/converted into an in-memory VectorTile
 * representation.  To do so, create it with
 * `new VectorTileWorkerSource(actor, styleLayers, customLoadVectorDataFunction)`.
 *
 * @private
 */
class VectorTileWorkerSource implements WorkerSource {
    actor: Actor;
    layerIndex: StyleLayerIndex;
    loadVectorData: LoadVectorData;
    loading: { [string]: WorkerTile };
    loaded: { [string]: WorkerTile };

    /**
     * @param [loadVectorData] Optional method for custom loading of a VectorTile
     * object based on parameters passed from the main-thread Source. See
     * {@link VectorTileWorkerSource#loadTile}. The default implementation simply
     * loads the pbf at `params.url`.
     */
    constructor(actor: Actor, layerIndex: StyleLayerIndex, loadVectorData: ?LoadVectorData) {
        this.actor = actor;
        this.layerIndex = layerIndex;
        this.loadVectorData = loadVectorData || loadVectorTile;
        this.loading = {};
        this.loaded = {};
    }

    /**
     * Implements {@link WorkerSource#loadTile}. Delegates to
     * {@link VectorTileWorkerSource#loadVectorData} (which by default expects
     * a `params.url` property) for fetching and producing a VectorTile object.
     */
    loadTile(params: WorkerTileParameters, callback: WorkerTileCallback) {
        const uid = params.uid;

        if (!this.loading)
            this.loading = {};

        const perf = (params && params.request && params.request.collectResourceTiming) ?
            new performance.Performance(params.request) : false;

        const workerTile = this.loading[uid] = new WorkerTile(params);
        workerTile.abort = this.loadVectorData(params, (err, response) => {
            delete this.loading[uid];

            if (err || !response) {
                return callback(err);
            }

            const rawTileData = response.rawData;
            const cacheControl = {};
            if (response.expires) cacheControl.expires = response.expires;
            if (response.cacheControl) cacheControl.cacheControl = response.cacheControl;
            const resourceTiming = {};
            if (params.request && params.request.collectResourceTiming) {
                const resourceTimingData = perf.getEntriesByName(params.request.url);
                // it's necessary to eval the result of getEntriesByName() here via parse/stringify
                // late evaluation in the main thread causes TypeError: illegal invocation
                if (resourceTimingData)
                    resourceTiming.resourceTiming = JSON.parse(JSON.stringify(resourceTimingData));
            }

            const resourceTiming = {};
            if (perf) {
                const resourceTimingData = perf.finish();
                // it's necessary to eval the result of getEntriesByName() here via parse/stringify
                // late evaluation in the main thread causes TypeError: illegal invocation
                if (resourceTimingData)
                    resourceTiming.resourceTiming = JSON.parse(JSON.stringify(resourceTimingData));
            }

            workerTile.vectorTile = response.vectorTile;
            workerTile.geojsonIndex = response.geojsonIndex;
            workerTile.parse(response.vectorTile, this.layerIndex, this.actor, (err, result) => {
                if (err || !result) return callback(err);

                // Transferring a copy of rawTileData because the worker needs to retain its copy.
<<<<<<< HEAD
                callback(null, util.extend({rawTileData: rawTileData.slice(0)}, result, cacheControl, resourceTiming));
=======
                callback(null, extend({rawTileData: rawTileData.slice(0)}, result, cacheControl, resourceTiming));
>>>>>>> 2d800ca8
            });

            this.loaded = this.loaded || {};
            this.loaded[uid] = workerTile;
        });
    }

    /**
     * Implements {@link WorkerSource#reloadTile}.
     */
    reloadTile(params: WorkerTileParameters, callback: WorkerTileCallback) {
        const loaded = this.loaded,
            uid = params.uid,
            vtSource = this;
        if (loaded && loaded[uid]) {
            const workerTile = loaded[uid];
            workerTile.showCollisionBoxes = params.showCollisionBoxes;

            const done = (err, data) => {
                const reloadCallback = workerTile.reloadCallback;
                if (reloadCallback) {
                    delete workerTile.reloadCallback;
                    workerTile.parse(workerTile.vectorTile, vtSource.layerIndex, vtSource.actor, reloadCallback);
                }
                callback(err, data);
            };

            if (workerTile.status === 'parsing') {
                workerTile.reloadCallback = done;
            } else if (workerTile.status === 'done') {
                workerTile.parse(workerTile.vectorTile, this.layerIndex, this.actor, done);
            }
        }
    }

    getClusterLeaves(params: {clusterId: number, limit: number, offset: number, coordinate: Coordinate}, callback: Callback<Array<GeoJSONFeature>>) {
        const workerTiles = values(this.loaded);

        const workerTile = workerTiles.filter((wt) => {
<<<<<<< HEAD
            return wt.tileID.canonical.equals(params.canonicalTileID);
=======
            // The coordinate get from map.transform.locationCoordinate doesn't match with the
            // corresponding tiles tileID.toCoordinate(), but matches with the canonical x|y|z.
            // Mostly because Unwrapped Canonical TileId is used while fetching data for tiles.
            // So using workerTile's canonical x|y|z to find the workerTile involved in rendering
            // the coordinate.
            return wt.tileID && wt.tileID.canonical &&
                wt.tileID.canonical.x === params.coordinate.column &&
                wt.tileID.canonical.y === params.coordinate.row &&
                wt.tileID.canonical.z === params.coordinate.zoom;
>>>>>>> 2d800ca8
        })[0];

        if (!workerTile) {
            return callback(null, []);
        }

        const superclusterInstance = workerTile.geojsonIndex;
        if (!superclusterInstance) {
            return callback(new Error('Index not found for the feature\'s tile.'));
        }

<<<<<<< HEAD
        const leaves = superclusterInstance.getLeaves(
            params.clusterId,
            params.canonicalTileID.z,
            params.limit,
            params.offset
        );

=======
        const leaves = superclusterInstance.getLeaves(params.clusterId, params.limit, params.offset);
>>>>>>> 2d800ca8
        callback(null, leaves);
    }

    /**
     * Implements {@link WorkerSource#abortTile}.
     *
     * @param params
     * @param params.uid The UID for this tile.
     */
    abortTile(params: TileParameters, callback: WorkerTileCallback) {
        const loading = this.loading,
            uid = params.uid;
        if (loading && loading[uid] && loading[uid].abort) {
            loading[uid].abort();
            delete loading[uid];
        }
        callback();
    }

    /**
     * Implements {@link WorkerSource#removeTile}.
     *
     * @param params
     * @param params.uid The UID for this tile.
     */
    removeTile(params: TileParameters, callback: WorkerTileCallback) {
        const loaded = this.loaded,
            uid = params.uid;
        if (loaded && loaded[uid]) {
            delete loaded[uid];
        }
        callback();
    }
}

export default VectorTileWorkerSource;<|MERGE_RESOLUTION|>--- conflicted
+++ resolved
@@ -1,17 +1,5 @@
 // @flow
 
-<<<<<<< HEAD
-const ajax = require('../util/ajax');
-const vt = require('@mapbox/vector-tile');
-const Protobuf = require('pbf');
-const WorkerTile = require('./worker_tile');
-const util = require('../util/util');
-const Coordinate = require('../geo/coordinate');
-const geojsonToVectorTile = require('./geojson_to_vector_tile');
-const vtpbf = require('vt-pbf');
-const rewind = require('geojson-rewind');
-const perf = require('../util/performance');
-=======
 import geojsonToVectorTile from './geojson_to_vector_tile';
 import vtpbf from 'vt-pbf';
 import rewind  from 'geojson-rewind';
@@ -23,7 +11,6 @@
 import WorkerTile from './worker_tile';
 import { extend, values } from '../util/util';
 import performance from '../util/performance';
->>>>>>> 2d800ca8
 
 import type {
     WorkerSource,
@@ -32,10 +19,7 @@
     TileParameters
 } from '../source/worker_source';
 
-<<<<<<< HEAD
-=======
 import type {CanonicalTileID} from './tile_id';
->>>>>>> 2d800ca8
 import type {PerformanceResourceTiming} from '../types/performance_resource_timing';
 import type Actor from '../util/actor';
 import type StyleLayerIndex from '../style/style_layer_index';
@@ -48,28 +32,8 @@
     expires?: any;
     cacheControl?: any;
     resourceTiming?: Array<PerformanceResourceTiming>;
-<<<<<<< HEAD
 };
 
-export type TileCoordinate = {
-  row: number,
-  column: number,
-  zoom: number
-};
-
-export type GetLeavesParameters = {
-    canonicalTileID: CanonicalTileID,
-    clusterId: string,
-    limit: number,
-    offset: number,
-    source: string
-};
-
-
-=======
-};
-
->>>>>>> 2d800ca8
 /**
  * @callback LoadVectorDataCallback
  * @param error
@@ -110,11 +74,7 @@
 
             try {
                 const { geojsonWrappedVectorTile, geojsonIndex } = geojsonToVectorTile(
-<<<<<<< HEAD
-                  data, options, params.tileSize, params.tileID
-=======
                   data, options, params.tileSize, params.zoom, params.tileID
->>>>>>> 2d800ca8
                 );
 
                 let pbf = vtpbf(geojsonWrappedVectorTile);
@@ -219,14 +179,6 @@
             const cacheControl = {};
             if (response.expires) cacheControl.expires = response.expires;
             if (response.cacheControl) cacheControl.cacheControl = response.cacheControl;
-            const resourceTiming = {};
-            if (params.request && params.request.collectResourceTiming) {
-                const resourceTimingData = perf.getEntriesByName(params.request.url);
-                // it's necessary to eval the result of getEntriesByName() here via parse/stringify
-                // late evaluation in the main thread causes TypeError: illegal invocation
-                if (resourceTimingData)
-                    resourceTiming.resourceTiming = JSON.parse(JSON.stringify(resourceTimingData));
-            }
 
             const resourceTiming = {};
             if (perf) {
@@ -243,11 +195,7 @@
                 if (err || !result) return callback(err);
 
                 // Transferring a copy of rawTileData because the worker needs to retain its copy.
-<<<<<<< HEAD
-                callback(null, util.extend({rawTileData: rawTileData.slice(0)}, result, cacheControl, resourceTiming));
-=======
                 callback(null, extend({rawTileData: rawTileData.slice(0)}, result, cacheControl, resourceTiming));
->>>>>>> 2d800ca8
             });
 
             this.loaded = this.loaded || {};
@@ -287,9 +235,6 @@
         const workerTiles = values(this.loaded);
 
         const workerTile = workerTiles.filter((wt) => {
-<<<<<<< HEAD
-            return wt.tileID.canonical.equals(params.canonicalTileID);
-=======
             // The coordinate get from map.transform.locationCoordinate doesn't match with the
             // corresponding tiles tileID.toCoordinate(), but matches with the canonical x|y|z.
             // Mostly because Unwrapped Canonical TileId is used while fetching data for tiles.
@@ -299,7 +244,6 @@
                 wt.tileID.canonical.x === params.coordinate.column &&
                 wt.tileID.canonical.y === params.coordinate.row &&
                 wt.tileID.canonical.z === params.coordinate.zoom;
->>>>>>> 2d800ca8
         })[0];
 
         if (!workerTile) {
@@ -311,17 +255,7 @@
             return callback(new Error('Index not found for the feature\'s tile.'));
         }
 
-<<<<<<< HEAD
-        const leaves = superclusterInstance.getLeaves(
-            params.clusterId,
-            params.canonicalTileID.z,
-            params.limit,
-            params.offset
-        );
-
-=======
         const leaves = superclusterInstance.getLeaves(params.clusterId, params.limit, params.offset);
->>>>>>> 2d800ca8
         callback(null, leaves);
     }
 
