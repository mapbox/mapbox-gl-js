// @flow
<<<<<<< HEAD
import { loadGeojsonTileAsVectorTile } from './geojson_to_vector_tile';
import { getArrayBuffer } from '../util/ajax';
=======

import {getArrayBuffer} from '../util/ajax';
>>>>>>> cccd8588

import vt from '@mapbox/vector-tile';
import Protobuf from 'pbf';
import WorkerTile from './worker_tile';
<<<<<<< HEAD
import { extend, values } from '../util/util';
import performance from '../util/performance';
=======
import {extend} from '../util/util';
import {RequestPerformance} from '../util/performance';
>>>>>>> cccd8588

import type {
    WorkerSource,
    WorkerTileParameters,
    WorkerTileCallback,
    TileParameters
} from '../source/worker_source';

<<<<<<< HEAD
import type {CanonicalTileID} from './tile_id';
import type {PerformanceResourceTiming} from '../types/performance_resource_timing';
=======
>>>>>>> cccd8588
import type Actor from '../util/actor';
import type StyleLayerIndex from '../style/style_layer_index';
import type {Callback} from '../types/callback';

export type LoadVectorTileResult = {
    vectorTile: VectorTile;
    rawData: ArrayBuffer;
    expires?: any;
    cacheControl?: any;
    resourceTiming?: Array<PerformanceResourceTiming>;
};

/**
 * @callback LoadVectorDataCallback
 * @param error
 * @param vectorTile
 * @private
 */
export type LoadVectorDataCallback = Callback<?LoadVectorTileResult>;

export type AbortVectorData = () => void;
export type LoadVectorData = (params: WorkerTileParameters, callback: LoadVectorDataCallback) => ?AbortVectorData;

/**
 * @private
 */
function loadVectorTile(params: WorkerTileParameters, callback: LoadVectorDataCallback) {
    const options = params.options || {};
    let request;
    if (options.geojsonTile === true) {
        request = loadGeojsonTileAsVectorTile(params, callback);
    } else {
        request = getArrayBuffer(params.request, (err: ?Error, data: ?ArrayBuffer, cacheControl: ?string, expires: ?string) => {
            if (err) {
                callback(err);
            } else if (data) {
                callback(null, {
                    vectorTile: new vt.VectorTile(new Protobuf(data)),
                    rawData: data,
                    cacheControl,
                    expires
                });
            }
        });
    }
    return () => {
        request.cancel();
        callback();
    };
}

/**
 * The {@link WorkerSource} implementation that supports {@link VectorTileSource}.
 * This class is designed to be easily reused to support custom source types
 * for data formats that can be parsed/converted into an in-memory VectorTile
 * representation.  To do so, create it with
 * `new VectorTileWorkerSource(actor, styleLayers, customLoadVectorDataFunction)`.
 *
 * @private
 */
class VectorTileWorkerSource implements WorkerSource {
    actor: Actor;
    layerIndex: StyleLayerIndex;
    availableImages: Array<string>;
    loadVectorData: LoadVectorData;
    loading: {[_: string]: WorkerTile };
    loaded: {[_: string]: WorkerTile };

    /**
     * @param [loadVectorData] Optional method for custom loading of a VectorTile
     * object based on parameters passed from the main-thread Source. See
     * {@link VectorTileWorkerSource#loadTile}. The default implementation simply
     * loads the pbf at `params.url`.
     * @private
     */
    constructor(actor: Actor, layerIndex: StyleLayerIndex, availableImages: Array<string>, loadVectorData: ?LoadVectorData) {
        this.actor = actor;
        this.layerIndex = layerIndex;
        this.availableImages = availableImages;
        this.loadVectorData = loadVectorData || loadVectorTile;
        this.loading = {};
        this.loaded = {};
    }

    /**
     * Implements {@link WorkerSource#loadTile}. Delegates to
     * {@link VectorTileWorkerSource#loadVectorData} (which by default expects
     * a `params.url` property) for fetching and producing a VectorTile object.
     * @private
     */
    loadTile(params: WorkerTileParameters, callback: WorkerTileCallback) {
        const uid = params.uid;

        if (!this.loading)
            this.loading = {};

        const perf = (params && params.request && params.request.collectResourceTiming) ?
            new RequestPerformance(params.request) : false;

        const workerTile = this.loading[uid] = new WorkerTile(params);
        workerTile.abort = this.loadVectorData(params, (err, response) => {
            delete this.loading[uid];

            if (err || !response) {
                workerTile.status = 'done';
                this.loaded[uid] = workerTile;
                return callback(err);
            }

            const rawTileData = response.rawData;
            const cacheControl = {};
            if (response.expires) cacheControl.expires = response.expires;
            if (response.cacheControl) cacheControl.cacheControl = response.cacheControl;

            const resourceTiming = {};
            if (perf) {
                const resourceTimingData = perf.finish();
                // it's necessary to eval the result of getEntriesByName() here via parse/stringify
                // late evaluation in the main thread causes TypeError: illegal invocation
                if (resourceTimingData)
                    resourceTiming.resourceTiming = JSON.parse(JSON.stringify(resourceTimingData));
            }

            workerTile.vectorTile = response.vectorTile;
<<<<<<< HEAD
            workerTile.geojsonIndex = response.geojsonIndex;
            workerTile.parse(response.vectorTile, this.layerIndex, this.actor, (err, result) => {
=======
            workerTile.parse(response.vectorTile, this.layerIndex, this.availableImages, this.actor, (err, result) => {
>>>>>>> cccd8588
                if (err || !result) return callback(err);

                // Transferring a copy of rawTileData because the worker needs to retain its copy.
                callback(null, extend({rawTileData: rawTileData.slice(0)}, result, cacheControl, resourceTiming));
            });

            this.loaded = this.loaded || {};
            this.loaded[uid] = workerTile;
        });
    }

    /**
     * Implements {@link WorkerSource#reloadTile}.
     * @private
     */
    reloadTile(params: WorkerTileParameters, callback: WorkerTileCallback) {
        const loaded = this.loaded,
            uid = params.uid,
            vtSource = this;
        if (loaded && loaded[uid]) {
            const workerTile = loaded[uid];
            workerTile.showCollisionBoxes = params.showCollisionBoxes;

            const done = (err, data) => {
                const reloadCallback = workerTile.reloadCallback;
                if (reloadCallback) {
                    delete workerTile.reloadCallback;
                    workerTile.parse(workerTile.vectorTile, vtSource.layerIndex, this.availableImages, vtSource.actor, reloadCallback);
                }
                callback(err, data);
            };

            if (workerTile.status === 'parsing') {
                workerTile.reloadCallback = done;
            } else if (workerTile.status === 'done') {
                // if there was no vector tile data on the initial load, don't try and re-parse tile
                if (workerTile.vectorTile) {
                    workerTile.parse(workerTile.vectorTile, this.layerIndex, this.availableImages, this.actor, done);
                } else {
                    done();
                }
            }
        }
    }

    getLeaves(params: {clusterId: number, limit: number, offset: number, canonicalTileID: CanonicalTileID}, callback: Callback<Array<GeoJSONFeature>>) {
        const workerTiles = values(this.loaded);

        const workerTile = workerTiles.filter((wt) => {
            // The coordinate get from map.transform.locationCoordinate doesn't match with the
            // corresponding tiles tileID.toCoordinate(), but matches with the canonical x|y|z.
            // Mostly because Unwrapped Canonical TileId is used while fetching data for tiles.
            // So using workerTile's canonical x|y|z to find the workerTile involved in rendering
            // the coordinate.
            return wt.tileID && wt.tileID.canonical &&
                wt.tileID.canonical.x === params.canonicalTileID.x &&
                wt.tileID.canonical.y === params.canonicalTileID.y &&
                wt.tileID.canonical.z === params.canonicalTileID.z;
        })[0];

        if (!workerTile) {
            return callback(null, []);
        }

        const superclusterInstance = workerTile.geojsonIndex;
        if (!superclusterInstance) {
            return callback(new Error('Index not found for the feature\'s tile.'));
        }

        const leaves = superclusterInstance.getLeaves(params.clusterId, params.limit, params.offset);
        callback(null, leaves);
    }

    /**
     * Implements {@link WorkerSource#abortTile}.
     *
     * @param params
     * @param params.uid The UID for this tile.
     * @private
     */
    abortTile(params: TileParameters, callback: WorkerTileCallback) {
        const loading = this.loading,
            uid = params.uid;
        if (loading && loading[uid] && loading[uid].abort) {
            loading[uid].abort();
            delete loading[uid];
        }
        callback();
    }

    /**
     * Implements {@link WorkerSource#removeTile}.
     *
     * @param params
     * @param params.uid The UID for this tile.
     * @private
     */
    removeTile(params: TileParameters, callback: WorkerTileCallback) {
        const loaded = this.loaded,
            uid = params.uid;
        if (loaded && loaded[uid]) {
            delete loaded[uid];
        }
        callback();
    }
}

export default VectorTileWorkerSource;<|MERGE_RESOLUTION|>--- conflicted
+++ resolved
@@ -1,22 +1,13 @@
 // @flow
-<<<<<<< HEAD
+
 import { loadGeojsonTileAsVectorTile } from './geojson_to_vector_tile';
-import { getArrayBuffer } from '../util/ajax';
-=======
-
 import {getArrayBuffer} from '../util/ajax';
->>>>>>> cccd8588
 
 import vt from '@mapbox/vector-tile';
 import Protobuf from 'pbf';
 import WorkerTile from './worker_tile';
-<<<<<<< HEAD
-import { extend, values } from '../util/util';
-import performance from '../util/performance';
-=======
-import {extend} from '../util/util';
+import {extend, values} from '../util/util';
 import {RequestPerformance} from '../util/performance';
->>>>>>> cccd8588
 
 import type {
     WorkerSource,
@@ -25,11 +16,7 @@
     TileParameters
 } from '../source/worker_source';
 
-<<<<<<< HEAD
 import type {CanonicalTileID} from './tile_id';
-import type {PerformanceResourceTiming} from '../types/performance_resource_timing';
-=======
->>>>>>> cccd8588
 import type Actor from '../util/actor';
 import type StyleLayerIndex from '../style/style_layer_index';
 import type {Callback} from '../types/callback';
@@ -154,12 +141,9 @@
             }
 
             workerTile.vectorTile = response.vectorTile;
-<<<<<<< HEAD
+
             workerTile.geojsonIndex = response.geojsonIndex;
-            workerTile.parse(response.vectorTile, this.layerIndex, this.actor, (err, result) => {
-=======
             workerTile.parse(response.vectorTile, this.layerIndex, this.availableImages, this.actor, (err, result) => {
->>>>>>> cccd8588
                 if (err || !result) return callback(err);
 
                 // Transferring a copy of rawTileData because the worker needs to retain its copy.
