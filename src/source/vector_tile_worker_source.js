// @flow

const ajax = require('../util/ajax');
const vt = require('@mapbox/vector-tile');
const Protobuf = require('pbf');
const WorkerTile = require('./worker_tile');
const util = require('../util/util');
<<<<<<< HEAD
const Coordinate = require('../geo/coordinate');
const geojsonToVectorTile = require('./geojson_to_vector_tile');
const vtpbf = require('vt-pbf');
const rewind = require('geojson-rewind');
=======
const perf = require('../util/performance');
>>>>>>> e66651ea

import type {
    WorkerSource,
    WorkerTileParameters,
    WorkerTileCallback,
    TileParameters
} from '../source/worker_source';

import type {PerformanceResourceTiming} from '../types/performance_resource_timing';
import type Actor from '../util/actor';
import type StyleLayerIndex from '../style/style_layer_index';
import type {Callback} from '../types/callback';

export type LoadVectorTileResult = {
    vectorTile: VectorTile;
    rawData: ArrayBuffer;
    expires?: any;
    cacheControl?: any;
    resourceTiming?: Array<PerformanceResourceTiming>;
};

export type GetLeavesParameters = {
    source: string,
    tileCoordinate: Coordinate,
    clusterId: string,
    clusterZoom: number,
    limit: number,
    offset: number
};


/**
 * @callback LoadVectorDataCallback
 * @param error
 * @param vectorTile
 * @private
 */
export type LoadVectorDataCallback = Callback<?LoadVectorTileResult>;

export type AbortVectorData = () => void;
export type LoadVectorData = (params: WorkerTileParameters, callback: LoadVectorDataCallback) => ?AbortVectorData;

/**
 * @private
 */

function loadVectorTile(params: WorkerTileParameters, callback: LoadVectorDataCallback) {
    const options = params.options || {};
    if (options.geojsonTile === true) {
        return loadGeojsonTile(params, callback);
    } else {
        return defaultLoadVectorTile(params, callback);
    }
}

/**
 * Calls a tile endpoint that responds with geojson, clusters if required(options)
 * and converts the features into vt vector tile.
*/
function loadGeojsonTile(params: WorkerTileParameters, callback: LoadVectorDataCallback) {
    const options = params.options || {};
    const xhr = ajax.getJSON(params.request, (err, data) => {
        if (err || !data) {
            return callback(err);
        } else if (typeof data !== 'object') {
            return callback(new Error("Input data is not a valid GeoJSON object."));
        } else {
            rewind(data, true);

            try {
                const { geojsonWrappedVectorTile, geojsonIndex } = geojsonToVectorTile(
                  data, options, params.tileSize, params.zoom, params.coord
                );

                let pbf = vtpbf(geojsonWrappedVectorTile);
                if (pbf.byteOffset !== 0 || pbf.byteLength !== pbf.buffer.byteLength) {
                    // Compatibility with node Buffer (https://github.com/mapbox/pbf/issues/35)
                    pbf = new Uint8Array(pbf);
                }
                callback(null, {
                    vectorTile: geojsonWrappedVectorTile,
                    rawData: pbf.buffer,
                    cacheControl: 'max-age=90000',
                    expires: undefined,
                    geojsonIndex: geojsonIndex
                });
            } catch (err) {
                return callback(err);
            }
        }
    });

    return () => {
        xhr.abort();
        callback();
    };
}

/**
 * Calls a tile endpoint that responds in pbf format, converts them vt vector tile.
*/
function defaultLoadVectorTile(params: WorkerTileParameters, callback: LoadVectorDataCallback) {
    const xhr = ajax.getArrayBuffer(params.request, (err, response) => {
        if (err) {
            callback(err);
        } else if (response) {
            callback(null, {
                vectorTile: new vt.VectorTile(new Protobuf(response.data)),
                rawData: response.data,
                cacheControl: response.cacheControl,
                expires: response.expires
            });
        }
    });
    return () => {
        xhr.abort();
        callback();
    };
}

/**
 * The {@link WorkerSource} implementation that supports {@link VectorTileSource}.
 * This class is designed to be easily reused to support custom source types
 * for data formats that can be parsed/converted into an in-memory VectorTile
 * representation.  To do so, create it with
 * `new VectorTileWorkerSource(actor, styleLayers, customLoadVectorDataFunction)`.
 *
 * @private
 */
class VectorTileWorkerSource implements WorkerSource {
    actor: Actor;
    layerIndex: StyleLayerIndex;
    loadVectorData: LoadVectorData;
    loading: { [string]: { [string]: WorkerTile } };
    loaded: { [string]: { [string]: WorkerTile } };

    /**
     * @param [loadVectorData] Optional method for custom loading of a VectorTile
     * object based on parameters passed from the main-thread Source. See
     * {@link VectorTileWorkerSource#loadTile}. The default implementation simply
     * loads the pbf at `params.url`.
     */
    constructor(actor: Actor, layerIndex: StyleLayerIndex, loadVectorData: ?LoadVectorData) {
        this.actor = actor;
        this.layerIndex = layerIndex;
        this.loadVectorData = loadVectorData || loadVectorTile;
        this.loading = {};
        this.loaded = {};
    }

    /**
     * Implements {@link WorkerSource#loadTile}. Delegates to
     * {@link VectorTileWorkerSource#loadVectorData} (which by default expects
     * a `params.url` property) for fetching and producing a VectorTile object.
     */
    loadTile(params: WorkerTileParameters, callback: WorkerTileCallback) {
        const source = params.source,
            uid = params.uid;

        if (!this.loading[source])
            this.loading[source] = {};

        const workerTile = this.loading[source][uid] = new WorkerTile(params);
        workerTile.abort = this.loadVectorData(params, (err, response) => {
            delete this.loading[source][uid];

            if (err || !response) {
                return callback(err);
            }

            const rawTileData = response.rawData;
            const cacheControl = {};
            if (response.expires) cacheControl.expires = response.expires;
            if (response.cacheControl) cacheControl.cacheControl = response.cacheControl;
            const resourceTiming = {};
            if (params.request && params.request.collectResourceTiming) {
                const resourceTimingData = perf.getEntriesByName(params.request.url);
                // it's necessary to eval the result of getEntriesByName() here via parse/stringify
                // late evaluation in the main thread causes TypeError: illegal invocation
                if (resourceTimingData)
                    resourceTiming.resourceTiming = JSON.parse(JSON.stringify(resourceTimingData));
            }

            workerTile.vectorTile = response.vectorTile;
<<<<<<< HEAD
            workerTile.geojsonIndex = response.geojsonIndex;
            workerTile.parse(response.vectorTile, this.layerIndex, this.actor, (err, result, transferrables) => {
=======
            workerTile.parse(response.vectorTile, this.layerIndex, this.actor, (err, result) => {
>>>>>>> e66651ea
                if (err || !result) return callback(err);

                // Transferring a copy of rawTileData because the worker needs to retain its copy.
                callback(null, util.extend({rawTileData: rawTileData.slice(0)}, result, cacheControl, resourceTiming));
            });

            this.loaded[source] = this.loaded[source] || {};
            this.loaded[source][uid] = workerTile;
        });
    }

    /**
     * Implements {@link WorkerSource#reloadTile}.
     */
    reloadTile(params: WorkerTileParameters, callback: WorkerTileCallback) {
        const loaded = this.loaded[params.source],
            uid = params.uid,
            vtSource = this;
        if (loaded && loaded[uid]) {
            const workerTile = loaded[uid];
            workerTile.showCollisionBoxes = params.showCollisionBoxes;

            if (workerTile.status === 'parsing') {
                workerTile.reloadCallback = callback;
            } else if (workerTile.status === 'done') {
                workerTile.parse(workerTile.vectorTile, this.layerIndex, this.actor, done.bind(workerTile));
            }

        }

        function done(err, data) {
            if (this.reloadCallback) {
                const reloadCallback = this.reloadCallback;
                delete this.reloadCallback;
                this.parse(this.vectorTile, vtSource.layerIndex, vtSource.actor, reloadCallback);
            }

            callback(err, data);
        }
    }

    /**
     * For a geojson vector tile that is clustered, given id of a cluster
     * this will return the features contributing to the cluster.
     *
     * @param GetLeavesParameters
     * @param Callback
     */
    getLeaves(params: GetLeavesParameters, callback: Callback<void>) {
        const workerTiles = util.values(this.loaded[params.source]);
        const workerTile = workerTiles.filter((wt) => {
            return wt.coord.x === params.tileCoordinate.column &&
                wt.coord.y === params.tileCoordinate.row &&
                wt.coord.z === params.tileCoordinate.zoom;
        })[0];

        if (!workerTile) {
            return callback(null, []);
        }

        const superclusterInstance = workerTile.geojsonIndex;

        if (!superclusterInstance) {
            return callback(new Error('Index not found for the feature\'s tile.'));
        }

        const leaves = superclusterInstance.getLeaves(
            params.clusterId,
            params.clusterZoom,
            params.limit,
            params.offset
        );

        callback(null, leaves);
    }

    /**
     * Implements {@link WorkerSource#abortTile}.
     *
     * @param params
     * @param params.source The id of the source for which we're loading this tile.
     * @param params.uid The UID for this tile.
     */
    abortTile(params: TileParameters, callback: WorkerTileCallback) {
        const loading = this.loading[params.source],
            uid = params.uid;
        if (loading && loading[uid] && loading[uid].abort) {
            loading[uid].abort();
            delete loading[uid];
        }
        callback();
    }

    /**
     * Implements {@link WorkerSource#removeTile}.
     *
     * @param params
     * @param params.source The id of the source for which we're loading this tile.
     * @param params.uid The UID for this tile.
     */
    removeTile(params: TileParameters, callback: WorkerTileCallback) {
        const loaded = this.loaded[params.source],
            uid = params.uid;
        if (loaded && loaded[uid]) {
            delete loaded[uid];
        }
        callback();
    }
}

module.exports = VectorTileWorkerSource;<|MERGE_RESOLUTION|>--- conflicted
+++ resolved
@@ -5,14 +5,11 @@
 const Protobuf = require('pbf');
 const WorkerTile = require('./worker_tile');
 const util = require('../util/util');
-<<<<<<< HEAD
 const Coordinate = require('../geo/coordinate');
 const geojsonToVectorTile = require('./geojson_to_vector_tile');
 const vtpbf = require('vt-pbf');
 const rewind = require('geojson-rewind');
-=======
 const perf = require('../util/performance');
->>>>>>> e66651ea
 
 import type {
     WorkerSource,
@@ -25,6 +22,7 @@
 import type Actor from '../util/actor';
 import type StyleLayerIndex from '../style/style_layer_index';
 import type {Callback} from '../types/callback';
+import type CanonicalTileID from './tile_id';
 
 export type LoadVectorTileResult = {
     vectorTile: VectorTile;
@@ -34,13 +32,18 @@
     resourceTiming?: Array<PerformanceResourceTiming>;
 };
 
+export type TileCoordinate = {
+  row: number,
+  column: number,
+  zoom: number
+};
+
 export type GetLeavesParameters = {
-    source: string,
-    tileCoordinate: Coordinate,
+    canonicalTileID: CanonicalTileID,
     clusterId: string,
-    clusterZoom: number,
     limit: number,
-    offset: number
+    offset: number,
+    source: string
 };
 
 
@@ -84,7 +87,7 @@
 
             try {
                 const { geojsonWrappedVectorTile, geojsonIndex } = geojsonToVectorTile(
-                  data, options, params.tileSize, params.zoom, params.coord
+                  data, options, params.tileSize, params.tileID
                 );
 
                 let pbf = vtpbf(geojsonWrappedVectorTile);
@@ -197,12 +200,8 @@
             }
 
             workerTile.vectorTile = response.vectorTile;
-<<<<<<< HEAD
             workerTile.geojsonIndex = response.geojsonIndex;
-            workerTile.parse(response.vectorTile, this.layerIndex, this.actor, (err, result, transferrables) => {
-=======
             workerTile.parse(response.vectorTile, this.layerIndex, this.actor, (err, result) => {
->>>>>>> e66651ea
                 if (err || !result) return callback(err);
 
                 // Transferring a copy of rawTileData because the worker needs to retain its copy.
@@ -254,9 +253,7 @@
     getLeaves(params: GetLeavesParameters, callback: Callback<void>) {
         const workerTiles = util.values(this.loaded[params.source]);
         const workerTile = workerTiles.filter((wt) => {
-            return wt.coord.x === params.tileCoordinate.column &&
-                wt.coord.y === params.tileCoordinate.row &&
-                wt.coord.z === params.tileCoordinate.zoom;
+            return wt.tileID.canonical.equals(params.canonicalTileID);
         })[0];
 
         if (!workerTile) {
@@ -271,7 +268,7 @@
 
         const leaves = superclusterInstance.getLeaves(
             params.clusterId,
-            params.clusterZoom,
+            params.canonicalTileID.z,
             params.limit,
             params.offset
         );
