--- conflicted
+++ resolved
@@ -57,7 +57,7 @@
         this.zoomOffset = 0;
         this._loaded = false;
 
-        this._options = extend({}, options);
+        this._options = extend({ type: 'raster' }, options);
         extend(this, pick(options, ['url', 'scheme', 'tileSize', 'zoomOffset']));
     }
 
@@ -104,13 +104,8 @@
     }
 
     loadTile(tile: Tile, callback: Callback<void>) {
-<<<<<<< HEAD
-        const url = normalizeURL(tile.tileID.canonical.url(this.tiles, this.scheme, this.zoomOffset), this.url, this.tileSize);
-        tile.request = getImage(this.map._transformRequest(url, ResourceType.Tile), (err, img) => {
-=======
-        const url = this.map._requestManager.normalizeTileURL(tile.tileID.canonical.url(this.tiles, this.scheme), this.url, this.tileSize);
+        const url = this.map._requestManager.normalizeTileURL(tile.tileID.canonical.url(this.tiles, this.scheme, this.zoomOffset), this.url, this.tileSize);
         tile.request = getImage(this.map._requestManager.transformRequest(url, ResourceType.Tile), (err, img) => {
->>>>>>> 9fcf20e0
             delete tile.request;
 
             if (tile.aborted) {
