--- conflicted
+++ resolved
@@ -23,7 +23,7 @@
         super(id, options, dispatcher, eventedParent);
         this.type = 'raster-dem';
         this.maxzoom = 22;
-        this._options = extend({}, options);
+        this._options = extend({ type: 'raster-dem' }, options);
         this.encoding = options.encoding || "mapbox";
     }
 
@@ -39,13 +39,8 @@
     }
 
     loadTile(tile: Tile, callback: Callback<void>) {
-<<<<<<< HEAD
-        const url = normalizeURL(tile.tileID.canonical.url(this.tiles, this.scheme, this.zoomOffset), this.url, this.tileSize);
-        tile.request = getImage(this.map._transformRequest(url, ResourceType.Tile), imageLoaded.bind(this));
-=======
-        const url = this.map._requestManager.normalizeTileURL(tile.tileID.canonical.url(this.tiles, this.scheme), this.url, this.tileSize);
+        const url = this.map._requestManager.normalizeTileURL(tile.tileID.canonical.url(this.tiles, this.scheme, this.zoomOffset), this.url, this.tileSize);
         tile.request = getImage(this.map._requestManager.transformRequest(url, ResourceType.Tile), imageLoaded.bind(this));
->>>>>>> 9fcf20e0
 
         tile.neighboringTiles = this._getNeighboringTiles(tile.tileID);
         function imageLoaded(err, img) {
