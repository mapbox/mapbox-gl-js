--- conflicted
+++ resolved
@@ -16,12 +16,6 @@
  * @returns value in tile units
  * @private
  */
-<<<<<<< HEAD
-module.exports = function(tile: {tileID: OverscaledTileID, tileSize: number}, pixelValue: number, z: number): number {
-    return pixelValue * (EXTENT / (tile.tileSize * Math.pow(2, z - tile.tileID.overscaledZ)));
-};
-=======
 export default function(tile: {tileID: OverscaledTileID, tileSize: number}, pixelValue: number, z: number): number {
     return pixelValue * (EXTENT / (tile.tileSize * Math.pow(2, z - tile.tileID.overscaledZ)));
-}
->>>>>>> 2d800ca8
+}