--- conflicted
+++ resolved
@@ -1,13 +1,9 @@
 // @flow
 
-<<<<<<< HEAD
 import {getTileBBox} from '@jingsam/whoots-js';
-=======
-import {getTileBBox} from '@mapbox/whoots-js';
 import EXTENT from '../data/extent';
 import Point from '@mapbox/point-geometry';
 import MercatorCoordinate from '../geo/mercator_coordinate';
->>>>>>> b811bb4e
 
 import assert from 'assert';
 import { register } from '../util/web_worker_transfer';
