--- conflicted
+++ resolved
@@ -21,46 +21,6 @@
     metrics: GlyphMetrics
 };
 
-<<<<<<< HEAD
-export type GlyphAtlas = {
-    image: AlphaImage,
-    positions: {[string]: {[number]: GlyphPosition}}
-};
-
-function makeGlyphAtlas(stacks: {[string]: {[number]: ?StyleGlyph}}): GlyphAtlas {
-    const image = new AlphaImage({width: 0, height: 0});
-    const positions = {};
-
-    const pack = new ShelfPack(0, 0, {autoResize: true});
-
-    for (const stack in stacks) {
-        const glyphs = stacks[stack];
-        const stackPositions = positions[stack] = {};
-
-        for (const id in glyphs) {
-            const src = glyphs[+id];
-            if (src && src.bitmap.width !== 0 && src.bitmap.height !== 0) {
-                const bin = pack.packOne(
-                    src.bitmap.width + 2 * padding,
-                    src.bitmap.height + 2 * padding);
-
-                image.resize({
-                    width: pack.w,
-                    height: pack.h
-                });
-
-                AlphaImage.copy(
-                    src.bitmap,
-                    image,
-                    { x: 0, y: 0 },
-                    {
-                        x: bin.x + padding,
-                        y: bin.y + padding
-                    },
-                    src.bitmap);
-
-                stackPositions[id] = { rect: bin, metrics: src.metrics };
-=======
 export default class GlyphAtlas {
     image: AlphaImage;
     positions: { [string]: { [number]: GlyphPosition } };
@@ -86,21 +46,12 @@
                 };
                 bins.push(bin);
                 stackPositions[id] = {rect: bin, metrics: src.metrics};
->>>>>>> 2d800ca8
             }
         }
 
-<<<<<<< HEAD
-    pack.shrink();
-    image.resize({
-        width: pack.w,
-        height: pack.h
-    });
-=======
         pack.pack(bins, {inPlace: true});
 
         const image = new AlphaImage({width: pack.w, height: pack.h});
->>>>>>> 2d800ca8
 
         for (const stack in stacks) {
             const glyphs = stacks[stack];
