import assert from "assert";
import ImageSource from "../source/image_source";
import StencilMode from "../gl/stencil_mode";
import DepthMode from "../gl/depth_mode";
import CullFaceMode from "../gl/cull_face_mode";
import Texture from "./texture";
import {
  rasterPoleUniformValues,
  rasterUniformValues,
} from "./program/raster_program";
import { CanonicalTileID } from "../source/tile_id";
import rasterFade from "./raster_fade";
import {
  calculateGlobeMercatorMatrix,
  getGridMatrix,
  globeNormalizeECEF,
  globePoleMatrixForTile,
  globeTileBounds,
  globeToMercatorTransition,
  getLatitudinalLod,
  tileCornersToBounds,
} from "../geo/projection/globe_util";
import { GLOBE_ZOOM_THRESHOLD_MIN } from "../geo/projection/globe_constants";
import { mat4 } from "gl-matrix";
import { mercatorXfromLng, mercatorYfromLat } from "../geo/mercator_coordinate";
import { COLOR_MIX_FACTOR } from "../style/style_layer/raster_style_layer";
import RasterArrayTile from "../source/raster_array_tile";
import RasterArrayTileSource from "../source/raster_array_tile_source";

import type Transform from "../geo/transform";
import type { OverscaledTileID } from "../source/tile_id";
import type Tile from "../source/tile";
import type Context from "../gl/context";
import type Painter from "./painter";
import type SourceCache from "../source/source_cache";
import type RasterStyleLayer from "../style/style_layer/raster_style_layer";
import type { Source } from "../source/source";
import type { UserManagedTexture } from "./texture";
import type { DynamicDefinesType } from "../render/program/program_uniforms";

export default drawRaster;

const RASTER_COLOR_TEXTURE_UNIT = 2;

type RasterConfig = {
  defines: DynamicDefinesType[];
  mix: [number, number, number, number];
  range: [number, number];
  offset: number;
  resampling: number;
};

function adjustColorMix(
  colorMix: [number, number, number, number]
): [number, number, number, number] {
  // Adjust colorMix by the color mix factor to get the proper values for the `computeRasterColorMix` function
  // For more details refer to `computeRasterColorMix` in src/style/style_layer/raster_style_layer.js
  return [
    colorMix[0] * COLOR_MIX_FACTOR,
    colorMix[1] * COLOR_MIX_FACTOR,
    colorMix[2] * COLOR_MIX_FACTOR,
    0,
  ];
}

function drawRaster(
  painter: Painter,
  sourceCache: SourceCache,
  layer: RasterStyleLayer,
  tileIDs: Array<OverscaledTileID>,
  variableOffsets: any,
  isInitialLoad: boolean
) {
  if (painter.renderPass !== "translucent") return;
  if (layer.paint.get("raster-opacity") === 0) return;
  const isGlobeProjection = painter.transform.projection.name === "globe";
  const renderingWithElevation = layer.paint.get("raster-elevation") !== 0.0;
  const renderingElevatedOnGlobe = renderingWithElevation && isGlobeProjection;
  if (painter.renderElevatedRasterBackface && !renderingElevatedOnGlobe) {
    return;
  }

  const context = painter.context;
  const gl = context.gl;
  const source = sourceCache.getSource();

  const rasterConfig = configureRaster(source, layer, context, gl);

  if (source instanceof ImageSource && !tileIDs.length) {
    if (!isGlobeProjection) {
      return;
    }
  }

  const emissiveStrength = layer.paint.get("raster-emissive-strength");

  const colorMode =
    painter.colorModeForDrapableLayerRenderPass(emissiveStrength);

  // When rendering to texture, coordinates are already sorted: primary by
  // proxy id and secondary sort is by Z.
  const renderingToTexture =
    painter.terrain && painter.terrain.renderingToTexture;

  const align = !painter.options.moving;
  const textureFilter =
    layer.paint.get("raster-resampling") === "nearest" ? gl.NEAREST : gl.LINEAR;

  if (
    source instanceof ImageSource &&
    !tileIDs.length &&
    (source.onNorthPole || source.onSouthPole)
  ) {
    const stencilMode = renderingWithElevation
      ? painter.stencilModeFor3D()
      : StencilMode.disabled;
    if (source.onNorthPole) {
      drawPole(
        true,
        null,
        painter,
        sourceCache,
        layer,
        emissiveStrength,
        rasterConfig,
        CullFaceMode.disabled,
        stencilMode
      );
    } else {
      drawPole(
        false,
        null,
        painter,
        sourceCache,
        layer,
        emissiveStrength,
        rasterConfig,
        CullFaceMode.disabled,
        stencilMode
      );
    }
    return;
  }

  if (!tileIDs.length) {
    return;
  }
  const [stencilModes, coords] =
    source instanceof ImageSource || renderingToTexture
      ? [{}, tileIDs]
      : painter.stencilConfigForOverlap(tileIDs);
  const minTileZ = coords[coords.length - 1].overscaledZ;

  if (renderingElevatedOnGlobe) {
    rasterConfig.defines.push("PROJECTION_GLOBE_VIEW");
  }
  if (renderingWithElevation) {
    rasterConfig.defines.push("RENDER_CUTOFF");
  }

  const drawTiles = (
    tiles: Array<OverscaledTileID>,
    cullFaceMode: CullFaceMode,
    elevatedStencilMode?: StencilMode
  ) => {
    for (const coord of tiles) {
      const unwrappedTileID = coord.toUnwrapped();
      const tile = sourceCache.getTile(coord);
      if (renderingToTexture && !(tile && tile.hasData())) continue;

      context.activeTexture.set(gl.TEXTURE0);
      const textureDescriptor = getTextureDescriptor(
        tile,
        source,
        layer,
        rasterConfig
      );
      if (!textureDescriptor || !textureDescriptor.texture) continue;
      const {
        texture,
        mix: rasterColorMix,
        offset: rasterColorOffset,
        tileSize,
        buffer,
      } = textureDescriptor;

      let depthMode;
      let projMatrix;
      if (renderingToTexture) {
        depthMode = DepthMode.disabled;
        projMatrix = coord.projMatrix;
      } else if (renderingWithElevation) {
        depthMode = new DepthMode(
          gl.LEQUAL,
          DepthMode.ReadWrite,
          painter.depthRangeFor3D
        );
        projMatrix = isGlobeProjection
          ? Float32Array.from(painter.transform.expandedFarZProjMatrix)
          : painter.transform.calculateProjMatrix(unwrappedTileID, align);
      } else {
        // Set the lower zoom level to sublayer 0, and higher zoom levels to higher sublayers
        // Use gl.LESS to prevent double drawing in areas where tiles overlap.
        depthMode = painter.depthModeForSublayer(
          coord.overscaledZ - minTileZ,
          layer.paint.get("raster-opacity") === 1
            ? DepthMode.ReadWrite
            : DepthMode.ReadOnly,
          gl.LESS
        );
        projMatrix = painter.transform.calculateProjMatrix(
          unwrappedTileID,
          align
        );
      }

      const stencilMode =
        painter.terrain && renderingToTexture
          ? painter.terrain.stencilModeForRTTOverlap(coord)
          : stencilModes[coord.overscaledZ];

      const rasterFadeDuration = isInitialLoad
        ? 0
        : layer.paint.get("raster-fade-duration");

      tile.registerFadeDuration(rasterFadeDuration);

      const parentTile = sourceCache.findLoadedParent(coord, 0);
      const siblingTiles = sourceCache.findLoadedSibling(coord);

      const fadeTile = parentTile || siblingTiles;

      const fade = rasterFade(
        tile,
        fadeTile,
        sourceCache,
        painter.transform,
        rasterFadeDuration
      );
      if (painter.terrain) painter.terrain.prepareDrawTile();

      let parentScaleBy, parentTL;

      context.activeTexture.set(gl.TEXTURE0);
      texture.bind(textureFilter, gl.CLAMP_TO_EDGE);

      context.activeTexture.set(gl.TEXTURE1);

      if (parentTile) {
        if (parentTile.texture) {
          parentTile.texture.bind(textureFilter, gl.CLAMP_TO_EDGE);
        }
<<<<<<< HEAD
        parentScaleBy = Math.pow(
          2,
          parentTile.tileID.overscaledZ - tile.tileID.overscaledZ
        );
        parentTL = [
          (tile.tileID.canonical.x * parentScaleBy) % 1,
          (tile.tileID.canonical.y * parentScaleBy) % 1,
        ];
      } else {
        texture.bind(textureFilter, gl.CLAMP_TO_EDGE);
      }

      if (
        // Enable trilinear filtering on tiles only beyond 20 degrees pitch,
        // to prevent it from compromising image crispness on flat or low tilted maps.
        // @ts-expect-error - TS2339 - Property 'useMipmap' does not exist on type 'Texture | UserManagedTexture'.
        texture.useMipmap &&
        context.extTextureFilterAnisotropic &&
        painter.transform.pitch > 20
      ) {
        gl.texParameterf(
          gl.TEXTURE_2D,
          context.extTextureFilterAnisotropic.TEXTURE_MAX_ANISOTROPY_EXT,
          context.extTextureFilterAnisotropicMax
        );
      }

      const tr = painter.transform;
      let perspectiveTransform: [number, number];
      const cutoffParams = renderingWithElevation
        ? cutoffParamsForElevation(tr)
        : [0, 0, 0, 0];

      let normalizeMatrix: Float32Array;
      let globeMatrix: Float32Array;
      let globeMercatorMatrix: Float32Array;
      let mercatorCenter: [number, number];
      let gridMatrix: Float32Array;
      let latitudinalLod = 0;

      if (
        renderingElevatedOnGlobe &&
        source instanceof ImageSource &&
        source.coordinates.length > 3
      ) {
        normalizeMatrix = Float32Array.from(
          globeNormalizeECEF(globeTileBounds(new CanonicalTileID(0, 0, 0)))
        );
        globeMatrix = Float32Array.from(tr.globeMatrix);
        globeMercatorMatrix = Float32Array.from(
          calculateGlobeMercatorMatrix(tr)
        );
        mercatorCenter = [
          mercatorXfromLng(tr.center.lng),
          mercatorYfromLat(tr.center.lat),
        ];
        perspectiveTransform = source.elevatedGlobePerspectiveTransform;
        gridMatrix = source.elevatedGlobeGridMatrix || new Float32Array(9);
      } else if (renderingElevatedOnGlobe) {
        const tileBounds = tileCornersToBounds(coord.canonical);
        latitudinalLod = getLatitudinalLod(tileBounds.getCenter().lat);
        normalizeMatrix = Float32Array.from(
          globeNormalizeECEF(globeTileBounds(coord.canonical))
        );
        globeMatrix = Float32Array.from(tr.globeMatrix);
        globeMercatorMatrix = Float32Array.from(
          calculateGlobeMercatorMatrix(tr)
        );
        mercatorCenter = [
          mercatorXfromLng(tr.center.lng),
          mercatorYfromLat(tr.center.lat),
        ];
        perspectiveTransform = [0, 0];
        gridMatrix = Float32Array.from(
          getGridMatrix(
            coord.canonical,
            tileBounds,
            latitudinalLod,
            tr.worldSize / tr._pixelsPerMercatorPixel
          )
        );
      } else {
        perspectiveTransform =
          source instanceof ImageSource ? source.perspectiveTransform : [0, 0];
        normalizeMatrix = new Float32Array(16);
        globeMatrix = new Float32Array(9);
        globeMercatorMatrix = new Float32Array(16);
        mercatorCenter = [0, 0];
        gridMatrix = new Float32Array(9);
      }

      const uniformValues = rasterUniformValues(
        projMatrix,
        normalizeMatrix,
        globeMatrix,
        globeMercatorMatrix,
        gridMatrix,
        parentTL || [0, 0],
        globeToMercatorTransition(painter.transform.zoom),
        mercatorCenter,
        // @ts-expect-error - TS2345 - Argument of type 'number[]' is not assignable to parameter of type '[number, number, number, number]'.
        cutoffParams,
        parentScaleBy || 1,
        fade,
        layer,
        perspectiveTransform,
        renderingWithElevation ? layer.paint.get("raster-elevation") : 0.0,
        RASTER_COLOR_TEXTURE_UNIT,
        rasterColorMix,
        rasterColorOffset,
        rasterConfig.range,
        tileSize,
        buffer,
        emissiveStrength
      );
      const affectedByFog = painter.isTileAffectedByFog(coord);

      const program = painter.getOrCreateProgram("raster", {
        defines: rasterConfig.defines,
        overrideFog: affectedByFog,
      });

      painter.uploadCommonUniforms(context, program, unwrappedTileID);

      if (source instanceof ImageSource) {
        const elevatedGlobeVertexBuffer = source.elevatedGlobeVertexBuffer;
        const elevatedGlobeIndexBuffer = source.elevatedGlobeIndexBuffer;
        if (renderingToTexture || !isGlobeProjection) {
          if (source.boundsBuffer && source.boundsSegments)
            // @ts-expect-error - TS2554 - Expected 12-16 arguments, but got 11.
            program.draw(
              painter,
              gl.TRIANGLES,
              depthMode,
              StencilMode.disabled,
              colorMode,
              CullFaceMode.disabled,
              uniformValues,
              layer.id,
              source.boundsBuffer,
              painter.quadTriangleIndexBuffer,
              source.boundsSegments
=======
        return;
    }

    if (!tileIDs.length) {
        return;
    }
    const [stencilModes, coords] = source instanceof ImageSource || renderingToTexture ? [{}, tileIDs] :
        painter.stencilConfigForOverlap(tileIDs);
    const minTileZ = coords[coords.length - 1].overscaledZ;

    if (renderingElevatedOnGlobe) {
        rasterConfig.defines.push("PROJECTION_GLOBE_VIEW");
    }
    if (renderingWithElevation) {
        rasterConfig.defines.push("RENDER_CUTOFF");
    }

    const drawTiles = (tiles: Array<OverscaledTileID>, cullFaceMode: CullFaceMode, elevatedStencilMode?: StencilMode) => {
        for (const coord of tiles) {
            const unwrappedTileID = coord.toUnwrapped();
            const tile = sourceCache.getTile(coord);
            if (renderingToTexture && !(tile && tile.hasData())) continue;

            context.activeTexture.set(gl.TEXTURE0);
            const textureDescriptor = getTextureDescriptor(tile, source, layer, rasterConfig);
            if (!textureDescriptor || !textureDescriptor.texture) continue;
            const {texture, mix: rasterColorMix, offset: rasterColorOffset, tileSize, buffer} = textureDescriptor;

            let depthMode;
            let projMatrix;
            if (renderingToTexture) {
                depthMode = DepthMode.disabled;
                projMatrix = coord.projMatrix;
            } else if (renderingWithElevation) {
                depthMode = new DepthMode(gl.LEQUAL, DepthMode.ReadWrite, painter.depthRangeFor3D);
                projMatrix = isGlobeProjection ? Float32Array.from(painter.transform.expandedFarZProjMatrix) : painter.transform.calculateProjMatrix(unwrappedTileID, align);
            } else {
                // Set the lower zoom level to sublayer 0, and higher zoom levels to higher sublayers
                // Use gl.LESS to prevent double drawing in areas where tiles overlap.
                depthMode = painter.depthModeForSublayer(coord.overscaledZ - minTileZ,
                    layer.paint.get('raster-opacity') === 1 ? DepthMode.ReadWrite : DepthMode.ReadOnly, gl.LESS);
                projMatrix = painter.transform.calculateProjMatrix(unwrappedTileID, align);
            }

            const stencilMode = painter.terrain && renderingToTexture ?
                painter.terrain.stencilModeForRTTOverlap(coord) :
                stencilModes[coord.overscaledZ];

            const rasterFadeDuration = isInitialLoad ? 0 : layer.paint.get('raster-fade-duration');

            tile.registerFadeDuration(rasterFadeDuration);

            const parentTile = sourceCache.findLoadedParent(coord, 0);

            const fade = rasterFade(tile, parentTile, sourceCache, painter.transform, rasterFadeDuration);
            if (painter.terrain) painter.terrain.prepareDrawTile();

            let parentScaleBy, parentTL;

            context.activeTexture.set(gl.TEXTURE0);
            texture.bind(textureFilter, gl.CLAMP_TO_EDGE);

            context.activeTexture.set(gl.TEXTURE1);

            if (parentTile) {
                if (parentTile.texture) {
                    parentTile.texture.bind(textureFilter, gl.CLAMP_TO_EDGE);
                }
                parentScaleBy = Math.pow(2, parentTile.tileID.overscaledZ - tile.tileID.overscaledZ);
                parentTL = [tile.tileID.canonical.x * parentScaleBy % 1, tile.tileID.canonical.y * parentScaleBy % 1];

            } else {
                texture.bind(textureFilter, gl.CLAMP_TO_EDGE);
            }

            // Enable trilinear filtering on tiles only beyond 20 degrees pitch,
            // to prevent it from compromising image crispness on flat or low tilted maps.
            // @ts-expect-error - TS2339 - Property 'useMipmap' does not exist on type 'Texture | UserManagedTexture'.
            if (texture.useMipmap && context.extTextureFilterAnisotropic && painter.transform.pitch > 20) {
                gl.texParameterf(gl.TEXTURE_2D, context.extTextureFilterAnisotropic.TEXTURE_MAX_ANISOTROPY_EXT, context.extTextureFilterAnisotropicMax);
            }

            const tr = painter.transform;
            let perspectiveTransform: [number, number];
            const cutoffParams: [number, number, number, number] = renderingWithElevation ? cutoffParamsForElevation(tr) : [0, 0, 0, 0];

            let normalizeMatrix: Float32Array;
            let globeMatrix: Float32Array;
            let globeMercatorMatrix: Float32Array;
            let mercatorCenter: [number, number];
            let gridMatrix: Float32Array;
            let latitudinalLod = 0;

            if (renderingElevatedOnGlobe && source instanceof ImageSource && source.coordinates.length > 3) {
                normalizeMatrix = Float32Array.from(globeNormalizeECEF(globeTileBounds(new CanonicalTileID(0, 0, 0))));
                globeMatrix = Float32Array.from(tr.globeMatrix);
                globeMercatorMatrix = Float32Array.from(calculateGlobeMercatorMatrix(tr));
                mercatorCenter = [mercatorXfromLng(tr.center.lng), mercatorYfromLat(tr.center.lat)];
                perspectiveTransform = source.elevatedGlobePerspectiveTransform;
                gridMatrix = source.elevatedGlobeGridMatrix || new Float32Array(9);
            } else if (renderingElevatedOnGlobe) {
                const tileBounds = tileCornersToBounds(coord.canonical);
                latitudinalLod = getLatitudinalLod(tileBounds.getCenter().lat);
                normalizeMatrix = Float32Array.from(globeNormalizeECEF(globeTileBounds(coord.canonical)));
                globeMatrix = Float32Array.from(tr.globeMatrix);
                globeMercatorMatrix = Float32Array.from(calculateGlobeMercatorMatrix(tr));
                mercatorCenter = [mercatorXfromLng(tr.center.lng), mercatorYfromLat(tr.center.lat)];
                perspectiveTransform = [0, 0];
                gridMatrix = Float32Array.from(getGridMatrix(coord.canonical, tileBounds, latitudinalLod, tr.worldSize / tr._pixelsPerMercatorPixel));
            } else {
                perspectiveTransform = source instanceof ImageSource ? source.perspectiveTransform : [0, 0];
                normalizeMatrix = new Float32Array(16);
                globeMatrix = new Float32Array(9);
                globeMercatorMatrix = new Float32Array(16);
                mercatorCenter = [0, 0];
                gridMatrix = new Float32Array(9);
            }

            const uniformValues = rasterUniformValues(
                projMatrix,
                normalizeMatrix,
                globeMatrix,
                globeMercatorMatrix,
                gridMatrix,
                parentTL || [0, 0],
                globeToMercatorTransition(painter.transform.zoom),
                mercatorCenter,
                cutoffParams,
                parentScaleBy || 1,
                fade,
                layer,
                perspectiveTransform,
                renderingWithElevation ? layer.paint.get('raster-elevation') : 0.0,
                RASTER_COLOR_TEXTURE_UNIT,
                rasterColorMix,
                rasterColorOffset,
                rasterConfig.range,
                tileSize,
                buffer,
                emissiveStrength
>>>>>>> 596da6b8
            );
        } else if (elevatedGlobeVertexBuffer && elevatedGlobeIndexBuffer) {
          const segments =
            tr.zoom <= GLOBE_ZOOM_THRESHOLD_MIN
              ? source.elevatedGlobeSegments
              : source.getSegmentsForLongitude(tr.center.lng);
          if (segments) {
            // @ts-expect-error - TS2554 - Expected 12-16 arguments, but got 11.
            program.draw(
              painter,
              gl.TRIANGLES,
              depthMode,
              StencilMode.disabled,
              colorMode,
              cullFaceMode,
              uniformValues,
              layer.id,
              elevatedGlobeVertexBuffer,
              elevatedGlobeIndexBuffer,
              segments
            );
          }
        }
      } else if (renderingElevatedOnGlobe) {
        depthMode = new DepthMode(
          gl.LEQUAL,
          DepthMode.ReadOnly,
          painter.depthRangeFor3D
        );
        const sharedBuffers = painter.globeSharedBuffers;
        if (sharedBuffers) {
          const [buffer, indexBuffer, segments] = sharedBuffers.getGridBuffers(
            latitudinalLod,
            false
          );
          assert(buffer);
          assert(indexBuffer);
          assert(segments);
          // @ts-expect-error - TS2554 - Expected 12-16 arguments, but got 11.
          program.draw(
            painter,
            gl.TRIANGLES,
            depthMode,
            elevatedStencilMode || stencilMode,
            painter.colorModeForRenderPass(),
            cullFaceMode,
            uniformValues,
            layer.id,
            buffer,
            indexBuffer,
            segments
          );
        }
      } else {
        const { tileBoundsBuffer, tileBoundsIndexBuffer, tileBoundsSegments } =
          painter.getTileBoundsBuffers(tile);

        // @ts-expect-error - TS2554 - Expected 12-16 arguments, but got 11.
        program.draw(
          painter,
          gl.TRIANGLES,
          depthMode,
          stencilMode,
          colorMode,
          CullFaceMode.disabled,
          uniformValues,
          layer.id,
          tileBoundsBuffer,
          tileBoundsIndexBuffer,
          tileBoundsSegments
        );
      }
    }

    if (!(source instanceof ImageSource) && renderingElevatedOnGlobe) {
      for (const coord of tiles) {
        const topCap = coord.canonical.y === 0;
        const bottomCap = coord.canonical.y === (1 << coord.canonical.z) - 1;
        if (topCap) {
          drawPole(
            true,
            coord,
            painter,
            sourceCache,
            layer,
            emissiveStrength,
            rasterConfig,
            cullFaceMode,
            elevatedStencilMode || StencilMode.disabled
          );
        }
        if (bottomCap) {
          drawPole(
            false,
            coord,
            painter,
            sourceCache,
            layer,
            emissiveStrength,
            rasterConfig,
            cullFaceMode === CullFaceMode.frontCW
              ? CullFaceMode.backCW
              : CullFaceMode.frontCW,
            elevatedStencilMode || StencilMode.disabled
          );
        }
      }
    }
  };

  if (renderingElevatedOnGlobe) {
    if (painter.renderElevatedRasterBackface) {
      drawTiles(coords, CullFaceMode.backCW, painter.stencilModeFor3D());
    } else {
      drawTiles(coords, CullFaceMode.frontCW, painter.stencilModeFor3D());
    }
  } else {
    drawTiles(coords, CullFaceMode.disabled, undefined);
  }

  painter.resetStencilClippingMasks();
}

function drawPole(
  isNorth: boolean,
  coord: OverscaledTileID | null | undefined,
  painter: Painter,
  sourceCache: SourceCache,
  layer: RasterStyleLayer,
  emissiveStrength: number,
  rasterConfig: any,
  cullFaceMode: CullFaceMode,
  stencilMode: StencilMode
) {
  const source = sourceCache.getSource();
  const sharedBuffers = painter.globeSharedBuffers;
  if (!sharedBuffers) return;

  let tile;
  if (coord) {
    tile = sourceCache.getTile(coord);
  }
  let texture;
  let globeMatrix;
  if (source instanceof ImageSource) {
    texture = source.texture;
    globeMatrix = globePoleMatrixForTile(0, 0, painter.transform);
  } else if (tile && coord) {
    texture = tile.texture;
    globeMatrix = globePoleMatrixForTile(
      coord.canonical.z,
      coord.canonical.x,
      painter.transform
    );
  }
  if (!texture || !globeMatrix) return;

  if (!isNorth) {
    globeMatrix = mat4.scale(mat4.create(), globeMatrix, [1, -1, 1]);
  }

  const context = painter.context;
  const gl = context.gl;
  const textureFilter =
    layer.paint.get("raster-resampling") === "nearest" ? gl.NEAREST : gl.LINEAR;
  const colorMode =
    painter.colorModeForDrapableLayerRenderPass(emissiveStrength);
  const defines = rasterConfig.defines;
  defines.push("GLOBE_POLES");

  const depthMode = new DepthMode(
    gl.LEQUAL,
    DepthMode.ReadWrite,
    painter.depthRangeFor3D
  );
  const projMatrix = Float32Array.from(
    painter.transform.expandedFarZProjMatrix
  );
  const normalizeMatrix = Float32Array.from(
    globeNormalizeECEF(globeTileBounds(new CanonicalTileID(0, 0, 0)))
  );
  const fade = { opacity: 1, mix: 0 };

  if (painter.terrain) painter.terrain.prepareDrawTile();

  context.activeTexture.set(gl.TEXTURE0);
  texture.bind(textureFilter, gl.CLAMP_TO_EDGE);
  context.activeTexture.set(gl.TEXTURE1);
  texture.bind(textureFilter, gl.CLAMP_TO_EDGE);

  // Enable trilinear filtering on tiles only beyond 20 degrees pitch,
  // to prevent it from compromising image crispness on flat or low tilted maps.
  if (
    texture.useMipmap &&
    context.extTextureFilterAnisotropic &&
    painter.transform.pitch > 20
  ) {
    gl.texParameterf(
      gl.TEXTURE_2D,
      context.extTextureFilterAnisotropic.TEXTURE_MAX_ANISOTROPY_EXT,
      context.extTextureFilterAnisotropicMax
    );
  }

  const [northPoleBuffer, southPoleBuffer, indexBuffer, segment] = coord
    ? sharedBuffers.getPoleBuffers(coord.canonical.z, false)
    : sharedBuffers.getPoleBuffers(0, true);
  const elevation = layer.paint.get("raster-elevation");
  let vertexBuffer;
  if (isNorth) {
    vertexBuffer = northPoleBuffer;
    painter.renderDefaultNorthPole = elevation !== 0.0;
  } else {
    vertexBuffer = southPoleBuffer;
    painter.renderDefaultSouthPole = elevation !== 0.0;
  }
  const rasterColorMix = adjustColorMix(rasterConfig.mix);

  const uniformValues = rasterPoleUniformValues(
    projMatrix,
    normalizeMatrix,
    globeMatrix,
    globeToMercatorTransition(painter.transform.zoom),
    fade,
    layer,
    [0, 0],
    elevation,
    RASTER_COLOR_TEXTURE_UNIT,
    rasterColorMix,
    rasterConfig.offset,
    rasterConfig.range,
    emissiveStrength
  );
  const program = painter.getOrCreateProgram("raster", { defines });

  painter.uploadCommonUniforms(context, program, null);
  // @ts-expect-error - TS2554 - Expected 12-16 arguments, but got 11.
  program.draw(
    painter,
    gl.TRIANGLES,
    depthMode,
    stencilMode,
    colorMode,
    cullFaceMode,
    uniformValues,
    layer.id,
    vertexBuffer,
    indexBuffer,
    segment
  );
}

// Configure a fade out effect for elevated raster layers when they're close to the camera
function cutoffParamsForElevation(
  tr: Transform
): [number, number, number, number] {
  const near = tr._nearZ;
  const far = tr.projection.farthestPixelDistance(tr);
  const zRange = far - near;
  const fadeRangePixels = tr.height * 0.2;
  const cutoffDistance = near + fadeRangePixels;
  const relativeCutoffDistance = (cutoffDistance - near) / zRange;
  const relativeCutoffFadeDistance =
    (cutoffDistance - fadeRangePixels - near) / zRange;
  return [near, far, relativeCutoffFadeDistance, relativeCutoffDistance];
}

export function prepare(
  layer: RasterStyleLayer,
  sourceCache: SourceCache,
  _: Painter
): void {
  const source = sourceCache.getSource();
  if (!(source instanceof RasterArrayTileSource) || !source.loaded()) return;

  const sourceLayer =
    layer.sourceLayer || (source.rasterLayerIds && source.rasterLayerIds[0]);
  if (!sourceLayer) return;

  const band =
    layer.paint.get("raster-array-band") || source.getInitialBand(sourceLayer);
  if (band == null) return;

  // @ts-expect-error - TS2322 - Type 'Tile[]' is not assignable to type 'RasterArrayTile[]'.
  const tiles: Array<RasterArrayTile> = sourceCache
    .getIds()
    .map((id) => sourceCache.getTileByID(id));
  for (const tile of tiles) {
    // @ts-expect-error - TS2345 - Argument of type 'unknown' is not assignable to parameter of type 'string | number'.
    if (tile.updateNeeded(sourceLayer, band)) {
      // @ts-expect-error - TS2345 - Argument of type 'unknown' is not assignable to parameter of type 'string | number'.
      source.prepareTile(tile, sourceLayer, band);
    }
  }
}

export type TextureDescriptor = {
  texture: Texture | null | undefined | UserManagedTexture;
  mix: [number, number, number, number];
  offset: number;
  buffer: number;
  tileSize: number;
};

function getTextureDescriptor(
  tile: Tile | null | undefined | RasterArrayTile,
  source: Source | RasterArrayTileSource,
  layer: RasterStyleLayer,
  rasterConfig: RasterConfig
): TextureDescriptor | void {
  if (!tile) return;

  if (
    source instanceof RasterArrayTileSource &&
    tile instanceof RasterArrayTile
  ) {
    return source.getTextureDescriptor(tile, layer, true) as TextureDescriptor;
  }

  return {
    texture: tile.texture,
    mix: adjustColorMix(rasterConfig.mix),
    offset: rasterConfig.offset,
    buffer: 0,
    tileSize: 1,
  };
}

function configureRaster(
  source: Source,
  layer: RasterStyleLayer,
  context: Context,
  gl: WebGL2RenderingContext
): RasterConfig {
<<<<<<< HEAD
  const isRasterColor = layer.paint.get("raster-color");
  const isRasterArray = source.type === "raster-array";

  const defines: DynamicDefinesType[] = [];
  const inputResampling = layer.paint.get("raster-resampling");
  const inputMix = layer.paint.get("raster-color-mix");
  let range = layer.paint.get("raster-color-range");

  // Unpack the offset for use in a separate uniform
  const mix = [inputMix[0], inputMix[1], inputMix[2], 0];
  const offset = inputMix[3];

  let resampling = inputResampling === "nearest" ? gl.NEAREST : gl.LINEAR;

  if (isRasterArray) {
    defines.push("RASTER_ARRAY");

    // Raster-array sources require RASTER_COLOR for raster array data decoding and binary 0/1 mask interpolation
    if (!isRasterColor) defines.push("RASTER_COLOR");

    // Raster-array sources require in-shader linear interpolation in order to decode without
    // artifacts, so force nearest filtering.
    if (inputResampling === "linear") defines.push("RASTER_ARRAY_LINEAR");
    resampling = gl.NEAREST;

    if (!range) {
      if (source.rasterLayers) {
        const foundLayer = source.rasterLayers.find(
          ({ id }) => id === layer.sourceLayer
        );
        if (foundLayer && foundLayer.fields && foundLayer.fields.range) {
          range = foundLayer.fields.range;
=======
    const isRasterColor = layer.paint.get('raster-color');
    const isRasterArray = source.type === 'raster-array';

    const defines: DynamicDefinesType[] = [];
    const inputResampling = layer.paint.get('raster-resampling');
    const inputMix = layer.paint.get('raster-color-mix');
    let range = layer.paint.get('raster-color-range');

    // Unpack the offset for use in a separate uniform
    const mix: [number, number, number, number] = [inputMix[0], inputMix[1], inputMix[2], 0];
    const offset = inputMix[3];

    let resampling = inputResampling === 'nearest' ? gl.NEAREST : gl.LINEAR;

    if (isRasterArray) {
        defines.push('RASTER_ARRAY');

        // Raster-array sources require RASTER_COLOR for raster array data decoding and binary 0/1 mask interpolation
        if (!isRasterColor) defines.push('RASTER_COLOR');

        // Raster-array sources require in-shader linear interpolation in order to decode without
        // artifacts, so force nearest filtering.
        if (inputResampling === 'linear') defines.push('RASTER_ARRAY_LINEAR');
        resampling = gl.NEAREST;

        if (!range) {
            if (source.rasterLayers) {
                const foundLayer = source.rasterLayers.find(({id}) => id === layer.sourceLayer);
                if (foundLayer && foundLayer.fields && foundLayer.fields.range) {
                    range = foundLayer.fields.range;
                }
            }
>>>>>>> 596da6b8
        }
      }
    }
<<<<<<< HEAD
  }

  // In all cases, having checked for a preferred color ramp, we now supply a default,
  // to be used in case nothing else has been specified.
  range = range || [0, 1];

  if (isRasterColor) {
    defines.push("RASTER_COLOR");
    // Allocate a texture if not allocated
    context.activeTexture.set(gl.TEXTURE2);

    // Update the color ramp defensively. Duplicate calls with the same bounds
    // will not trigger recomputation.

    layer.updateColorRamp(range);

    let tex = layer.colorRampTexture;
    if (!tex)
      tex = layer.colorRampTexture = new Texture(
        context,
        layer.colorRamp,
        gl.RGBA8
      );
    tex.bind(gl.LINEAR, gl.CLAMP_TO_EDGE);
  }

  return {
    // @ts-expect-error - TS2322 - Type 'any[]' is not assignable to type '[number, number, number, number]'.
    mix,

    range,
    offset,
    defines,
    resampling,
  };
=======

    // In all cases, having checked for a preferred color ramp, we now supply a default,
    // to be used in case nothing else has been specified.
    range = range || [0, 1];

    if (isRasterColor) {
        defines.push('RASTER_COLOR');
        // Allocate a texture if not allocated
        context.activeTexture.set(gl.TEXTURE2);

        // Update the color ramp defensively. Duplicate calls with the same bounds
        // will not trigger recomputation.

        layer.updateColorRamp(range);

        let tex = layer.colorRampTexture;
        if (!tex) tex = layer.colorRampTexture = new Texture(context, layer.colorRamp, gl.RGBA8);
        tex.bind(gl.LINEAR, gl.CLAMP_TO_EDGE);
    }

    return {
        mix,
        range,
        offset,
        defines,
        resampling
    };
>>>>>>> 596da6b8
}<|MERGE_RESOLUTION|>--- conflicted
+++ resolved
@@ -250,7 +250,6 @@
         if (parentTile.texture) {
           parentTile.texture.bind(textureFilter, gl.CLAMP_TO_EDGE);
         }
-<<<<<<< HEAD
         parentScaleBy = Math.pow(
           2,
           parentTile.tileID.overscaledZ - tile.tileID.overscaledZ
@@ -393,148 +392,6 @@
               source.boundsBuffer,
               painter.quadTriangleIndexBuffer,
               source.boundsSegments
-=======
-        return;
-    }
-
-    if (!tileIDs.length) {
-        return;
-    }
-    const [stencilModes, coords] = source instanceof ImageSource || renderingToTexture ? [{}, tileIDs] :
-        painter.stencilConfigForOverlap(tileIDs);
-    const minTileZ = coords[coords.length - 1].overscaledZ;
-
-    if (renderingElevatedOnGlobe) {
-        rasterConfig.defines.push("PROJECTION_GLOBE_VIEW");
-    }
-    if (renderingWithElevation) {
-        rasterConfig.defines.push("RENDER_CUTOFF");
-    }
-
-    const drawTiles = (tiles: Array<OverscaledTileID>, cullFaceMode: CullFaceMode, elevatedStencilMode?: StencilMode) => {
-        for (const coord of tiles) {
-            const unwrappedTileID = coord.toUnwrapped();
-            const tile = sourceCache.getTile(coord);
-            if (renderingToTexture && !(tile && tile.hasData())) continue;
-
-            context.activeTexture.set(gl.TEXTURE0);
-            const textureDescriptor = getTextureDescriptor(tile, source, layer, rasterConfig);
-            if (!textureDescriptor || !textureDescriptor.texture) continue;
-            const {texture, mix: rasterColorMix, offset: rasterColorOffset, tileSize, buffer} = textureDescriptor;
-
-            let depthMode;
-            let projMatrix;
-            if (renderingToTexture) {
-                depthMode = DepthMode.disabled;
-                projMatrix = coord.projMatrix;
-            } else if (renderingWithElevation) {
-                depthMode = new DepthMode(gl.LEQUAL, DepthMode.ReadWrite, painter.depthRangeFor3D);
-                projMatrix = isGlobeProjection ? Float32Array.from(painter.transform.expandedFarZProjMatrix) : painter.transform.calculateProjMatrix(unwrappedTileID, align);
-            } else {
-                // Set the lower zoom level to sublayer 0, and higher zoom levels to higher sublayers
-                // Use gl.LESS to prevent double drawing in areas where tiles overlap.
-                depthMode = painter.depthModeForSublayer(coord.overscaledZ - minTileZ,
-                    layer.paint.get('raster-opacity') === 1 ? DepthMode.ReadWrite : DepthMode.ReadOnly, gl.LESS);
-                projMatrix = painter.transform.calculateProjMatrix(unwrappedTileID, align);
-            }
-
-            const stencilMode = painter.terrain && renderingToTexture ?
-                painter.terrain.stencilModeForRTTOverlap(coord) :
-                stencilModes[coord.overscaledZ];
-
-            const rasterFadeDuration = isInitialLoad ? 0 : layer.paint.get('raster-fade-duration');
-
-            tile.registerFadeDuration(rasterFadeDuration);
-
-            const parentTile = sourceCache.findLoadedParent(coord, 0);
-
-            const fade = rasterFade(tile, parentTile, sourceCache, painter.transform, rasterFadeDuration);
-            if (painter.terrain) painter.terrain.prepareDrawTile();
-
-            let parentScaleBy, parentTL;
-
-            context.activeTexture.set(gl.TEXTURE0);
-            texture.bind(textureFilter, gl.CLAMP_TO_EDGE);
-
-            context.activeTexture.set(gl.TEXTURE1);
-
-            if (parentTile) {
-                if (parentTile.texture) {
-                    parentTile.texture.bind(textureFilter, gl.CLAMP_TO_EDGE);
-                }
-                parentScaleBy = Math.pow(2, parentTile.tileID.overscaledZ - tile.tileID.overscaledZ);
-                parentTL = [tile.tileID.canonical.x * parentScaleBy % 1, tile.tileID.canonical.y * parentScaleBy % 1];
-
-            } else {
-                texture.bind(textureFilter, gl.CLAMP_TO_EDGE);
-            }
-
-            // Enable trilinear filtering on tiles only beyond 20 degrees pitch,
-            // to prevent it from compromising image crispness on flat or low tilted maps.
-            // @ts-expect-error - TS2339 - Property 'useMipmap' does not exist on type 'Texture | UserManagedTexture'.
-            if (texture.useMipmap && context.extTextureFilterAnisotropic && painter.transform.pitch > 20) {
-                gl.texParameterf(gl.TEXTURE_2D, context.extTextureFilterAnisotropic.TEXTURE_MAX_ANISOTROPY_EXT, context.extTextureFilterAnisotropicMax);
-            }
-
-            const tr = painter.transform;
-            let perspectiveTransform: [number, number];
-            const cutoffParams: [number, number, number, number] = renderingWithElevation ? cutoffParamsForElevation(tr) : [0, 0, 0, 0];
-
-            let normalizeMatrix: Float32Array;
-            let globeMatrix: Float32Array;
-            let globeMercatorMatrix: Float32Array;
-            let mercatorCenter: [number, number];
-            let gridMatrix: Float32Array;
-            let latitudinalLod = 0;
-
-            if (renderingElevatedOnGlobe && source instanceof ImageSource && source.coordinates.length > 3) {
-                normalizeMatrix = Float32Array.from(globeNormalizeECEF(globeTileBounds(new CanonicalTileID(0, 0, 0))));
-                globeMatrix = Float32Array.from(tr.globeMatrix);
-                globeMercatorMatrix = Float32Array.from(calculateGlobeMercatorMatrix(tr));
-                mercatorCenter = [mercatorXfromLng(tr.center.lng), mercatorYfromLat(tr.center.lat)];
-                perspectiveTransform = source.elevatedGlobePerspectiveTransform;
-                gridMatrix = source.elevatedGlobeGridMatrix || new Float32Array(9);
-            } else if (renderingElevatedOnGlobe) {
-                const tileBounds = tileCornersToBounds(coord.canonical);
-                latitudinalLod = getLatitudinalLod(tileBounds.getCenter().lat);
-                normalizeMatrix = Float32Array.from(globeNormalizeECEF(globeTileBounds(coord.canonical)));
-                globeMatrix = Float32Array.from(tr.globeMatrix);
-                globeMercatorMatrix = Float32Array.from(calculateGlobeMercatorMatrix(tr));
-                mercatorCenter = [mercatorXfromLng(tr.center.lng), mercatorYfromLat(tr.center.lat)];
-                perspectiveTransform = [0, 0];
-                gridMatrix = Float32Array.from(getGridMatrix(coord.canonical, tileBounds, latitudinalLod, tr.worldSize / tr._pixelsPerMercatorPixel));
-            } else {
-                perspectiveTransform = source instanceof ImageSource ? source.perspectiveTransform : [0, 0];
-                normalizeMatrix = new Float32Array(16);
-                globeMatrix = new Float32Array(9);
-                globeMercatorMatrix = new Float32Array(16);
-                mercatorCenter = [0, 0];
-                gridMatrix = new Float32Array(9);
-            }
-
-            const uniformValues = rasterUniformValues(
-                projMatrix,
-                normalizeMatrix,
-                globeMatrix,
-                globeMercatorMatrix,
-                gridMatrix,
-                parentTL || [0, 0],
-                globeToMercatorTransition(painter.transform.zoom),
-                mercatorCenter,
-                cutoffParams,
-                parentScaleBy || 1,
-                fade,
-                layer,
-                perspectiveTransform,
-                renderingWithElevation ? layer.paint.get('raster-elevation') : 0.0,
-                RASTER_COLOR_TEXTURE_UNIT,
-                rasterColorMix,
-                rasterColorOffset,
-                rasterConfig.range,
-                tileSize,
-                buffer,
-                emissiveStrength
->>>>>>> 596da6b8
             );
         } else if (elevatedGlobeVertexBuffer && elevatedGlobeIndexBuffer) {
           const segments =
@@ -869,7 +726,6 @@
   context: Context,
   gl: WebGL2RenderingContext
 ): RasterConfig {
-<<<<<<< HEAD
   const isRasterColor = layer.paint.get("raster-color");
   const isRasterArray = source.type === "raster-array";
 
@@ -879,7 +735,12 @@
   let range = layer.paint.get("raster-color-range");
 
   // Unpack the offset for use in a separate uniform
-  const mix = [inputMix[0], inputMix[1], inputMix[2], 0];
+  const mix: [number, number, number, number] = [
+    inputMix[0],
+    inputMix[1],
+    inputMix[2],
+    0,
+  ];
   const offset = inputMix[3];
 
   let resampling = inputResampling === "nearest" ? gl.NEAREST : gl.LINEAR;
@@ -902,44 +763,9 @@
         );
         if (foundLayer && foundLayer.fields && foundLayer.fields.range) {
           range = foundLayer.fields.range;
-=======
-    const isRasterColor = layer.paint.get('raster-color');
-    const isRasterArray = source.type === 'raster-array';
-
-    const defines: DynamicDefinesType[] = [];
-    const inputResampling = layer.paint.get('raster-resampling');
-    const inputMix = layer.paint.get('raster-color-mix');
-    let range = layer.paint.get('raster-color-range');
-
-    // Unpack the offset for use in a separate uniform
-    const mix: [number, number, number, number] = [inputMix[0], inputMix[1], inputMix[2], 0];
-    const offset = inputMix[3];
-
-    let resampling = inputResampling === 'nearest' ? gl.NEAREST : gl.LINEAR;
-
-    if (isRasterArray) {
-        defines.push('RASTER_ARRAY');
-
-        // Raster-array sources require RASTER_COLOR for raster array data decoding and binary 0/1 mask interpolation
-        if (!isRasterColor) defines.push('RASTER_COLOR');
-
-        // Raster-array sources require in-shader linear interpolation in order to decode without
-        // artifacts, so force nearest filtering.
-        if (inputResampling === 'linear') defines.push('RASTER_ARRAY_LINEAR');
-        resampling = gl.NEAREST;
-
-        if (!range) {
-            if (source.rasterLayers) {
-                const foundLayer = source.rasterLayers.find(({id}) => id === layer.sourceLayer);
-                if (foundLayer && foundLayer.fields && foundLayer.fields.range) {
-                    range = foundLayer.fields.range;
-                }
-            }
->>>>>>> 596da6b8
         }
       }
     }
-<<<<<<< HEAD
   }
 
   // In all cases, having checked for a preferred color ramp, we now supply a default,
@@ -967,41 +793,10 @@
   }
 
   return {
-    // @ts-expect-error - TS2322 - Type 'any[]' is not assignable to type '[number, number, number, number]'.
     mix,
-
     range,
     offset,
     defines,
     resampling,
   };
-=======
-
-    // In all cases, having checked for a preferred color ramp, we now supply a default,
-    // to be used in case nothing else has been specified.
-    range = range || [0, 1];
-
-    if (isRasterColor) {
-        defines.push('RASTER_COLOR');
-        // Allocate a texture if not allocated
-        context.activeTexture.set(gl.TEXTURE2);
-
-        // Update the color ramp defensively. Duplicate calls with the same bounds
-        // will not trigger recomputation.
-
-        layer.updateColorRamp(range);
-
-        let tex = layer.colorRampTexture;
-        if (!tex) tex = layer.colorRampTexture = new Texture(context, layer.colorRamp, gl.RGBA8);
-        tex.bind(gl.LINEAR, gl.CLAMP_TO_EDGE);
-    }
-
-    return {
-        mix,
-        range,
-        offset,
-        defines,
-        resampling
-    };
->>>>>>> 596da6b8
 }