// @flow

import {prelude, preludeTerrain} from '../shaders';
import assert from 'assert';
import ProgramConfiguration from '../data/program_configuration';
import VertexArrayObject from './vertex_array_object';
import Context from '../gl/context';
import {terrainUniforms} from '../terrain/terrain';
import type {TerrainUniformsType} from '../terrain/terrain';

import type SegmentVector from '../data/segment';
import type VertexBuffer from '../gl/vertex_buffer';
import type IndexBuffer from '../gl/index_buffer';
import type DepthMode from '../gl/depth_mode';
import type StencilMode from '../gl/stencil_mode';
import type ColorMode from '../gl/color_mode';
import type CullFaceMode from '../gl/cull_face_mode';
import type {UniformBindings, UniformValues, UniformLocations} from './uniform_binding';
import type {BinderUniform} from '../data/program_configuration';

export type DrawMode =
    | $PropertyType<WebGLRenderingContext, 'LINES'>
    | $PropertyType<WebGLRenderingContext, 'TRIANGLES'>
    | $PropertyType<WebGLRenderingContext, 'LINE_STRIP'>;

function getTokenizedAttributesAndUniforms (array: Array<string>): Array<string> {
    const result = [];

    for (let i = 0; i < array.length; i++) {
        if (array[i] === null) continue;
        const token = array[i].split(' ');
        result.push(token.pop());
    }
    return result;
}
class Program<Us: UniformBindings> {
    program: WebGLProgram;
    attributes: {[_: string]: number};
    numAttributes: number;
    fixedUniforms: Us;
    binderUniforms: Array<BinderUniform>;
    failedToCreate: boolean;
    terrainUniforms: ?TerrainUniformsType;


    /**
     * Helper method that generates a key that can be used to cache a compiled version of the Program.
     *
     * @static
     * @param {string} name
     * @param {string[]} defines
     * @param {?ProgramConfiguration} programConfiguration
     * @returns {string}
     * @private
     */
    static cacheKey(name: string, defines: string[], programConfiguration: ?ProgramConfiguration): string {
        let key = `${name}${programConfiguration ? programConfiguration.cacheKey : ''}`;
        for (const define of defines) {
            key += `/${define}`;
        }
        return key;
    }

    constructor(context: Context,
                name: string,
                source: {fragmentSource: string, vertexSource: string, staticAttributes: Array<string>, staticUniforms: Array<string>},
                configuration: ?ProgramConfiguration,
                fixedUniforms: (Context, UniformLocations) => Us,
                fixedDefines: string[]) {
        const gl = context.gl;
        this.program = gl.createProgram();

<<<<<<< HEAD
        let defines = configuration ? configuration.defines() : [];
        defines = defines.concat(fixedDefines.map((define) => `#define ${define};`));
=======
        const staticAttrInfo = getTokenizedAttributesAndUniforms(source.staticAttributes);
        const dynamicAttrInfo = configuration ? configuration.getBinderAttributes() : [];
        const allAttrInfo = staticAttrInfo.concat(dynamicAttrInfo);

        const staticUniformsInfo = source.staticUniforms ? getTokenizedAttributesAndUniforms(source.staticUniforms) : [];
        const dynamicUniformsInfo = configuration ? configuration.getBinderUniforms() : [];
        // remove duplicate uniforms
        const uniformList = staticUniformsInfo.concat(dynamicUniformsInfo);
        const allUniformsInfo = [];
        for (const uniform of uniformList) {
            if (allUniformsInfo.indexOf(uniform) < 0) allUniformsInfo.push(uniform);
        }

        const defines = configuration ? configuration.defines() : [];
        if (showOverdrawInspector) {
            defines.push('#define OVERDRAW_INSPECTOR;');
        }
        if (terrain) {
            defines.push('#define TERRAIN;');
        }
        if (renderingToTexture) {
            defines.push('#define RENDER_TO_TEXTURE;');
        }
>>>>>>> bfee46c6

        const fragmentSource = defines.concat(prelude.fragmentSource, source.fragmentSource).join('\n');
        const vertexSource = defines.concat(prelude.vertexSource, preludeTerrain.vertexSource, source.vertexSource).join('\n');
        const fragmentShader = gl.createShader(gl.FRAGMENT_SHADER);
        if (gl.isContextLost()) {
            this.failedToCreate = true;
            return;
        }
        gl.shaderSource(fragmentShader, fragmentSource);
        gl.compileShader(fragmentShader);
        assert(gl.getShaderParameter(fragmentShader, gl.COMPILE_STATUS), (gl.getShaderInfoLog(fragmentShader): any));
        gl.attachShader(this.program, fragmentShader);

        const vertexShader = gl.createShader(gl.VERTEX_SHADER);
        if (gl.isContextLost()) {
            this.failedToCreate = true;
            return;
        }
        gl.shaderSource(vertexShader, vertexSource);
        gl.compileShader(vertexShader);
        assert(gl.getShaderParameter(vertexShader, gl.COMPILE_STATUS), (gl.getShaderInfoLog(vertexShader): any));
        gl.attachShader(this.program, vertexShader);

        this.attributes = {};
        const uniformLocations = {};

        this.numAttributes = allAttrInfo.length;

        for (let i = 0; i < this.numAttributes; i++) {
            if (allAttrInfo[i]) {
                gl.bindAttribLocation(this.program, i, allAttrInfo[i]);
                this.attributes[allAttrInfo[i]] = i;
            }
        }

        gl.linkProgram(this.program);
        assert(gl.getProgramParameter(this.program, gl.LINK_STATUS), (gl.getProgramInfoLog(this.program): any));

        gl.deleteShader(vertexShader);
        gl.deleteShader(fragmentShader);

        const uniformsArray = Array.from(allUniformsInfo);
        for (let it = 0; it < uniformsArray.length; it++) {
            const uniform = uniformsArray[it];
            if (uniform && !uniformLocations[uniform]) {
                const uniformLocation = gl.getUniformLocation(this.program, uniform);
                if (uniformLocation) {
                    uniformLocations[uniform] = uniformLocation;
                }
            }
        }

        this.fixedUniforms = fixedUniforms(context, uniformLocations);
        this.binderUniforms = configuration ? configuration.getUniforms(context, uniformLocations) : [];
        if (fixedDefines.includes('TERRAIN')) { this.terrainUniforms = terrainUniforms(context, uniformLocations); }
    }

    setTerrainUniformValues(context: Context, terrainUnformValues: UniformValues<TerrainUniformsType>) {
        if (!this.terrainUniforms) return;
        const uniforms: TerrainUniformsType = this.terrainUniforms;

        if (this.failedToCreate) return;
        context.program.set(this.program);

        for (const name in uniforms) {
            uniforms[name].set(terrainUnformValues[name]);
        }
    }

    draw(context: Context,
         drawMode: DrawMode,
         depthMode: $ReadOnly<DepthMode>,
         stencilMode: $ReadOnly<StencilMode>,
         colorMode: $ReadOnly<ColorMode>,
         cullFaceMode: $ReadOnly<CullFaceMode>,
         uniformValues: UniformValues<Us>,
         layerID: string,
         layoutVertexBuffer: VertexBuffer,
         indexBuffer: IndexBuffer,
         segments: SegmentVector,
         currentProperties: any,
         zoom: ?number,
         configuration: ?ProgramConfiguration,
         dynamicLayoutBuffer: ?VertexBuffer,
         dynamicLayoutBuffer2: ?VertexBuffer) {

        const gl = context.gl;

        if (this.failedToCreate) return;

        context.program.set(this.program);
        context.setDepthMode(depthMode);
        context.setStencilMode(stencilMode);
        context.setColorMode(colorMode);
        context.setCullFace(cullFaceMode);

        for (const name in this.fixedUniforms) {
            this.fixedUniforms[name].set(uniformValues[name]);
        }

        if (configuration) {
            configuration.setUniforms(context, this.binderUniforms, currentProperties, {zoom: (zoom: any)});
        }

        const primitiveSize = {
            [gl.LINES]: 2,
            [gl.TRIANGLES]: 3,
            [gl.LINE_STRIP]: 1
        }[drawMode];

        for (const segment of segments.get()) {
            const vaos = segment.vaos || (segment.vaos = {});
            const vao: VertexArrayObject = vaos[layerID] || (vaos[layerID] = new VertexArrayObject());

            vao.bind(
                context,
                this,
                layoutVertexBuffer,
                configuration ? configuration.getPaintVertexBuffers() : [],
                indexBuffer,
                segment.vertexOffset,
                dynamicLayoutBuffer,
                dynamicLayoutBuffer2
            );

            gl.drawElements(
                drawMode,
                segment.primitiveLength * primitiveSize,
                gl.UNSIGNED_SHORT,
                segment.primitiveOffset * primitiveSize * 2);
        }
    }
}

export default Program;<|MERGE_RESOLUTION|>--- conflicted
+++ resolved
@@ -70,10 +70,6 @@
         const gl = context.gl;
         this.program = gl.createProgram();
 
-<<<<<<< HEAD
-        let defines = configuration ? configuration.defines() : [];
-        defines = defines.concat(fixedDefines.map((define) => `#define ${define};`));
-=======
         const staticAttrInfo = getTokenizedAttributesAndUniforms(source.staticAttributes);
         const dynamicAttrInfo = configuration ? configuration.getBinderAttributes() : [];
         const allAttrInfo = staticAttrInfo.concat(dynamicAttrInfo);
@@ -87,17 +83,8 @@
             if (allUniformsInfo.indexOf(uniform) < 0) allUniformsInfo.push(uniform);
         }
 
-        const defines = configuration ? configuration.defines() : [];
-        if (showOverdrawInspector) {
-            defines.push('#define OVERDRAW_INSPECTOR;');
-        }
-        if (terrain) {
-            defines.push('#define TERRAIN;');
-        }
-        if (renderingToTexture) {
-            defines.push('#define RENDER_TO_TEXTURE;');
-        }
->>>>>>> bfee46c6
+        let defines = configuration ? configuration.defines() : [];
+        defines = defines.concat(fixedDefines.map((define) => `#define ${define};`));
 
         const fragmentSource = defines.concat(prelude.fragmentSource, source.fragmentSource).join('\n');
         const vertexSource = defines.concat(prelude.vertexSource, preludeTerrain.vertexSource, source.vertexSource).join('\n');
