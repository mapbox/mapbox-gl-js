--- conflicted
+++ resolved
@@ -9,10 +9,6 @@
 
 import type {StyleImage} from '../style/style_image';
 import type Context from '../gl/context';
-<<<<<<< HEAD
-import type {ImagePosition} from './image_atlas';
-=======
->>>>>>> 2d800ca8
 import type {Bin} from '@mapbox/shelf-pack';
 import type {Callback} from '../types/callback';
 
