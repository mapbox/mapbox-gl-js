// @flow

<<<<<<< HEAD
const util = require('../util/util');
const ImageSource = require('../source/image_source');
const browser = require('../util/browser');
const StencilMode = require('../gl/stencil_mode');
const DepthMode = require('../gl/depth_mode');
=======
import { clamp } from '../util/util';

import ImageSource from '../source/image_source';
import browser from '../util/browser';
import StencilMode from '../gl/stencil_mode';
import DepthMode from '../gl/depth_mode';
>>>>>>> 2d800ca8

import type Painter from './painter';
import type SourceCache from '../source/source_cache';
import type RasterStyleLayer from '../style/style_layer/raster_style_layer';
import type {OverscaledTileID} from '../source/tile_id';

export default drawRaster;

function drawRaster(painter: Painter, sourceCache: SourceCache, layer: RasterStyleLayer, coords: Array<OverscaledTileID>) {
    if (painter.renderPass !== 'translucent') return;
    if (layer.paint.get('raster-opacity') === 0) return;

    const context = painter.context;
    const gl = context.gl;
    const source = sourceCache.getSource();
    const program = painter.useProgram('raster');

    context.setStencilMode(StencilMode.disabled);
    context.setColorMode(painter.colorModeForRenderPass());

    // Constant parameters.
    gl.uniform1f(program.uniforms.u_brightness_low, layer.paint.get('raster-brightness-min'));
    gl.uniform1f(program.uniforms.u_brightness_high, layer.paint.get('raster-brightness-max'));
    gl.uniform1f(program.uniforms.u_saturation_factor, saturationFactor(layer.paint.get('raster-saturation')));
    gl.uniform1f(program.uniforms.u_contrast_factor, contrastFactor(layer.paint.get('raster-contrast')));
    gl.uniform3fv(program.uniforms.u_spin_weights, (spinWeights(layer.paint.get('raster-hue-rotate')): Array<number>));
    gl.uniform1f(program.uniforms.u_buffer_scale, 1);
    gl.uniform1i(program.uniforms.u_image0, 0);
    gl.uniform1i(program.uniforms.u_image1, 1);

    const minTileZ = coords.length && coords[0].overscaledZ;

    for (const coord of coords) {
        // Set the lower zoom level to sublayer 0, and higher zoom levels to higher sublayers
        // Use gl.LESS to prevent double drawing in areas where tiles overlap.
        context.setDepthMode(painter.depthModeForSublayer(coord.overscaledZ - minTileZ,
            layer.paint.get('raster-opacity') === 1 ? DepthMode.ReadWrite : DepthMode.ReadOnly, gl.LESS));

        const tile = sourceCache.getTile(coord);
        const posMatrix = painter.transform.calculatePosMatrix(coord.toUnwrapped(), true);

        tile.registerFadeDuration(layer.paint.get('raster-fade-duration'));

        gl.uniformMatrix4fv(program.uniforms.u_matrix, false, posMatrix);

        const parentTile = sourceCache.findLoadedParent(coord, 0),
            fade = getFadeValues(tile, parentTile, sourceCache, layer, painter.transform);

        let parentScaleBy, parentTL;

<<<<<<< HEAD
        context.activeTexture.set(gl.TEXTURE0);
        tile.texture.bind(gl.LINEAR, gl.CLAMP_TO_EDGE, gl.LINEAR_MIPMAP_NEAREST);

        context.activeTexture.set(gl.TEXTURE1);

        if (parentTile) {
            parentTile.texture.bind(gl.LINEAR, gl.CLAMP_TO_EDGE, gl.LINEAR_MIPMAP_NEAREST);
=======
        const textureFilter = layer.paint.get('raster-resampling') === 'nearest' ?  gl.NEAREST : gl.LINEAR;

        context.activeTexture.set(gl.TEXTURE0);
        tile.texture.bind(textureFilter, gl.CLAMP_TO_EDGE, gl.LINEAR_MIPMAP_NEAREST);

        context.activeTexture.set(gl.TEXTURE1);

        if (parentTile) {
            parentTile.texture.bind(textureFilter, gl.CLAMP_TO_EDGE, gl.LINEAR_MIPMAP_NEAREST);
>>>>>>> 2d800ca8
            parentScaleBy = Math.pow(2, parentTile.tileID.overscaledZ - tile.tileID.overscaledZ);
            parentTL = [tile.tileID.canonical.x * parentScaleBy % 1, tile.tileID.canonical.y * parentScaleBy % 1];

        } else {
            tile.texture.bind(textureFilter, gl.CLAMP_TO_EDGE, gl.LINEAR_MIPMAP_NEAREST);
        }

        // cross-fade parameters
        gl.uniform2fv(program.uniforms.u_tl_parent, ((parentTL || [0, 0]): Array<number>));
        gl.uniform1f(program.uniforms.u_scale_parent, parentScaleBy || 1);
        gl.uniform1f(program.uniforms.u_fade_t, fade.mix);
        gl.uniform1f(program.uniforms.u_opacity, fade.opacity * layer.paint.get('raster-opacity'));


        if (source instanceof ImageSource) {
            const buffer = source.boundsBuffer;
            const vao = source.boundsVAO;
            vao.bind(context, program, buffer, []);
            gl.drawArrays(gl.TRIANGLE_STRIP, 0, buffer.length);
        } else if (tile.maskedBoundsBuffer && tile.maskedIndexBuffer && tile.segments) {
            program.draw(
                context,
                gl.TRIANGLES,
                layer.id,
                tile.maskedBoundsBuffer,
                tile.maskedIndexBuffer,
                tile.segments
            );
        } else {
            const buffer = painter.rasterBoundsBuffer;
            const vao = painter.rasterBoundsVAO;
            vao.bind(context, program, buffer, []);
            gl.drawArrays(gl.TRIANGLE_STRIP, 0, buffer.length);
        }
    }
}

function spinWeights(angle) {
    angle *= Math.PI / 180;
    const s = Math.sin(angle);
    const c = Math.cos(angle);
    return [
        (2 * c + 1) / 3,
        (-Math.sqrt(3) * s - c + 1) / 3,
        (Math.sqrt(3) * s - c + 1) / 3
    ];
}

function contrastFactor(contrast) {
    return contrast > 0 ?
        1 / (1 - contrast) :
        1 + contrast;
}

function saturationFactor(saturation) {
    return saturation > 0 ?
        1 - 1 / (1.001 - saturation) :
        -saturation;
}

function getFadeValues(tile, parentTile, sourceCache, layer, transform) {
    const fadeDuration = layer.paint.get('raster-fade-duration');

    if (fadeDuration > 0) {
        const now = browser.now();
        const sinceTile = (now - tile.timeAdded) / fadeDuration;
        const sinceParent = parentTile ? (now - parentTile.timeAdded) / fadeDuration : -1;

        const source = sourceCache.getSource();
        const idealZ = transform.coveringZoomLevel({
            tileSize: source.tileSize,
            roundZoom: source.roundZoom
        });

        // if no parent or parent is older, fade in; if parent is younger, fade out
        const fadeIn = !parentTile || Math.abs(parentTile.tileID.overscaledZ - idealZ) > Math.abs(tile.tileID.overscaledZ - idealZ);

        const childOpacity = (fadeIn && tile.refreshedUponExpiration) ? 1 : clamp(fadeIn ? sinceTile : 1 - sinceParent, 0, 1);

        // we don't crossfade tiles that were just refreshed upon expiring:
        // once they're old enough to pass the crossfading threshold
        // (fadeDuration), unset the `refreshedUponExpiration` flag so we don't
        // incorrectly fail to crossfade them when zooming
        if (tile.refreshedUponExpiration && sinceTile >= 1) tile.refreshedUponExpiration = false;

        if (parentTile) {
            return {
                opacity: 1,
                mix: 1 - childOpacity
            };
        } else {
            return {
                opacity: childOpacity,
                mix: 0
            };
        }
    } else {
        return {
            opacity: 1,
            mix: 0
        };
    }
}<|MERGE_RESOLUTION|>--- conflicted
+++ resolved
@@ -1,19 +1,11 @@
 // @flow
 
-<<<<<<< HEAD
-const util = require('../util/util');
-const ImageSource = require('../source/image_source');
-const browser = require('../util/browser');
-const StencilMode = require('../gl/stencil_mode');
-const DepthMode = require('../gl/depth_mode');
-=======
 import { clamp } from '../util/util';
 
 import ImageSource from '../source/image_source';
 import browser from '../util/browser';
 import StencilMode from '../gl/stencil_mode';
 import DepthMode from '../gl/depth_mode';
->>>>>>> 2d800ca8
 
 import type Painter from './painter';
 import type SourceCache from '../source/source_cache';
@@ -64,15 +56,6 @@
 
         let parentScaleBy, parentTL;
 
-<<<<<<< HEAD
-        context.activeTexture.set(gl.TEXTURE0);
-        tile.texture.bind(gl.LINEAR, gl.CLAMP_TO_EDGE, gl.LINEAR_MIPMAP_NEAREST);
-
-        context.activeTexture.set(gl.TEXTURE1);
-
-        if (parentTile) {
-            parentTile.texture.bind(gl.LINEAR, gl.CLAMP_TO_EDGE, gl.LINEAR_MIPMAP_NEAREST);
-=======
         const textureFilter = layer.paint.get('raster-resampling') === 'nearest' ?  gl.NEAREST : gl.LINEAR;
 
         context.activeTexture.set(gl.TEXTURE0);
@@ -82,7 +65,6 @@
 
         if (parentTile) {
             parentTile.texture.bind(textureFilter, gl.CLAMP_TO_EDGE, gl.LINEAR_MIPMAP_NEAREST);
->>>>>>> 2d800ca8
             parentScaleBy = Math.pow(2, parentTile.tileID.overscaledZ - tile.tileID.overscaledZ);
             parentTL = [tile.tileID.canonical.x * parentScaleBy % 1, tile.tileID.canonical.y * parentScaleBy % 1];
 
