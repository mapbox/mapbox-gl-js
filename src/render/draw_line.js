--- conflicted
+++ resolved
@@ -67,18 +67,11 @@
             if (posTo && posFrom) programConfiguration.setConstantPatternPositions(posTo, posFrom);
         }
 
-<<<<<<< HEAD
         const matrix = painter.terrain ? coord.posMatrix : null;
         const uniformValues = image ? linePatternUniformValues(painter, tile, layer, crossfade, matrix) :
             dasharray ? lineSDFUniformValues(painter, tile, layer, dasharray, crossfade, matrix) :
-            gradient ? lineGradientUniformValues(painter, tile, layer, matrix) :
+            gradient ? lineGradientUniformValues(painter, tile, layer, matrix, bucket.lineClipsArray.length) :
             lineUniformValues(painter, tile, layer, matrix);
-=======
-        const uniformValues = image ? linePatternUniformValues(painter, tile, layer, crossfade) :
-            dasharray ? lineSDFUniformValues(painter, tile, layer, dasharray, crossfade) :
-            gradient ? lineGradientUniformValues(painter, tile, layer, bucket.lineClipsArray.length) :
-            lineUniformValues(painter, tile, layer);
->>>>>>> 58a73906
 
         if (image) {
             context.activeTexture.set(gl.TEXTURE0);
