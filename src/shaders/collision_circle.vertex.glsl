--- conflicted
+++ resolved
@@ -17,14 +17,10 @@
 void main() {
     vec4 projectedPoint = u_matrix * vec4(a_anchor_pos, 0, 1);
     highp float camera_to_anchor_distance = projectedPoint.w;
-<<<<<<< HEAD
-    highp float collision_perspective_ratio = 0.5 + 0.5 * (u_camera_to_center_distance / camera_to_anchor_distance);
-=======
     highp float collision_perspective_ratio = clamp(
         0.5 + 0.5 * (u_camera_to_center_distance / camera_to_anchor_distance),
         0.0, // Prevents oversized near-field circles in pitched/overzoomed tiles
         4.0);
->>>>>>> 2d800ca8
 
     gl_Position = u_matrix * vec4(a_pos, 0.0, 1.0);
 
