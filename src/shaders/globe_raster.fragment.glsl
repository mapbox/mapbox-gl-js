--- conflicted
+++ resolved
@@ -25,7 +25,6 @@
     vec3 closest_point = dot(u_globe_pos, dir) * dir;
     float norm_dist_from_center = 1.0 - length(closest_point - u_globe_pos) / u_globe_radius;
 
-<<<<<<< HEAD
     // Compare against 0.99 instead of 1.0 to give enough room for the custom
     // antialiasing that might be applied from globe_raster.fragment.glsl
     if (norm_dist_from_center < 0.99) {
@@ -33,10 +32,7 @@
         return;
     }
 
-    const float antialias_pixel = 4.0;
-=======
     const float antialias_pixel = 2.0;
->>>>>>> cf08aa89
     float antialias_factor = antialias_pixel * fwidth(norm_dist_from_center);
     float antialias = smoothstep(0.0, antialias_factor, norm_dist_from_center);
 
