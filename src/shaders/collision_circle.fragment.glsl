uniform float u_overscale_factor;

varying float v_placed;
varying float v_notUsed;
varying float v_radius;
varying vec2 v_extrude;
varying vec2 v_extrude_scale;

void main() {
    float alpha = 0.5;

    // Red = collision, hide label
    vec4 color = vec4(1.0, 0.0, 0.0, 1.0) * alpha;

    // Blue = no collision, label is showing
    if (v_placed > 0.5) {
        color = vec4(0.0, 0.0, 1.0, 0.5) * alpha;
    }

    if (v_notUsed > 0.5) {
        // This box not used, fade it out
        color *= .2;
    }

    float extrude_scale_length = length(v_extrude_scale);
    float extrude_length = length(v_extrude) * extrude_scale_length;
<<<<<<< HEAD
    float stroke_width = 15.0 * extrude_scale_length;
=======
    float stroke_width = 15.0 * extrude_scale_length / u_overscale_factor;
>>>>>>> 2d800ca8
    float radius = v_radius * extrude_scale_length;

    float distance_to_edge = abs(extrude_length - radius);
    float opacity_t = smoothstep(-stroke_width, 0.0, -distance_to_edge);

    gl_FragColor = opacity_t * color;
}<|MERGE_RESOLUTION|>--- conflicted
+++ resolved
@@ -24,11 +24,7 @@
 
     float extrude_scale_length = length(v_extrude_scale);
     float extrude_length = length(v_extrude) * extrude_scale_length;
-<<<<<<< HEAD
-    float stroke_width = 15.0 * extrude_scale_length;
-=======
     float stroke_width = 15.0 * extrude_scale_length / u_overscale_factor;
->>>>>>> 2d800ca8
     float radius = v_radius * extrude_scale_length;
 
     float distance_to_edge = abs(extrude_length - radius);
