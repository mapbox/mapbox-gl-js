// @flow

import {symbolLayoutAttributes,
    symbolGlobeExtAttributes,
    collisionVertexAttributes,
    collisionVertexAttributesExt,
    collisionBoxLayout,
    dynamicLayoutAttributes,
    iconTransitioningAttributes
} from './symbol_attributes.js';

import {SymbolLayoutArray,
    SymbolGlobeExtArray,
    SymbolDynamicLayoutArray,
    SymbolOpacityArray,
    CollisionBoxLayoutArray,
    CollisionVertexExtArray,
    CollisionVertexArray,
    PlacedSymbolArray,
    SymbolInstanceArray,
    GlyphOffsetArray,
    SymbolLineVertexArray,
    SymbolIconTransitioningArray
} from '../array_types.js';

import ONE_EM from '../../symbol/one_em.js';
import * as symbolSize from '../../symbol/symbol_size.js';
import Point from '@mapbox/point-geometry';
import SegmentVector from '../segment.js';
import {ProgramConfigurationSet} from '../program_configuration.js';
import {TriangleIndexArray, LineIndexArray} from '../index_array_type.js';
import transformText from '../../symbol/transform_text.js';
import mergeLines from '../../symbol/mergelines.js';
import {allowsVerticalWritingMode, stringContainsRTLText} from '../../util/script_detection.js';
import {WritingMode} from '../../symbol/shaping.js';
import loadGeometry from '../load_geometry.js';
import toEvaluationFeature from '../evaluation_feature.js';
import {VectorTileFeature} from '@mapbox/vector-tile';
const vectorTileFeatureTypes = VectorTileFeature.types;
import {verticalizedCharacterMap} from '../../util/verticalize_punctuation.js';
import Anchor from '../../symbol/anchor.js';
import {getSizeData} from '../../symbol/symbol_size.js';
import {MAX_PACKED_SIZE} from '../../symbol/symbol_layout.js';
import {register} from '../../util/web_worker_transfer.js';
import EvaluationParameters from '../../style/evaluation_parameters.js';
import Formatted from '../../style-spec/expression/types/formatted.js';
import ResolvedImage from '../../style-spec/expression/types/resolved_image.js';
import {plugin as globalRTLTextPlugin, getRTLTextPluginStatus} from '../../source/rtl_text_plugin.js';
import {resamplePred} from '../../geo/projection/resample.js';
import {tileCoordToECEF} from '../../geo/projection/globe_util.js';
import type {ProjectionSpecification} from '../../style-spec/types.js';
import {getProjection} from '../../geo/projection/index.js';
import type Projection from '../../geo/projection/projection.js';
import {mat4, vec3} from 'gl-matrix';

import type {CanonicalTileID, OverscaledTileID} from '../../source/tile_id.js';
import type {
    Bucket,
    BucketParameters,
    IndexedFeature,
    PopulateParameters
} from '../bucket.js';
import type {CollisionBoxArray, CollisionBox, SymbolInstance} from '../array_types.js';
import type {StructArray, StructArrayMember} from '../../util/struct_array.js';
import SymbolStyleLayer from '../../style/style_layer/symbol_style_layer.js';
import type Context from '../../gl/context.js';
import type IndexBuffer from '../../gl/index_buffer.js';
import type VertexBuffer from '../../gl/vertex_buffer.js';
import type {SymbolQuad} from '../../symbol/quads.js';
import type {SizeData} from '../../symbol/symbol_size.js';
import type {FeatureStates} from '../../source/source_state.js';
import type {TileTransform} from '../../geo/projection/tile_transform.js';
export type SingleCollisionBox = {
    x1: number;
    y1: number;
    x2: number;
    y2: number;
    padding: number;
    projectedAnchorX: number;
    projectedAnchorY: number;
    projectedAnchorZ: number;
    tileAnchorX: number;
    tileAnchorY: number;
    elevation?: number;
    tileID?: OverscaledTileID;
};
import type {Mat4, Vec3} from 'gl-matrix';
import type {SpritePositions} from '../../util/image.js';
import type {IVectorTileLayer} from '@mapbox/vector-tile';

export type CollisionArrays = {
    textBox?: SingleCollisionBox;
    verticalTextBox?: SingleCollisionBox;
    iconBox?: SingleCollisionBox;
    verticalIconBox?: SingleCollisionBox;
    textFeatureIndex?: number;
    verticalTextFeatureIndex?: number;
    iconFeatureIndex?: number;
    verticalIconFeatureIndex?: number;
};

export type SymbolFeature = {|
    sortKey: number | void,
    text: Formatted | void,
    icon: ?ResolvedImage,
    index: number,
    sourceLayerIndex: number,
    geometry: Array<Array<Point>>,
    properties: Object,
    type: 'Point' | 'LineString' | 'Polygon',
    id?: any
|};

export type SortKeyRange = {
    sortKey: number,
    symbolInstanceStart: number,
    symbolInstanceEnd: number
};

type LineVertexRange = {|
    lineLength: number,
    lineStartIndex: number
|};

// Opacity arrays are frequently updated but don't contain a lot of information, so we pack them
// tight. Each Uint32 is actually four duplicate Uint8s for the four corners of a glyph
// 7 bits are for the current opacity, and the lowest bit is the target opacity

// actually defined in symbol_attributes.js
// const placementOpacityAttributes = [
//     { name: 'a_fade_opacity', components: 1, type: 'Uint32' }
// ];
const shaderOpacityAttributes = [
    {name: 'a_fade_opacity', components: 1, type: 'Uint8', offset: 0}
];

function addVertex(array: SymbolLayoutArray, tileAnchorX: number, tileAnchorY: number, ox: number, oy: number, tx: number, ty: number, sizeVertex: any, isSDF: boolean, pixelOffsetX: number, pixelOffsetY: number, minFontScaleX: number, minFontScaleY: number) {
    const aSizeX = sizeVertex ? Math.min(MAX_PACKED_SIZE, Math.round(sizeVertex[0])) : 0;
    const aSizeY = sizeVertex ? Math.min(MAX_PACKED_SIZE, Math.round(sizeVertex[1])) : 0;

    array.emplaceBack(
        // a_pos_offset
        tileAnchorX,
        tileAnchorY,
        Math.round(ox * 32),
        Math.round(oy * 32),

        // a_data
        tx, // x coordinate of symbol on glyph atlas texture
        ty, // y coordinate of symbol on glyph atlas texture
        (aSizeX << 1) + (isSDF ? 1 : 0),
        aSizeY,
        pixelOffsetX * 16,
        pixelOffsetY * 16,
        minFontScaleX * 256,
        minFontScaleY * 256
    );
}

<<<<<<< HEAD
function addTransitioningVertex(array, tx, ty) {
    array.emplaceBack(tx, ty);
}

function addGlobeVertex(array, projAnchorX, projAnchorY, projAnchorZ, normX, normY, normZ) {
=======
function addGlobeVertex(array: SymbolGlobeExtArray, projAnchorX: number, projAnchorY: number, projAnchorZ: number, normX: number, normY: number, normZ: number) {
>>>>>>> ed8d8023
    array.emplaceBack(
        // a_globe_anchor
        projAnchorX,
        projAnchorY,
        projAnchorZ,

        // a_globe_normal
        normX,
        normY,
        normZ
    );
}

function updateGlobeVertexNormal(array: SymbolGlobeExtArray, vertexIdx: number, normX: number, normY: number, normZ: number) {
    // Modify float32 array directly. 20 bytes per entry, 3xInt16 for position, 3xfloat32 for normal
    const offset = vertexIdx * 5 + 2;
    array.float32[offset + 0] = normX;
    array.float32[offset + 1] = normY;
    array.float32[offset + 2] = normZ;
}

function addDynamicAttributes(dynamicLayoutVertexArray: StructArray, x: number, y: number, z: number, angle: number) {
    dynamicLayoutVertexArray.emplaceBack(x, y, z, angle);
    dynamicLayoutVertexArray.emplaceBack(x, y, z, angle);
    dynamicLayoutVertexArray.emplaceBack(x, y, z, angle);
    dynamicLayoutVertexArray.emplaceBack(x, y, z, angle);
}

function containsRTLText(formattedText: Formatted): boolean {
    for (const section of formattedText.sections) {
        if (stringContainsRTLText(section.text)) {
            return true;
        }
    }
    return false;
}

export class SymbolBuffers {
    layoutVertexArray: SymbolLayoutArray;
    layoutVertexBuffer: VertexBuffer;

    indexArray: TriangleIndexArray;
    indexBuffer: IndexBuffer;

    programConfigurations: ProgramConfigurationSet<SymbolStyleLayer>;
    segments: SegmentVector;

    dynamicLayoutVertexArray: SymbolDynamicLayoutArray;
    dynamicLayoutVertexBuffer: VertexBuffer;

    opacityVertexArray: SymbolOpacityArray;
    opacityVertexBuffer: VertexBuffer;

    iconTransitioningVertexArray: SymbolIconTransitioningArray;
    iconTransitioningVertexBuffer: ?VertexBuffer;

    globeExtVertexArray: SymbolGlobeExtArray;
    globeExtVertexBuffer: ?VertexBuffer;

    placedSymbolArray: PlacedSymbolArray;

    constructor(programConfigurations: ProgramConfigurationSet<SymbolStyleLayer>) {
        this.layoutVertexArray = new SymbolLayoutArray();
        this.indexArray = new TriangleIndexArray();
        this.programConfigurations = programConfigurations;
        this.segments = new SegmentVector();
        this.dynamicLayoutVertexArray = new SymbolDynamicLayoutArray();
        this.opacityVertexArray = new SymbolOpacityArray();
        this.placedSymbolArray = new PlacedSymbolArray();
        this.iconTransitioningVertexArray = new SymbolIconTransitioningArray();
        this.globeExtVertexArray = new SymbolGlobeExtArray();
    }

    isEmpty(): boolean {
        return this.layoutVertexArray.length === 0 &&
            this.indexArray.length === 0 &&
            this.dynamicLayoutVertexArray.length === 0 &&
            this.opacityVertexArray.length === 0 &&
            this.iconTransitioningVertexArray.length === 0;
    }

    upload(context: Context, dynamicIndexBuffer: boolean, upload?: boolean, update?: boolean) {
        if (this.isEmpty()) {
            return;
        }

        if (upload) {
            this.layoutVertexBuffer = context.createVertexBuffer(this.layoutVertexArray, symbolLayoutAttributes.members);
            this.indexBuffer = context.createIndexBuffer(this.indexArray, dynamicIndexBuffer);
            this.dynamicLayoutVertexBuffer = context.createVertexBuffer(this.dynamicLayoutVertexArray, dynamicLayoutAttributes.members, true);
            this.opacityVertexBuffer = context.createVertexBuffer(this.opacityVertexArray, shaderOpacityAttributes, true);
            if (this.iconTransitioningVertexArray.length > 0) {
                this.iconTransitioningVertexBuffer = context.createVertexBuffer(this.iconTransitioningVertexArray, iconTransitioningAttributes.members, true);
            }
            if (this.globeExtVertexArray.length > 0) {
                this.globeExtVertexBuffer = context.createVertexBuffer(this.globeExtVertexArray, symbolGlobeExtAttributes.members, true);
            }
            // This is a performance hack so that we can write to opacityVertexArray with uint32s
            // even though the shaders read uint8s
            this.opacityVertexBuffer.itemSize = 1;
        }
        if (upload || update) {
            this.programConfigurations.upload(context);
        }
    }

    destroy() {
        if (!this.layoutVertexBuffer) return;
        this.layoutVertexBuffer.destroy();
        this.indexBuffer.destroy();
        this.programConfigurations.destroy();
        this.segments.destroy();
        this.dynamicLayoutVertexBuffer.destroy();
        this.opacityVertexBuffer.destroy();
        if (this.iconTransitioningVertexBuffer) {
            this.iconTransitioningVertexBuffer.destroy();
        }
        if (this.globeExtVertexBuffer) {
            this.globeExtVertexBuffer.destroy();
        }
    }
}

register(SymbolBuffers, 'SymbolBuffers');

class CollisionBuffers {
    layoutVertexArray: StructArray;
    layoutAttributes: Array<StructArrayMember>;
    layoutVertexBuffer: VertexBuffer;

    indexArray: TriangleIndexArray | LineIndexArray;
    indexBuffer: IndexBuffer;

    segments: SegmentVector;

    collisionVertexArray: CollisionVertexArray;
    collisionVertexBuffer: VertexBuffer;

    collisionVertexArrayExt: CollisionVertexExtArray;
    collisionVertexBufferExt: VertexBuffer;

    constructor(LayoutArray: Class<StructArray>,
                layoutAttributes: Array<StructArrayMember>,
                IndexArray: Class<TriangleIndexArray | LineIndexArray>) {
        this.layoutVertexArray = new LayoutArray();
        this.layoutAttributes = layoutAttributes;
        this.indexArray = new IndexArray();
        this.segments = new SegmentVector();
        this.collisionVertexArray = new CollisionVertexArray();
        this.collisionVertexArrayExt = new CollisionVertexExtArray();
    }

    upload(context: Context) {
        this.layoutVertexBuffer = context.createVertexBuffer(this.layoutVertexArray, this.layoutAttributes);
        this.indexBuffer = context.createIndexBuffer(this.indexArray);
        this.collisionVertexBuffer = context.createVertexBuffer(this.collisionVertexArray, collisionVertexAttributes.members, true);
        this.collisionVertexBufferExt = context.createVertexBuffer(this.collisionVertexArrayExt, collisionVertexAttributesExt.members, true);
    }

    destroy() {
        if (!this.layoutVertexBuffer) return;
        this.layoutVertexBuffer.destroy();
        this.indexBuffer.destroy();
        this.segments.destroy();
        this.collisionVertexBuffer.destroy();
        this.collisionVertexBufferExt.destroy();
    }
}

register(CollisionBuffers, 'CollisionBuffers');

/**
 * Unlike other buckets, which simply implement #addFeature with type-specific
 * logic for (essentially) triangulating feature geometries, SymbolBucket
 * requires specialized behavior:
 *
 * 1. WorkerTile#parse(), the logical owner of the bucket creation process,
 *    calls SymbolBucket#populate(), which resolves text and icon tokens on
 *    each feature, adds each glyphs and symbols needed to the passed-in
 *    collections options.glyphDependencies and options.iconDependencies, and
 *    stores the feature data for use in subsequent step (this.features).
 *
 * 2. WorkerTile asynchronously requests from the main thread all of the glyphs
 *    and icons needed (by this bucket and any others). When glyphs and icons
 *    have been received, the WorkerTile creates a CollisionIndex and invokes:
 *
 * 3. performSymbolLayout(bucket, stacks, icons) perform texts shaping and
 *    layout on a Symbol Bucket. This step populates:
 *      `this.symbolInstances`: metadata on generated symbols
 *      `collisionBoxArray`: collision data for use by foreground
 *      `this.text`: SymbolBuffers for text symbols
 *      `this.icons`: SymbolBuffers for icons
 *      `this.iconCollisionBox`: Debug SymbolBuffers for icon collision boxes
 *      `this.textCollisionBox`: Debug SymbolBuffers for text collision boxes
 *    The results are sent to the foreground for rendering
 *
 * 4. Placement.updateBucketOpacities() is run on the foreground,
 *    and uses the CollisionIndex along with current camera settings to determine
 *    which symbols can actually show on the map. Collided symbols are hidden
 *    using a dynamic "OpacityVertexArray".
 *
 * @private
 */
class SymbolBucket implements Bucket {
    static MAX_GLYPHS: number;
    static addDynamicAttributes: typeof addDynamicAttributes;

    collisionBoxArray: CollisionBoxArray;
    zoom: number;
    overscaling: number;
    layers: Array<SymbolStyleLayer>;
    layerIds: Array<string>;
    stateDependentLayers: Array<SymbolStyleLayer>;
    stateDependentLayerIds: Array<string>;

    index: number;
    sdfIcons: boolean;
    iconsInText: boolean;
    iconsNeedLinear: boolean;
    bucketInstanceId: number;
    justReloaded: boolean;
    hasPattern: boolean;
    fullyClipped: boolean;

    textSizeData: SizeData;
    iconSizeData: SizeData;

    glyphOffsetArray: GlyphOffsetArray;
    lineVertexArray: SymbolLineVertexArray;
    features: Array<SymbolFeature>;
    symbolInstances: SymbolInstanceArray;
    collisionArrays: Array<CollisionArrays>;
    sortKeyRanges: Array<SortKeyRange>;
    pixelRatio: number;
    tilePixelRatio: number;
    compareText: {[_: string]: Array<Point>};
    fadeStartTime: number;
    sortFeaturesByKey: boolean;
    sortFeaturesByY: boolean;
    canOverlap: boolean;
    sortedAngle: number;
    featureSortOrder: Array<number>;

    collisionCircleArray: Array<number>;
    placementInvProjMatrix: Mat4;
    placementViewportMatrix: Mat4;

    text: SymbolBuffers;
    icon: SymbolBuffers;
    textCollisionBox: CollisionBuffers;
    iconCollisionBox: CollisionBuffers;
    uploaded: boolean;
    sourceLayerIndex: number;
    sourceID: string;
    symbolInstanceIndexes: Array<number>;
    writingModes: Array<number>;
    allowVerticalPlacement: boolean;
    hasRTLText: boolean;
    projection: ProjectionSpecification;
    projectionInstance: ?Projection;
    hasAnyIconTextFit: boolean;

    constructor(options: BucketParameters<SymbolStyleLayer>) {
        this.collisionBoxArray = options.collisionBoxArray;
        this.zoom = options.zoom;
        this.overscaling = options.overscaling;
        this.layers = options.layers;
        this.layerIds = this.layers.map(layer => layer.id);
        this.index = options.index;
        this.pixelRatio = options.pixelRatio;
        this.sourceLayerIndex = options.sourceLayerIndex;
        this.hasPattern = false;
        this.hasRTLText = false;
        this.fullyClipped = false;
        this.hasAnyIconTextFit = false;
        this.sortKeyRanges = [];

        this.collisionCircleArray = [];
        this.placementInvProjMatrix = mat4.identity([]);
        this.placementViewportMatrix = mat4.identity([]);

        const layer = this.layers[0];
        const unevaluatedLayoutValues = layer._unevaluatedLayout._values;

        this.textSizeData = getSizeData(this.zoom, unevaluatedLayoutValues['text-size']);
        this.iconSizeData = getSizeData(this.zoom, unevaluatedLayoutValues['icon-size']);

        const layout = this.layers[0].layout;
        const sortKey = layout.get('symbol-sort-key');
        const zOrder = layout.get('symbol-z-order');
        this.canOverlap =
            layout.get('text-allow-overlap') ||
            layout.get('icon-allow-overlap') ||
            layout.get('text-ignore-placement') ||
            layout.get('icon-ignore-placement');
        this.sortFeaturesByKey = zOrder !== 'viewport-y' && sortKey.constantOr(1) !== undefined;
        const zOrderByViewportY = zOrder === 'viewport-y' || (zOrder === 'auto' && !this.sortFeaturesByKey);
        this.sortFeaturesByY = zOrderByViewportY && this.canOverlap;

        this.writingModes = layout.get('text-writing-mode').map(wm => WritingMode[wm]);

        this.stateDependentLayerIds = this.layers.filter((l) => l.isStateDependent()).map((l) => l.id);

        this.sourceID = options.sourceID;
        this.projection = options.projection;
    }

    createArrays() {
        this.text = new SymbolBuffers(new ProgramConfigurationSet(this.layers, this.zoom, property => /^text/.test(property)));
        this.icon = new SymbolBuffers(new ProgramConfigurationSet(this.layers, this.zoom, property => /^icon/.test(property)));

        this.glyphOffsetArray = new GlyphOffsetArray();
        this.lineVertexArray = new SymbolLineVertexArray();
        this.symbolInstances = new SymbolInstanceArray();
    }

    calculateGlyphDependencies(text: string, stack: {[_: number]: boolean}, textAlongLine: boolean, allowVerticalPlacement: boolean, doesAllowVerticalWritingMode: boolean) {
        for (let i = 0; i < text.length; i++) {
            stack[text.charCodeAt(i)] = true;
            if (allowVerticalPlacement && doesAllowVerticalWritingMode) {
                const verticalChar = verticalizedCharacterMap[text.charAt(i)];
                if (verticalChar) {
                    stack[verticalChar.charCodeAt(0)] = true;
                }
            }
        }
    }

    populate(features: Array<IndexedFeature>, options: PopulateParameters, canonical: CanonicalTileID, tileTransform: TileTransform) {
        const layer = this.layers[0];
        const layout = layer.layout;
        const isGlobe = this.projection.name === 'globe';

        const textFont = layout.get('text-font');
        const textField = layout.get('text-field');
        const iconImage = layout.get('icon-image');
        const hasText =
            (textField.value.kind !== 'constant' ||
                (textField.value.value instanceof Formatted && !textField.value.value.isEmpty()) ||
                textField.value.value.toString().length > 0) &&
            (textFont.value.kind !== 'constant' || textFont.value.value.length > 0);
        // we should always resolve the icon-image value if the property was defined in the style
        // this allows us to fire the styleimagemissing event if image evaluation returns null
        // the only way to distinguish between null returned from a coalesce statement with no valid images
        // and null returned because icon-image wasn't defined is to check whether or not iconImage.parameters is an empty object
        const hasIcon = iconImage.value.kind !== 'constant' || !!iconImage.value.value || Object.keys(iconImage.parameters).length > 0;
        const symbolSortKey = layout.get('symbol-sort-key');

        this.features = [];

        if (!hasText && !hasIcon) {
            return;
        }

        const icons = options.iconDependencies;
        const stacks = options.glyphDependencies;
        const availableImages = options.availableImages;
        const globalProperties = new EvaluationParameters(this.zoom);

        for (const {feature, id, index, sourceLayerIndex} of features) {

            const needGeometry = layer._featureFilter.needGeometry;
            const evaluationFeature = toEvaluationFeature(feature, needGeometry);
            // $FlowFixMe[method-unbinding]
            if (!layer._featureFilter.filter(globalProperties, evaluationFeature, canonical)) {
                continue;
            }

            if (!needGeometry) evaluationFeature.geometry = loadGeometry(feature, canonical, tileTransform);

            if (isGlobe && feature.type !== 1 && canonical.z <= 5) {
                // Resample long lines and polygons in globe view so that their length wont exceed ~0.19 radians (360/32 degrees).
                // Otherwise lines could clip through the globe as the resolution is not enough to represent curved paths.
                // The threshold value follows subdivision size used with fill extrusions
                const geom = evaluationFeature.geometry;

                // cos(11.25 degrees) = 0.98078528056
                const cosAngleThreshold = 0.98078528056;
                const predicate = (a: Point, b: Point) => {
                    const v0 = tileCoordToECEF(a.x, a.y, canonical, 1);
                    const v1 = tileCoordToECEF(b.x, b.y, canonical, 1);
                    return vec3.dot(v0, v1) < cosAngleThreshold;
                };

                for (let i = 0; i < geom.length; i++) {
                    geom[i] = resamplePred(geom[i], predicate);
                }
            }

            let text: Formatted | void;
            if (hasText) {
                // Expression evaluation will automatically coerce to Formatted
                // but plain string token evaluation skips that pathway so do the
                // conversion here.
                const resolvedTokens = layer.getValueAndResolveTokens('text-field', evaluationFeature, canonical, availableImages);
                const formattedText = Formatted.factory(resolvedTokens);
                if (containsRTLText(formattedText)) {
                    this.hasRTLText = true;
                }
                if (
                    !this.hasRTLText || // non-rtl text so can proceed safely
                    getRTLTextPluginStatus() === 'unavailable' || // We don't intend to lazy-load the rtl text plugin, so proceed with incorrect shaping
                    (this.hasRTLText && globalRTLTextPlugin.isParsed()) // Use the rtlText plugin to shape text
                ) {
                    text = transformText(formattedText, layer, evaluationFeature);
                }
            }

            let icon: ?ResolvedImage;
            if (hasIcon) {
                // Expression evaluation will automatically coerce to Image
                // but plain string token evaluation skips that pathway so do the
                // conversion here.
                const resolvedTokens = layer.getValueAndResolveTokens('icon-image', evaluationFeature, canonical, availableImages);
                if (resolvedTokens instanceof ResolvedImage) {
                    icon = resolvedTokens;
                } else {
                    icon = ResolvedImage.fromString(resolvedTokens);
                }
            }

            if (!text && !icon) {
                continue;
            }
            const sortKey = this.sortFeaturesByKey ?
                symbolSortKey.evaluate(evaluationFeature, {}, canonical) :
                undefined;

            const symbolFeature: SymbolFeature = {
                id,
                text,
                icon,
                index,
                sourceLayerIndex,
                geometry: evaluationFeature.geometry,
                properties: feature.properties,
                type: vectorTileFeatureTypes[feature.type],
                sortKey
            };
            this.features.push(symbolFeature);

            if (icon) {
                icons[icon.namePrimary] = true;
                if (icon.nameSecondary) {
                    icons[icon.nameSecondary] = true;
                }
            }

            if (text) {
                const fontStack = textFont.evaluate(evaluationFeature, {}, canonical).join(',');
                const textAlongLine = layout.get('text-rotation-alignment') === 'map' && layout.get('symbol-placement') !== 'point';
                this.allowVerticalPlacement = this.writingModes && this.writingModes.indexOf(WritingMode.vertical) >= 0;
                for (const section of text.sections) {
                    if (!section.image) {
                        const doesAllowVerticalWritingMode = allowsVerticalWritingMode(text.toString());
                        const sectionFont = section.fontStack || fontStack;
                        const sectionStack = stacks[sectionFont] = stacks[sectionFont] || {};
                        this.calculateGlyphDependencies(section.text, sectionStack, textAlongLine, this.allowVerticalPlacement, doesAllowVerticalWritingMode);
                    } else {
                        // Add section image to the list of dependencies.
                        icons[section.image.namePrimary] = true;
                    }
                }
            }
        }

        if (layout.get('symbol-placement') === 'line') {
            // Merge adjacent lines with the same text to improve labelling.
            // It's better to place labels on one long line than on many short segments.
            this.features = mergeLines(this.features);
        }

        if (this.sortFeaturesByKey) {
            this.features.sort((a, b) => {
                // a.sortKey is always a number when sortFeaturesByKey is true
                return ((a.sortKey: any): number) - ((b.sortKey: any): number);
            });
        }
    }

    update(states: FeatureStates, vtLayer: IVectorTileLayer, availableImages: Array<string>, imagePositions: SpritePositions, brightness: ?number) {
        if (!this.stateDependentLayers.length) return;
        this.text.programConfigurations.updatePaintArrays(states, vtLayer, this.layers, availableImages, imagePositions, brightness);
        this.icon.programConfigurations.updatePaintArrays(states, vtLayer, this.layers, availableImages, imagePositions, brightness);
    }

    isEmpty(): boolean {
        // When the bucket encounters only rtl-text but the plugin isn't loaded, no symbol instances will be created.
        // In order for the bucket to be serialized, and not discarded as an empty bucket both checks are necessary.
        return this.symbolInstances.length === 0 && !this.hasRTLText;
    }

    uploadPending(): boolean {
        return !this.uploaded || this.text.programConfigurations.needsUpload || this.icon.programConfigurations.needsUpload;
    }

    upload(context: Context) {
        if (!this.uploaded && this.hasDebugData()) {
            this.textCollisionBox.upload(context);
            this.iconCollisionBox.upload(context);
        }
        this.text.upload(context, this.sortFeaturesByY, !this.uploaded, this.text.programConfigurations.needsUpload);
        this.icon.upload(context, this.sortFeaturesByY, !this.uploaded, this.icon.programConfigurations.needsUpload);
        this.uploaded = true;
    }

    destroyDebugData() {
        this.textCollisionBox.destroy();
        this.iconCollisionBox.destroy();
    }

    getProjection(): Projection {
        if (!this.projectionInstance) {
            this.projectionInstance = getProjection(this.projection);
        }
        return this.projectionInstance;
    }

    destroy() {
        this.text.destroy();
        this.icon.destroy();

        if (this.hasDebugData()) {
            this.destroyDebugData();
        }
    }

    addToLineVertexArray(anchor: Anchor, line: Array<Point>): LineVertexRange {
        const lineStartIndex = this.lineVertexArray.length;
        if (anchor.segment !== undefined) {
            for (const {x, y} of line) {
                this.lineVertexArray.emplaceBack(x, y);
            }
        }
        return {
            lineStartIndex,
            lineLength: this.lineVertexArray.length - lineStartIndex
        };
    }

    addSymbols(arrays: SymbolBuffers,
               quads: Array<SymbolQuad>,
               sizeVertex: any,
               lineOffset: [number, number],
               alongLine: boolean,
               feature: SymbolFeature,
               writingMode: any,
               globe: ?{ anchor: Anchor, up: Vec3 },
               tileAnchor: Anchor,
               lineStartIndex: number,
               lineLength: number,
               associatedIconIndex: number,
               availableImages: Array<string>,
               canonical: CanonicalTileID,
               brightness: ?number,
               hasAnySecondaryIcon: boolean) {
        const indexArray = arrays.indexArray;
        const layoutVertexArray = arrays.layoutVertexArray;
        const globeExtVertexArray = arrays.globeExtVertexArray;

        const segment = arrays.segments.prepareSegment(4 * quads.length, layoutVertexArray, indexArray, this.canOverlap ? feature.sortKey : undefined);
        const glyphOffsetArrayStart = this.glyphOffsetArray.length;
        const vertexStartIndex = segment.vertexLength;

        const angle = (this.allowVerticalPlacement && writingMode === WritingMode.vertical) ? Math.PI / 2 : 0;

        const sections = feature.text && feature.text.sections;

        for (let i = 0; i < quads.length; i++) {
            const {tl, tr, bl, br, texPrimary, texSecondary, pixelOffsetTL, pixelOffsetBR, minFontScaleX, minFontScaleY, glyphOffset, isSDF, sectionIndex} = quads[i];
            const index = segment.vertexLength;

            const y = glyphOffset[1];
            addVertex(layoutVertexArray, tileAnchor.x, tileAnchor.y, tl.x, y + tl.y, texPrimary.x, texPrimary.y, sizeVertex, isSDF, pixelOffsetTL.x, pixelOffsetTL.y, minFontScaleX, minFontScaleY);
            addVertex(layoutVertexArray, tileAnchor.x, tileAnchor.y, tr.x, y + tr.y, texPrimary.x + texPrimary.w, texPrimary.y, sizeVertex, isSDF, pixelOffsetBR.x, pixelOffsetTL.y, minFontScaleX, minFontScaleY);
            addVertex(layoutVertexArray, tileAnchor.x, tileAnchor.y, bl.x, y + bl.y, texPrimary.x, texPrimary.y + texPrimary.h, sizeVertex, isSDF, pixelOffsetTL.x, pixelOffsetBR.y, minFontScaleX, minFontScaleY);
            addVertex(layoutVertexArray, tileAnchor.x, tileAnchor.y, br.x, y + br.y, texPrimary.x + texPrimary.w, texPrimary.y + texPrimary.h, sizeVertex, isSDF, pixelOffsetBR.x, pixelOffsetBR.y, minFontScaleX, minFontScaleY);

            if (globe) {
                const {x, y, z} = globe.anchor;
                const [ux, uy, uz] = globe.up;
                addGlobeVertex(globeExtVertexArray, x, y, z, ux, uy, uz);
                addGlobeVertex(globeExtVertexArray, x, y, z, ux, uy, uz);
                addGlobeVertex(globeExtVertexArray, x, y, z, ux, uy, uz);
                addGlobeVertex(globeExtVertexArray, x, y, z, ux, uy, uz);

                addDynamicAttributes(arrays.dynamicLayoutVertexArray, x, y, z, angle);
            } else {
                addDynamicAttributes(arrays.dynamicLayoutVertexArray, tileAnchor.x, tileAnchor.y, tileAnchor.z, angle);
            }

            // For data-driven cases if at least of one the icon has a transitionable variant
            // we have to load the main variant in cases where the secondary image is not specified
            if (hasAnySecondaryIcon) {
                const tex = texSecondary ? texSecondary : texPrimary;
                addTransitioningVertex(arrays.iconTransitioningVertexArray, tex.x, tex.y);
                addTransitioningVertex(arrays.iconTransitioningVertexArray, tex.x + tex.w, tex.y);
                addTransitioningVertex(arrays.iconTransitioningVertexArray, tex.x, tex.y + tex.h);
                addTransitioningVertex(arrays.iconTransitioningVertexArray, tex.x + tex.w, tex.y + tex.h);
            }

            indexArray.emplaceBack(index, index + 1, index + 2);
            indexArray.emplaceBack(index + 1, index + 2, index + 3);

            segment.vertexLength += 4;
            segment.primitiveLength += 2;

            this.glyphOffsetArray.emplaceBack(glyphOffset[0]);

            if (i === quads.length - 1 || sectionIndex !== quads[i + 1].sectionIndex) {
                arrays.programConfigurations.populatePaintArrays(layoutVertexArray.length, feature, feature.index, {}, availableImages, canonical, brightness, sections && sections[sectionIndex]);
            }
        }

        const projectedAnchor = globe ? globe.anchor : tileAnchor;

        arrays.placedSymbolArray.emplaceBack(projectedAnchor.x, projectedAnchor.y, projectedAnchor.z, tileAnchor.x, tileAnchor.y,
            glyphOffsetArrayStart, this.glyphOffsetArray.length - glyphOffsetArrayStart, vertexStartIndex,
            lineStartIndex, lineLength, (tileAnchor.segment: any),
            sizeVertex ? sizeVertex[0] : 0, sizeVertex ? sizeVertex[1] : 0,
            lineOffset[0], lineOffset[1],
            writingMode,
            // placedOrientation is null initially; will be updated to horizontal(1)/vertical(2) if placed
            0,
            (false: any),
            // The crossTileID is only filled/used on the foreground for dynamic text anchors
            0,
            associatedIconIndex,
            // flipState is unknown initially; will be updated to flipRequired(1)/flipNotRequired(2) during line label reprojection
            0
        );
    }

    _commitLayoutVertex(array: StructArray, boxTileAnchorX: number, boxTileAnchorY: number, boxTileAnchorZ: number, tileAnchorX: number, tileAnchorY: number, extrude: Point) {
        array.emplaceBack(
            // pos
            boxTileAnchorX,
            boxTileAnchorY,
            boxTileAnchorZ,
            // a_anchor_pos
            tileAnchorX,
            tileAnchorY,
            // extrude
            Math.round(extrude.x),
            Math.round(extrude.y));
    }

    _addCollisionDebugVertices(box: CollisionBox, scale: number, arrays: CollisionBuffers, boxTileAnchorX: number, boxTileAnchorY: number, boxTileAnchorZ: number, symbolInstance: SymbolInstance) {
        const segment = arrays.segments.prepareSegment(4, arrays.layoutVertexArray, arrays.indexArray);
        const index = segment.vertexLength;
        const symbolTileAnchorX = symbolInstance.tileAnchorX;
        const symbolTileAnchorY = symbolInstance.tileAnchorY;

        for (let i = 0; i < 4; i++) {
            arrays.collisionVertexArray.emplaceBack(0, 0, 0, 0);
        }

        arrays.collisionVertexArrayExt.emplaceBack(scale, -box.padding, -box.padding);
        arrays.collisionVertexArrayExt.emplaceBack(scale,  box.padding, -box.padding);
        arrays.collisionVertexArrayExt.emplaceBack(scale,  box.padding,  box.padding);
        arrays.collisionVertexArrayExt.emplaceBack(scale, -box.padding,  box.padding);

        this._commitLayoutVertex(arrays.layoutVertexArray, boxTileAnchorX, boxTileAnchorY, boxTileAnchorZ, symbolTileAnchorX, symbolTileAnchorY, new Point(box.x1, box.y1));
        this._commitLayoutVertex(arrays.layoutVertexArray, boxTileAnchorX, boxTileAnchorY, boxTileAnchorZ, symbolTileAnchorX, symbolTileAnchorY, new Point(box.x2, box.y1));
        this._commitLayoutVertex(arrays.layoutVertexArray, boxTileAnchorX, boxTileAnchorY, boxTileAnchorZ, symbolTileAnchorX, symbolTileAnchorY, new Point(box.x2, box.y2));
        this._commitLayoutVertex(arrays.layoutVertexArray, boxTileAnchorX, boxTileAnchorY, boxTileAnchorZ, symbolTileAnchorX, symbolTileAnchorY, new Point(box.x1, box.y2));

        segment.vertexLength += 4;

        const indexArray: LineIndexArray = (arrays.indexArray: any);
        indexArray.emplaceBack(index, index + 1);
        indexArray.emplaceBack(index + 1, index + 2);
        indexArray.emplaceBack(index + 2, index + 3);
        indexArray.emplaceBack(index + 3, index);

        segment.primitiveLength += 4;
    }

    _addTextDebugCollisionBoxes(size: any, zoom: number, collisionBoxArray: CollisionBoxArray, startIndex: number, endIndex: number, instance: SymbolInstance) {
        for (let b = startIndex; b < endIndex; b++) {
            const box: CollisionBox = (collisionBoxArray.get(b): any);
            const scale = this.getSymbolInstanceTextSize(size, instance, zoom, b);

            this._addCollisionDebugVertices(box, scale, this.textCollisionBox, box.projectedAnchorX, box.projectedAnchorY, box.projectedAnchorZ, instance);
        }
    }

    _addIconDebugCollisionBoxes(size: any, zoom: number, collisionBoxArray: CollisionBoxArray, startIndex: number, endIndex: number, instance: SymbolInstance) {
        for (let b = startIndex; b < endIndex; b++) {
            const box: CollisionBox = (collisionBoxArray.get(b): any);
            const scale = this.getSymbolInstanceIconSize(size, zoom, instance.placedIconSymbolIndex);

            this._addCollisionDebugVertices(box, scale, this.iconCollisionBox, box.projectedAnchorX, box.projectedAnchorY, box.projectedAnchorZ, instance);
        }
    }

    generateCollisionDebugBuffers(zoom: number, collisionBoxArray: CollisionBoxArray) {
        if (this.hasDebugData()) {
            this.destroyDebugData();
        }

        this.textCollisionBox = new CollisionBuffers(CollisionBoxLayoutArray, collisionBoxLayout.members, LineIndexArray);
        this.iconCollisionBox = new CollisionBuffers(CollisionBoxLayoutArray, collisionBoxLayout.members, LineIndexArray);

        const iconSize = symbolSize.evaluateSizeForZoom(this.iconSizeData, zoom);
        const textSize = symbolSize.evaluateSizeForZoom(this.textSizeData, zoom);

        for (let i = 0; i < this.symbolInstances.length; i++) {
            const symbolInstance = this.symbolInstances.get(i);
            this._addTextDebugCollisionBoxes(textSize, zoom, collisionBoxArray, symbolInstance.textBoxStartIndex, symbolInstance.textBoxEndIndex, symbolInstance);
            this._addTextDebugCollisionBoxes(textSize, zoom, collisionBoxArray, symbolInstance.verticalTextBoxStartIndex, symbolInstance.verticalTextBoxEndIndex, symbolInstance);
            this._addIconDebugCollisionBoxes(iconSize, zoom, collisionBoxArray, symbolInstance.iconBoxStartIndex, symbolInstance.iconBoxEndIndex, symbolInstance);
            this._addIconDebugCollisionBoxes(iconSize, zoom, collisionBoxArray, symbolInstance.verticalIconBoxStartIndex, symbolInstance.verticalIconBoxEndIndex, symbolInstance);
        }
    }

    getSymbolInstanceTextSize(textSize: any, instance: SymbolInstance, zoom: number, boxIndex: number): number {
        const symbolIndex = instance.rightJustifiedTextSymbolIndex >= 0 ?
            instance.rightJustifiedTextSymbolIndex : instance.centerJustifiedTextSymbolIndex >= 0 ?
                instance.centerJustifiedTextSymbolIndex : instance.leftJustifiedTextSymbolIndex >= 0 ?
                    instance.leftJustifiedTextSymbolIndex : instance.verticalPlacedTextSymbolIndex >= 0 ?
                        instance.verticalPlacedTextSymbolIndex : boxIndex;

        const symbol = this.text.placedSymbolArray.get(symbolIndex);
        const featureSize = symbolSize.evaluateSizeForFeature(this.textSizeData, textSize, symbol) / ONE_EM;

        return this.tilePixelRatio * featureSize;
    }

    getSymbolInstanceIconSize(iconSize: any, zoom: number, iconIndex: number): number {
        const symbol = this.icon.placedSymbolArray.get(iconIndex);
        const featureSize = symbolSize.evaluateSizeForFeature(this.iconSizeData, iconSize, symbol);

        return this.tilePixelRatio * featureSize;
    }

    _commitDebugCollisionVertexUpdate(array: StructArray, scale: number, padding: number) {
        array.emplaceBack(scale, -padding, -padding);
        array.emplaceBack(scale,  padding, -padding);
        array.emplaceBack(scale,  padding,  padding);
        array.emplaceBack(scale, -padding,  padding);
    }

    _updateTextDebugCollisionBoxes(size: any, zoom: number, collisionBoxArray: CollisionBoxArray, startIndex: number, endIndex: number, instance: SymbolInstance) {
        for (let b = startIndex; b < endIndex; b++) {
            const box: CollisionBox = (collisionBoxArray.get(b): any);
            const scale = this.getSymbolInstanceTextSize(size, instance, zoom, b);
            const array = this.textCollisionBox.collisionVertexArrayExt;
            this._commitDebugCollisionVertexUpdate(array, scale, box.padding);
        }
    }

    _updateIconDebugCollisionBoxes(size: any, zoom: number, collisionBoxArray: CollisionBoxArray, startIndex: number, endIndex: number, symbolIndex: number) {
        for (let b = startIndex; b < endIndex; b++) {
            const box = (collisionBoxArray.get(b));
            const scale = this.getSymbolInstanceIconSize(size, zoom, symbolIndex);
            const array = this.iconCollisionBox.collisionVertexArrayExt;
            this._commitDebugCollisionVertexUpdate(array, scale, box.padding);
        }
    }

    updateCollisionDebugBuffers(zoom: number, collisionBoxArray: CollisionBoxArray) {
        if (!this.hasDebugData()) {
            return;
        }

        if (this.hasTextCollisionBoxData()) this.textCollisionBox.collisionVertexArrayExt.clear();
        if (this.hasIconCollisionBoxData()) this.iconCollisionBox.collisionVertexArrayExt.clear();

        const iconSize = symbolSize.evaluateSizeForZoom(this.iconSizeData, zoom);
        const textSize = symbolSize.evaluateSizeForZoom(this.textSizeData, zoom);

        for (let i = 0; i < this.symbolInstances.length; i++) {
            const symbolInstance = this.symbolInstances.get(i);
            this._updateTextDebugCollisionBoxes(textSize, zoom, collisionBoxArray, symbolInstance.textBoxStartIndex, symbolInstance.textBoxEndIndex, symbolInstance);
            this._updateTextDebugCollisionBoxes(textSize, zoom, collisionBoxArray, symbolInstance.verticalTextBoxStartIndex, symbolInstance.verticalTextBoxEndIndex, symbolInstance);
            this._updateIconDebugCollisionBoxes(iconSize, zoom, collisionBoxArray, symbolInstance.iconBoxStartIndex, symbolInstance.iconBoxEndIndex, symbolInstance.placedIconSymbolIndex);
            this._updateIconDebugCollisionBoxes(iconSize, zoom, collisionBoxArray, symbolInstance.verticalIconBoxStartIndex, symbolInstance.verticalIconBoxEndIndex, symbolInstance.placedIconSymbolIndex);
        }

        if (this.hasTextCollisionBoxData() && this.textCollisionBox.collisionVertexBufferExt) {
            this.textCollisionBox.collisionVertexBufferExt.updateData(this.textCollisionBox.collisionVertexArrayExt);
        }
        if (this.hasIconCollisionBoxData() && this.iconCollisionBox.collisionVertexBufferExt) {
            this.iconCollisionBox.collisionVertexBufferExt.updateData(this.iconCollisionBox.collisionVertexArrayExt);
        }
    }

    // These flat arrays are meant to be quicker to iterate over than the source
    // CollisionBoxArray
    _deserializeCollisionBoxesForSymbol(collisionBoxArray: CollisionBoxArray,
        textStartIndex: number, textEndIndex: number,
        verticalTextStartIndex: number, verticalTextEndIndex: number,
        iconStartIndex: number, iconEndIndex: number,
        verticalIconStartIndex: number, verticalIconEndIndex: number): CollisionArrays {

        // Only one box allowed per instance
        const collisionArrays = {};
        if (textStartIndex < textEndIndex) {
            const {x1, y1, x2, y2, padding, projectedAnchorX, projectedAnchorY, projectedAnchorZ, tileAnchorX, tileAnchorY, featureIndex} = collisionBoxArray.get(textStartIndex);
            collisionArrays.textBox = {x1, y1, x2, y2, padding, projectedAnchorX, projectedAnchorY, projectedAnchorZ, tileAnchorX, tileAnchorY};
            collisionArrays.textFeatureIndex = featureIndex;
        }
        if (verticalTextStartIndex < verticalTextEndIndex) {
            const {x1, y1, x2, y2, padding, projectedAnchorX, projectedAnchorY, projectedAnchorZ, tileAnchorX, tileAnchorY, featureIndex} = collisionBoxArray.get(verticalTextStartIndex);
            collisionArrays.verticalTextBox = {x1, y1, x2, y2, padding, projectedAnchorX, projectedAnchorY, projectedAnchorZ, tileAnchorX, tileAnchorY};
            collisionArrays.verticalTextFeatureIndex = featureIndex;
        }
        if (iconStartIndex < iconEndIndex) {
            const {x1, y1, x2, y2, padding, projectedAnchorX, projectedAnchorY, projectedAnchorZ, tileAnchorX, tileAnchorY, featureIndex} = collisionBoxArray.get(iconStartIndex);
            collisionArrays.iconBox = {x1, y1, x2, y2, padding, projectedAnchorX, projectedAnchorY, projectedAnchorZ, tileAnchorX, tileAnchorY};
            collisionArrays.iconFeatureIndex = featureIndex;
        }
        if (verticalIconStartIndex < verticalIconEndIndex) {
            const {x1, y1, x2, y2, padding, projectedAnchorX, projectedAnchorY, projectedAnchorZ, tileAnchorX, tileAnchorY, featureIndex} = collisionBoxArray.get(verticalIconStartIndex);
            collisionArrays.verticalIconBox = {x1, y1, x2, y2, padding, projectedAnchorX, projectedAnchorY, projectedAnchorZ, tileAnchorX, tileAnchorY};
            collisionArrays.verticalIconFeatureIndex = featureIndex;
        }
        return collisionArrays;
    }

    deserializeCollisionBoxes(collisionBoxArray: CollisionBoxArray) {
        this.collisionArrays = [];
        for (let i = 0; i < this.symbolInstances.length; i++) {
            const symbolInstance = this.symbolInstances.get(i);
            this.collisionArrays.push(this._deserializeCollisionBoxesForSymbol(
                collisionBoxArray,
                symbolInstance.textBoxStartIndex,
                symbolInstance.textBoxEndIndex,
                symbolInstance.verticalTextBoxStartIndex,
                symbolInstance.verticalTextBoxEndIndex,
                symbolInstance.iconBoxStartIndex,
                symbolInstance.iconBoxEndIndex,
                symbolInstance.verticalIconBoxStartIndex,
                symbolInstance.verticalIconBoxEndIndex
            ));
        }
    }

    hasTextData(): boolean {
        return this.text.segments.get().length > 0;
    }

    hasIconData(): boolean {
        return this.icon.segments.get().length > 0;
    }

    hasDebugData(): CollisionBuffers {
        return this.textCollisionBox && this.iconCollisionBox;
    }

    hasTextCollisionBoxData(): boolean {
        return this.hasDebugData() && this.textCollisionBox.segments.get().length > 0;
    }

    hasIconCollisionBoxData(): boolean {
        return this.hasDebugData() && this.iconCollisionBox.segments.get().length > 0;
    }

    hasIconTextFit(): boolean {
        return this.hasAnyIconTextFit;
    }

    addIndicesForPlacedSymbol(iconOrText: SymbolBuffers, placedSymbolIndex: number) {
        const placedSymbol = iconOrText.placedSymbolArray.get(placedSymbolIndex);

        const endIndex = placedSymbol.vertexStartIndex + placedSymbol.numGlyphs * 4;
        for (let vertexIndex = placedSymbol.vertexStartIndex; vertexIndex < endIndex; vertexIndex += 4) {
            iconOrText.indexArray.emplaceBack(vertexIndex, vertexIndex + 1, vertexIndex + 2);
            iconOrText.indexArray.emplaceBack(vertexIndex + 1, vertexIndex + 2, vertexIndex + 3);
        }
    }

    getSortedSymbolIndexes(angle: number): Array<number> {
        if (this.sortedAngle === angle && this.symbolInstanceIndexes !== undefined) {
            return this.symbolInstanceIndexes;
        }
        const sin = Math.sin(angle);
        const cos = Math.cos(angle);
        const rotatedYs = [];
        const featureIndexes = [];
        const result = [];

        for (let i = 0; i < this.symbolInstances.length; ++i) {
            result.push(i);
            const symbolInstance = this.symbolInstances.get(i);
            rotatedYs.push(Math.round(sin * symbolInstance.tileAnchorX + cos * symbolInstance.tileAnchorY) | 0);
            featureIndexes.push(symbolInstance.featureIndex);
        }

        result.sort((aIndex, bIndex) => (rotatedYs[aIndex] - rotatedYs[bIndex]) || (featureIndexes[bIndex] - featureIndexes[aIndex]));

        return result;
    }

    addToSortKeyRanges(symbolInstanceIndex: number, sortKey: number) {
        const last = this.sortKeyRanges[this.sortKeyRanges.length - 1];
        if (last && last.sortKey === sortKey) {
            last.symbolInstanceEnd = symbolInstanceIndex + 1;
        } else {
            this.sortKeyRanges.push({
                sortKey,
                symbolInstanceStart: symbolInstanceIndex,
                symbolInstanceEnd: symbolInstanceIndex + 1
            });
        }
    }

    sortFeatures(angle: number) {
        if (!this.sortFeaturesByY) return;
        if (this.sortedAngle === angle) return;

        // The current approach to sorting doesn't sort across segments so don't try.
        // Sorting within segments separately seemed not to be worth the complexity.
        if (this.text.segments.get().length > 1 || this.icon.segments.get().length > 1) return;

        // If the symbols are allowed to overlap sort them by their vertical screen position.
        // The index array buffer is rewritten to reference the (unchanged) vertices in the
        // sorted order.

        // To avoid sorting the actual symbolInstance array we sort an array of indexes.
        this.symbolInstanceIndexes = this.getSortedSymbolIndexes(angle);
        this.sortedAngle = angle;

        this.text.indexArray.clear();
        this.icon.indexArray.clear();

        this.featureSortOrder = [];

        for (const i of this.symbolInstanceIndexes) {
            const symbol = this.symbolInstances.get(i);
            this.featureSortOrder.push(symbol.featureIndex);
            const {
                rightJustifiedTextSymbolIndex: right, centerJustifiedTextSymbolIndex: center,
                leftJustifiedTextSymbolIndex: left, verticalPlacedTextSymbolIndex: vertical,
                placedIconSymbolIndex: icon, verticalPlacedIconSymbolIndex: iconVertical
            } = symbol;

            // Only add a given index the first time it shows up, to avoid duplicate
            // opacity entries when multiple justifications share the same glyphs.
            if (right >= 0) this.addIndicesForPlacedSymbol(this.text, right);
            if (center >= 0 && center !== right) this.addIndicesForPlacedSymbol(this.text, center);
            if (left >= 0 && left !== center && left !== right) this.addIndicesForPlacedSymbol(this.text, left);

            if (vertical >= 0) this.addIndicesForPlacedSymbol(this.text, vertical);
            if (icon >= 0) this.addIndicesForPlacedSymbol(this.icon, icon);
            if (iconVertical >= 0) this.addIndicesForPlacedSymbol(this.icon, iconVertical);
        }

        if (this.text.indexBuffer) this.text.indexBuffer.updateData(this.text.indexArray);
        if (this.icon.indexBuffer) this.icon.indexBuffer.updateData(this.icon.indexArray);
    }
}

register(SymbolBucket, 'SymbolBucket', {
    omit: ['layers', 'collisionBoxArray', 'features', 'compareText']
});

// this constant is based on the size of StructArray indexes used in a symbol
// bucket--namely, glyphOffsetArrayStart
// eg the max valid UInt16 is 65,535
// See https://github.com/mapbox/mapbox-gl-js/issues/2907 for motivation
// lineStartIndex and textBoxStartIndex could potentially be concerns
// but we expect there to be many fewer boxes/lines than glyphs
SymbolBucket.MAX_GLYPHS = 65535;

SymbolBucket.addDynamicAttributes = addDynamicAttributes;

export default SymbolBucket;
export {addDynamicAttributes, updateGlobeVertexNormal};<|MERGE_RESOLUTION|>--- conflicted
+++ resolved
@@ -157,15 +157,11 @@
     );
 }
 
-<<<<<<< HEAD
 function addTransitioningVertex(array, tx, ty) {
     array.emplaceBack(tx, ty);
 }
 
-function addGlobeVertex(array, projAnchorX, projAnchorY, projAnchorZ, normX, normY, normZ) {
-=======
 function addGlobeVertex(array: SymbolGlobeExtArray, projAnchorX: number, projAnchorY: number, projAnchorZ: number, normX: number, normY: number, normZ: number) {
->>>>>>> ed8d8023
     array.emplaceBack(
         // a_globe_anchor
         projAnchorX,
