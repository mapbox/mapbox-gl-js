// @flow

import {symbolLayoutAttributes,
    collisionVertexAttributes,
    collisionBoxLayout,
    collisionCircleLayout,
    dynamicLayoutAttributes
} from './symbol_attributes';

import {SymbolLayoutArray,
    SymbolDynamicLayoutArray,
    SymbolOpacityArray,
    CollisionBoxLayoutArray,
    CollisionCircleLayoutArray,
    CollisionVertexArray,
    PlacedSymbolArray,
    SymbolInstanceArray,
    GlyphOffsetArray,
    SymbolLineVertexArray
} from '../array_types';

import Point from '@mapbox/point-geometry';
import SegmentVector from '../segment';
import {ProgramConfigurationSet} from '../program_configuration';
import {TriangleIndexArray, LineIndexArray} from '../index_array_type';
import transformText from '../../symbol/transform_text';
import mergeLines from '../../symbol/mergelines';
import {allowsVerticalWritingMode} from '../../util/script_detection';
import {WritingMode} from '../../symbol/shaping';
import loadGeometry from '../load_geometry';
import mvt from '@cgcs2000/vector-tile';
const vectorTileFeatureTypes = mvt.VectorTileFeature.types;
import {verticalizedCharacterMap} from '../../util/verticalize_punctuation';
import Anchor from '../../symbol/anchor';
import {getSizeData} from '../../symbol/symbol_size';
import {register} from '../../util/web_worker_transfer';
import EvaluationParameters from '../../style/evaluation_parameters';
import Formatted from '../../style-spec/expression/types/formatted';
import ResolvedImage from '../../style-spec/expression/types/resolved_image';

import type {
    Bucket,
    BucketParameters,
    IndexedFeature,
    PopulateParameters
} from '../bucket';
import type {CollisionBoxArray, CollisionBox, SymbolInstance} from '../array_types';
import type {StructArray, StructArrayMember} from '../../util/struct_array';
import SymbolStyleLayer from '../../style/style_layer/symbol_style_layer';
import type Context from '../../gl/context';
import type IndexBuffer from '../../gl/index_buffer';
import type VertexBuffer from '../../gl/vertex_buffer';
import type {SymbolQuad} from '../../symbol/quads';
import type {SizeData} from '../../symbol/symbol_size';
import type {FeatureStates} from '../../source/source_state';
import type {ImagePosition} from '../../render/image_atlas';

export type SingleCollisionBox = {
    x1: number;
    y1: number;
    x2: number;
    y2: number;
    anchorPointX: number;
    anchorPointY: number;
};

export type CollisionArrays = {
    textBox?: SingleCollisionBox;
    verticalTextBox?: SingleCollisionBox;
    iconBox?: SingleCollisionBox;
    verticalIconBox?: SingleCollisionBox;
    textCircles?: Array<number>;
    textFeatureIndex?: number;
    verticalTextFeatureIndex?: number;
    iconFeatureIndex?: number;
    verticalIconFeatureIndex?: number;
};

export type SymbolFeature = {|
    sortKey: number | void,
    text: Formatted | void,
    icon: ResolvedImage | void,
    index: number,
    sourceLayerIndex: number,
    geometry: Array<Array<Point>>,
    properties: Object,
    type: 'Point' | 'LineString' | 'Polygon',
    id?: any
|};

// Opacity arrays are frequently updated but don't contain a lot of information, so we pack them
// tight. Each Uint32 is actually four duplicate Uint8s for the four corners of a glyph
// 7 bits are for the current opacity, and the lowest bit is the target opacity

// actually defined in symbol_attributes.js
// const placementOpacityAttributes = [
//     { name: 'a_fade_opacity', components: 1, type: 'Uint32' }
// ];
const shaderOpacityAttributes = [
    {name: 'a_fade_opacity', components: 1, type: 'Uint8', offset: 0}
];

function addVertex(array, anchorX, anchorY, ox, oy, tx, ty, sizeVertex) {
    array.emplaceBack(
        // a_pos_offset
        anchorX,
        anchorY,
        Math.round(ox * 32),
        Math.round(oy * 32),

        // a_data
        tx, // x coordinate of symbol on glyph atlas texture
        ty, // y coordinate of symbol on glyph atlas texture
        sizeVertex ? sizeVertex[0] : 0,
        sizeVertex ? sizeVertex[1] : 0
    );
}

function addDynamicAttributes(dynamicLayoutVertexArray: StructArray, p: Point, angle: number) {
    dynamicLayoutVertexArray.emplaceBack(p.x, p.y, angle);
    dynamicLayoutVertexArray.emplaceBack(p.x, p.y, angle);
    dynamicLayoutVertexArray.emplaceBack(p.x, p.y, angle);
    dynamicLayoutVertexArray.emplaceBack(p.x, p.y, angle);
}

export class SymbolBuffers {
    layoutVertexArray: SymbolLayoutArray;
    layoutVertexBuffer: VertexBuffer;

    indexArray: TriangleIndexArray;
    indexBuffer: IndexBuffer;

    programConfigurations: ProgramConfigurationSet<SymbolStyleLayer>;
    segments: SegmentVector;

    dynamicLayoutVertexArray: SymbolDynamicLayoutArray;
    dynamicLayoutVertexBuffer: VertexBuffer;

    opacityVertexArray: SymbolOpacityArray;
    opacityVertexBuffer: VertexBuffer;

    collisionVertexArray: CollisionVertexArray;
    collisionVertexBuffer: VertexBuffer;

    placedSymbolArray: PlacedSymbolArray;

    constructor(programConfigurations: ProgramConfigurationSet<SymbolStyleLayer>) {
        this.layoutVertexArray = new SymbolLayoutArray();
        this.indexArray = new TriangleIndexArray();
        this.programConfigurations = programConfigurations;
        this.segments = new SegmentVector();
        this.dynamicLayoutVertexArray = new SymbolDynamicLayoutArray();
        this.opacityVertexArray = new SymbolOpacityArray();
        this.placedSymbolArray = new PlacedSymbolArray();
    }

    upload(context: Context, dynamicIndexBuffer: boolean, upload?: boolean, update?: boolean) {
        if (upload) {
            this.layoutVertexBuffer = context.createVertexBuffer(this.layoutVertexArray, symbolLayoutAttributes.members);
            this.indexBuffer = context.createIndexBuffer(this.indexArray, dynamicIndexBuffer);
            this.dynamicLayoutVertexBuffer = context.createVertexBuffer(this.dynamicLayoutVertexArray, dynamicLayoutAttributes.members, true);
            this.opacityVertexBuffer = context.createVertexBuffer(this.opacityVertexArray, shaderOpacityAttributes, true);
            // This is a performance hack so that we can write to opacityVertexArray with uint32s
            // even though the shaders read uint8s
            this.opacityVertexBuffer.itemSize = 1;
        }
        if (upload || update) {
            this.programConfigurations.upload(context);
        }
    }

    destroy() {
        if (!this.layoutVertexBuffer) return;
        this.layoutVertexBuffer.destroy();
        this.indexBuffer.destroy();
        this.programConfigurations.destroy();
        this.segments.destroy();
        this.dynamicLayoutVertexBuffer.destroy();
        this.opacityVertexBuffer.destroy();
    }
}

register('SymbolBuffers', SymbolBuffers);

class CollisionBuffers {
    layoutVertexArray: StructArray;
    layoutAttributes: Array<StructArrayMember>;
    layoutVertexBuffer: VertexBuffer;

    indexArray: TriangleIndexArray | LineIndexArray;
    indexBuffer: IndexBuffer;

    segments: SegmentVector;

    collisionVertexArray: CollisionVertexArray;
    collisionVertexBuffer: VertexBuffer;

    constructor(LayoutArray: Class<StructArray>,
                layoutAttributes: Array<StructArrayMember>,
                IndexArray: Class<TriangleIndexArray | LineIndexArray>) {
        this.layoutVertexArray = new LayoutArray();
        this.layoutAttributes = layoutAttributes;
        this.indexArray = new IndexArray();
        this.segments = new SegmentVector();
        this.collisionVertexArray = new CollisionVertexArray();
    }

    upload(context: Context) {
        this.layoutVertexBuffer = context.createVertexBuffer(this.layoutVertexArray, this.layoutAttributes);
        this.indexBuffer = context.createIndexBuffer(this.indexArray);
        this.collisionVertexBuffer = context.createVertexBuffer(this.collisionVertexArray, collisionVertexAttributes.members, true);
    }

    destroy() {
        if (!this.layoutVertexBuffer) return;
        this.layoutVertexBuffer.destroy();
        this.indexBuffer.destroy();
        this.segments.destroy();
        this.collisionVertexBuffer.destroy();
    }
}

register('CollisionBuffers', CollisionBuffers);

/**
 * Unlike other buckets, which simply implement #addFeature with type-specific
 * logic for (essentially) triangulating feature geometries, SymbolBucket
 * requires specialized behavior:
 *
 * 1. WorkerTile#parse(), the logical owner of the bucket creation process,
 *    calls SymbolBucket#populate(), which resolves text and icon tokens on
 *    each feature, adds each glyphs and symbols needed to the passed-in
 *    collections options.glyphDependencies and options.iconDependencies, and
 *    stores the feature data for use in subsequent step (this.features).
 *
 * 2. WorkerTile asynchronously requests from the main thread all of the glyphs
 *    and icons needed (by this bucket and any others). When glyphs and icons
 *    have been received, the WorkerTile creates a CollisionIndex and invokes:
 *
 * 3. performSymbolLayout(bucket, stacks, icons) perform texts shaping and
 *    layout on a Symbol Bucket. This step populates:
 *      `this.symbolInstances`: metadata on generated symbols
 *      `this.collisionBoxArray`: collision data for use by foreground
 *      `this.text`: SymbolBuffers for text symbols
 *      `this.icons`: SymbolBuffers for icons
 *      `this.iconCollisionBox`: Debug SymbolBuffers for icon collision boxes
 *      `this.textCollisionBox`: Debug SymbolBuffers for text collision boxes
 *      `this.iconCollisionCircle`: Debug SymbolBuffers for icon collision circles
 *      `this.textCollisionCircle`: Debug SymbolBuffers for text collision circles
 *    The results are sent to the foreground for rendering
 *
 * 4. performSymbolPlacement(bucket, collisionIndex) is run on the foreground,
 *    and uses the CollisionIndex along with current camera settings to determine
 *    which symbols can actually show on the map. Collided symbols are hidden
 *    using a dynamic "OpacityVertexArray".
 *
 * @private
 */
class SymbolBucket implements Bucket {
    static MAX_GLYPHS: number;
    static addDynamicAttributes: typeof addDynamicAttributes;

    collisionBoxArray: CollisionBoxArray;
    zoom: number;
    overscaling: number;
    layers: Array<SymbolStyleLayer>;
    layerIds: Array<string>;
    stateDependentLayers: Array<SymbolStyleLayer>;
    stateDependentLayerIds: Array<string>;

    index: number;
    sdfIcons: boolean;
    iconsNeedLinear: boolean;
    bucketInstanceId: number;
    justReloaded: boolean;
    hasPattern: boolean;

    textSizeData: SizeData;
    iconSizeData: SizeData;

    glyphOffsetArray: GlyphOffsetArray;
    lineVertexArray: SymbolLineVertexArray;
    features: Array<SymbolFeature>;
    symbolInstances: SymbolInstanceArray;
    collisionArrays: Array<CollisionArrays>;
    pixelRatio: number;
    tilePixelRatio: number;
    compareText: {[string]: Array<Point>};
    fadeStartTime: number;
    sortFeaturesByKey: boolean;
    sortFeaturesByY: boolean;
    sortedAngle: number;
    featureSortOrder: Array<number>;

    text: SymbolBuffers;
    icon: SymbolBuffers;
    textCollisionBox: CollisionBuffers;
    iconCollisionBox: CollisionBuffers;
    textCollisionCircle: CollisionBuffers;
    iconCollisionCircle: CollisionBuffers;
    uploaded: boolean;
    sourceLayerIndex: number;
    sourceID: string;
    symbolInstanceIndexes: Array<number>;
    writingModes: Array<number>;
    allowVerticalPlacement: boolean;
    hasPaintOverrides: boolean;

    constructor(options: BucketParameters<SymbolStyleLayer>) {
        this.collisionBoxArray = options.collisionBoxArray;
        this.zoom = options.zoom;
        this.overscaling = options.overscaling;
        this.layers = options.layers;
        this.layerIds = this.layers.map(layer => layer.id);
        this.index = options.index;
        this.pixelRatio = options.pixelRatio;
        this.sourceLayerIndex = options.sourceLayerIndex;
        this.hasPattern = false;
        this.hasPaintOverrides = false;

        const layer = this.layers[0];
        const unevaluatedLayoutValues = layer._unevaluatedLayout._values;

        this.textSizeData = getSizeData(this.zoom, unevaluatedLayoutValues['text-size']);
        this.iconSizeData = getSizeData(this.zoom, unevaluatedLayoutValues['icon-size']);

        const layout = this.layers[0].layout;
        const sortKey = layout.get('symbol-sort-key');
        const zOrder = layout.get('symbol-z-order');
        this.sortFeaturesByKey = zOrder !== 'viewport-y' && sortKey.constantOr(1) !== undefined;
        const zOrderByViewportY = zOrder === 'viewport-y' || (zOrder === 'auto' && !this.sortFeaturesByKey);
        this.sortFeaturesByY = zOrderByViewportY && (layout.get('text-allow-overlap') || layout.get('icon-allow-overlap') ||
            layout.get('text-ignore-placement') || layout.get('icon-ignore-placement'));

        if (layout.get('symbol-placement') === 'point') {
            this.writingModes = layout.get('text-writing-mode').map(wm => WritingMode[wm]);
        }

        this.stateDependentLayerIds = this.layers.filter((l) => l.isStateDependent()).map((l) => l.id);

        this.sourceID = options.sourceID;
    }

    createArrays() {
        const layout = this.layers[0].layout;
        this.hasPaintOverrides = SymbolStyleLayer.hasPaintOverrides(layout);

        this.text = new SymbolBuffers(new ProgramConfigurationSet(symbolLayoutAttributes.members, this.layers, this.zoom, property => /^text/.test(property)));
        this.icon = new SymbolBuffers(new ProgramConfigurationSet(symbolLayoutAttributes.members, this.layers, this.zoom, property => /^icon/.test(property)));

        this.textCollisionBox = new CollisionBuffers(CollisionBoxLayoutArray, collisionBoxLayout.members, LineIndexArray);
        this.iconCollisionBox = new CollisionBuffers(CollisionBoxLayoutArray, collisionBoxLayout.members, LineIndexArray);
        this.textCollisionCircle = new CollisionBuffers(CollisionCircleLayoutArray, collisionCircleLayout.members, TriangleIndexArray);
        this.iconCollisionCircle = new CollisionBuffers(CollisionCircleLayoutArray, collisionCircleLayout.members, TriangleIndexArray);

        this.glyphOffsetArray = new GlyphOffsetArray();
        this.lineVertexArray = new SymbolLineVertexArray();
        this.symbolInstances = new SymbolInstanceArray();
    }

    calculateGlyphDependencies(text: string, stack: {[number]: boolean}, textAlongLine: boolean, allowVerticalPlacement: boolean, doesAllowVerticalWritingMode: boolean) {
        for (let i = 0; i < text.length; i++) {
            stack[text.charCodeAt(i)] = true;
            if ((textAlongLine || allowVerticalPlacement) && doesAllowVerticalWritingMode) {
                const verticalChar = verticalizedCharacterMap[text.charAt(i)];
                if (verticalChar) {
                    stack[verticalChar.charCodeAt(0)] = true;
                }
            }
        }
    }

    populate(features: Array<IndexedFeature>, options: PopulateParameters) {
        const layer = this.layers[0];
        const layout = layer.layout;

        const textFont = layout.get('text-font');
        const textField = layout.get('text-field');
        const iconImage = layout.get('icon-image');
        const hasText =
            (textField.value.kind !== 'constant' || textField.value.value.toString().length > 0) &&
            (textFont.value.kind !== 'constant' || textFont.value.value.length > 0);
        // we should always resolve the icon-image value if the property was defined in the style
        // this allows us to fire the styleimagemissing event if image evaluation returns null
        // the only way to distinguish between null returned from a coalesce statement with no valid images
        // and null returned because icon-image wasn't defined is to check whether or not iconImage.parameters is an empty object
        const hasIcon = (iconImage.value.kind !== 'constant' || !!iconImage.value.value) && Object.keys(iconImage.parameters).length > 0;
        const symbolSortKey = layout.get('symbol-sort-key');

        this.features = [];

        if (!hasText && !hasIcon) {
            return;
        }

        const icons = options.iconDependencies;
        const stacks = options.glyphDependencies;
        const availableImages = options.availableImages;
        const globalProperties = new EvaluationParameters(this.zoom);

        for (const {feature, index, sourceLayerIndex} of features) {
            if (!layer._featureFilter(globalProperties, feature)) {
                continue;
            }

            let text: Formatted | void;
            if (hasText) {
                // Expression evaluation will automatically coerce to Formatted
                // but plain string token evaluation skips that pathway so do the
                // conversion here.
                const resolvedTokens = layer.getValueAndResolveTokens('text-field', feature, availableImages);
                text = transformText(resolvedTokens instanceof Formatted ?
                    resolvedTokens :
                    Formatted.fromString(resolvedTokens),
                    layer, feature);
            }

            let icon: ResolvedImage | void;
            if (hasIcon) {
                // Expression evaluation will automatically coerce to Image
                // but plain string token evaluation skips that pathway so do the
                // conversion here.
                const resolvedTokens = layer.getValueAndResolveTokens('icon-image', feature, availableImages);
                if (resolvedTokens instanceof ResolvedImage) {
                    icon = resolvedTokens;
<<<<<<< HEAD
                } else if (!resolvedTokens || typeof resolvedTokens === 'string') {
                    icon = ResolvedImage.fromString({name: resolvedTokens, available: false});
=======
>>>>>>> e36d4cbe
                } else {
                    icon = ResolvedImage.fromString(resolvedTokens);
                }
            }

            if (!text && !icon) {
                continue;
            }

            const sortKey = this.sortFeaturesByKey ?
                symbolSortKey.evaluate(feature, {}) :
                undefined;

            const symbolFeature: SymbolFeature = {
                text,
                icon,
                index,
                sourceLayerIndex,
                geometry: loadGeometry(feature),
                properties: feature.properties,
                type: vectorTileFeatureTypes[feature.type],
                sortKey
            };
            if (typeof feature.id !== 'undefined') {
                symbolFeature.id = feature.id;
            }
            this.features.push(symbolFeature);

            if (icon) {
                icons[icon.name] = true;
            }

            if (text) {
                const fontStack = textFont.evaluate(feature, {}).join(',');
                const textAlongLine = layout.get('text-rotation-alignment') === 'map' && layout.get('symbol-placement') !== 'point';
                this.allowVerticalPlacement = this.writingModes && this.writingModes.indexOf(WritingMode.vertical) >= 0;
                for (const section of text.sections) {
                    const doesAllowVerticalWritingMode = allowsVerticalWritingMode(text.toString());
                    const sectionFont = section.fontStack || fontStack;
                    const sectionStack = stacks[sectionFont] = stacks[sectionFont] || {};
                    this.calculateGlyphDependencies(section.text, sectionStack, textAlongLine, this.allowVerticalPlacement, doesAllowVerticalWritingMode);
                }
            }
        }

        if (layout.get('symbol-placement') === 'line') {
            // Merge adjacent lines with the same text to improve labelling.
            // It's better to place labels on one long line than on many short segments.
            this.features = mergeLines(this.features);
        }

        if (this.sortFeaturesByKey) {
            this.features.sort((a, b) => {
                // a.sortKey is always a number when sortFeaturesByKey is true
                return ((a.sortKey: any): number) - ((b.sortKey: any): number);
            });
        }
    }

    update(states: FeatureStates, vtLayer: VectorTileLayer, imagePositions: {[string]: ImagePosition}) {
        if (!this.stateDependentLayers.length) return;
        this.text.programConfigurations.updatePaintArrays(states, vtLayer, this.layers, imagePositions);
        this.icon.programConfigurations.updatePaintArrays(states, vtLayer, this.layers, imagePositions);
    }

    isEmpty() {
        return this.symbolInstances.length === 0;
    }

    uploadPending() {
        return !this.uploaded || this.text.programConfigurations.needsUpload || this.icon.programConfigurations.needsUpload;
    }

    upload(context: Context) {
        if (!this.uploaded) {
            this.textCollisionBox.upload(context);
            this.iconCollisionBox.upload(context);
            this.textCollisionCircle.upload(context);
            this.iconCollisionCircle.upload(context);
        }
        this.text.upload(context, this.sortFeaturesByY, !this.uploaded, this.text.programConfigurations.needsUpload);
        this.icon.upload(context, this.sortFeaturesByY, !this.uploaded, this.icon.programConfigurations.needsUpload);
        this.uploaded = true;
    }

    destroy() {
        this.text.destroy();
        this.icon.destroy();
        this.textCollisionBox.destroy();
        this.iconCollisionBox.destroy();
        this.textCollisionCircle.destroy();
        this.iconCollisionCircle.destroy();
    }

    addToLineVertexArray(anchor: Anchor, line: any) {
        const lineStartIndex = this.lineVertexArray.length;
        if (anchor.segment !== undefined) {
            let sumForwardLength = anchor.dist(line[anchor.segment + 1]);
            let sumBackwardLength = anchor.dist(line[anchor.segment]);
            const vertices = {};
            for (let i = anchor.segment + 1; i < line.length; i++) {
                vertices[i] = {x: line[i].x, y: line[i].y, tileUnitDistanceFromAnchor: sumForwardLength};
                if (i < line.length - 1) {
                    sumForwardLength += line[i + 1].dist(line[i]);
                }
            }
            for (let i = anchor.segment || 0; i >= 0; i--) {
                vertices[i] = {x: line[i].x, y: line[i].y, tileUnitDistanceFromAnchor: sumBackwardLength};
                if (i > 0) {
                    sumBackwardLength += line[i - 1].dist(line[i]);
                }
            }
            for (let i = 0; i < line.length; i++) {
                const vertex = vertices[i];
                this.lineVertexArray.emplaceBack(vertex.x, vertex.y, vertex.tileUnitDistanceFromAnchor);
            }
        }
        return {
            lineStartIndex,
            lineLength: this.lineVertexArray.length - lineStartIndex
        };
    }

    addSymbols(arrays: SymbolBuffers,
               quads: Array<SymbolQuad>,
               sizeVertex: any,
               lineOffset: [number, number],
               alongLine: boolean,
               feature: SymbolFeature,
               writingMode: any,
               labelAnchor: Anchor,
               lineStartIndex: number,
               lineLength: number,
               associatedIconIndex: number) {
        const indexArray = arrays.indexArray;
        const layoutVertexArray = arrays.layoutVertexArray;
        const dynamicLayoutVertexArray = arrays.dynamicLayoutVertexArray;

        const segment = arrays.segments.prepareSegment(4 * quads.length, arrays.layoutVertexArray, arrays.indexArray, feature.sortKey);
        const glyphOffsetArrayStart = this.glyphOffsetArray.length;
        const vertexStartIndex = segment.vertexLength;

        const angle = (this.allowVerticalPlacement && writingMode === WritingMode.vertical) ? Math.PI / 2 : 0;

        const addSymbol = (symbol: SymbolQuad) => {
            const tl = symbol.tl,
                tr = symbol.tr,
                bl = symbol.bl,
                br = symbol.br,
                tex = symbol.tex;

            const index = segment.vertexLength;

            const y = symbol.glyphOffset[1];
            addVertex(layoutVertexArray, labelAnchor.x, labelAnchor.y, tl.x, y + tl.y, tex.x, tex.y, sizeVertex);
            addVertex(layoutVertexArray, labelAnchor.x, labelAnchor.y, tr.x, y + tr.y, tex.x + tex.w, tex.y, sizeVertex);
            addVertex(layoutVertexArray, labelAnchor.x, labelAnchor.y, bl.x, y + bl.y, tex.x, tex.y + tex.h, sizeVertex);
            addVertex(layoutVertexArray, labelAnchor.x, labelAnchor.y, br.x, y + br.y, tex.x + tex.w, tex.y + tex.h, sizeVertex);

            addDynamicAttributes(dynamicLayoutVertexArray, labelAnchor, angle);

            indexArray.emplaceBack(index, index + 1, index + 2);
            indexArray.emplaceBack(index + 1, index + 2, index + 3);

            segment.vertexLength += 4;
            segment.primitiveLength += 2;

            this.glyphOffsetArray.emplaceBack(symbol.glyphOffset[0]);
        };

        if (feature.text && feature.text.sections) {
            const sections = feature.text.sections;

            if (this.hasPaintOverrides) {
                let currentSectionIndex;
                const populatePaintArrayForSection = (sectionIndex?: number, lastSection: boolean) => {
                    if (currentSectionIndex !== undefined && (currentSectionIndex !== sectionIndex || lastSection)) {
                        arrays.programConfigurations.populatePaintArrays(arrays.layoutVertexArray.length, feature, feature.index, {}, sections[currentSectionIndex]);
                    }
                    currentSectionIndex = sectionIndex;
                };

                for (const symbol of quads) {
                    populatePaintArrayForSection(symbol.sectionIndex, false);
                    addSymbol(symbol);
                }

                // Populate paint arrays for the last section.
                populatePaintArrayForSection(currentSectionIndex, true);
            } else {
                for (const symbol of quads) {
                    addSymbol(symbol);
                }
                arrays.programConfigurations.populatePaintArrays(arrays.layoutVertexArray.length, feature, feature.index, {}, sections[0]);
            }

        } else {
            for (const symbol of quads) {
                addSymbol(symbol);
            }
            arrays.programConfigurations.populatePaintArrays(arrays.layoutVertexArray.length, feature, feature.index, {});
        }

        arrays.placedSymbolArray.emplaceBack(labelAnchor.x, labelAnchor.y,
            glyphOffsetArrayStart, this.glyphOffsetArray.length - glyphOffsetArrayStart, vertexStartIndex,
            lineStartIndex, lineLength, (labelAnchor.segment: any),
            sizeVertex ? sizeVertex[0] : 0, sizeVertex ? sizeVertex[1] : 0,
            lineOffset[0], lineOffset[1],
            writingMode,
            // placedOrientation is null initially; will be updated to horizontal(1)/vertical(2) if placed
            0,
            (false: any),
            // The crossTileID is only filled/used on the foreground for dynamic text anchors
            0,
            associatedIconIndex
        );
    }

    _addCollisionDebugVertex(layoutVertexArray: StructArray, collisionVertexArray: StructArray, point: Point, anchorX: number, anchorY: number, extrude: Point) {
        collisionVertexArray.emplaceBack(0, 0);
        return layoutVertexArray.emplaceBack(
            // pos
            point.x,
            point.y,
            // a_anchor_pos
            anchorX,
            anchorY,
            // extrude
            Math.round(extrude.x),
            Math.round(extrude.y));
    }

    addCollisionDebugVertices(x1: number, y1: number, x2: number, y2: number, arrays: CollisionBuffers, boxAnchorPoint: Point, symbolInstance: SymbolInstance, isCircle: boolean) {
        const segment = arrays.segments.prepareSegment(4, arrays.layoutVertexArray, arrays.indexArray);
        const index = segment.vertexLength;

        const layoutVertexArray = arrays.layoutVertexArray;
        const collisionVertexArray = arrays.collisionVertexArray;

        const anchorX = symbolInstance.anchorX;
        const anchorY = symbolInstance.anchorY;

        this._addCollisionDebugVertex(layoutVertexArray, collisionVertexArray, boxAnchorPoint, anchorX, anchorY, new Point(x1, y1));
        this._addCollisionDebugVertex(layoutVertexArray, collisionVertexArray, boxAnchorPoint, anchorX, anchorY, new Point(x2, y1));
        this._addCollisionDebugVertex(layoutVertexArray, collisionVertexArray, boxAnchorPoint, anchorX, anchorY, new Point(x2, y2));
        this._addCollisionDebugVertex(layoutVertexArray, collisionVertexArray, boxAnchorPoint, anchorX, anchorY, new Point(x1, y2));

        segment.vertexLength += 4;
        if (isCircle) {
            const indexArray: TriangleIndexArray = (arrays.indexArray: any);
            indexArray.emplaceBack(index, index + 1, index + 2);
            indexArray.emplaceBack(index, index + 2, index + 3);

            segment.primitiveLength += 2;
        } else {
            const indexArray: LineIndexArray = (arrays.indexArray: any);
            indexArray.emplaceBack(index, index + 1);
            indexArray.emplaceBack(index + 1, index + 2);
            indexArray.emplaceBack(index + 2, index + 3);
            indexArray.emplaceBack(index + 3, index);

            segment.primitiveLength += 4;
        }
    }

    addDebugCollisionBoxes(startIndex: number, endIndex: number, symbolInstance: SymbolInstance, isText: boolean) {
        for (let b = startIndex; b < endIndex; b++) {
            const box: CollisionBox = (this.collisionBoxArray.get(b): any);
            const x1 = box.x1;
            const y1 = box.y1;
            const x2 = box.x2;
            const y2 = box.y2;

            // If the radius > 0, this collision box is actually a circle
            // The data we add to the buffers is exactly the same, but we'll render with a different shader.
            const isCircle = box.radius > 0;
            this.addCollisionDebugVertices(x1, y1, x2, y2, isCircle ?
                (isText ? this.textCollisionCircle : this.iconCollisionCircle) : (isText ? this.textCollisionBox : this.iconCollisionBox),
                box.anchorPoint, symbolInstance, isCircle);
        }
    }

    generateCollisionDebugBuffers() {
        for (let i = 0; i < this.symbolInstances.length; i++) {
            const symbolInstance = this.symbolInstances.get(i);
            this.addDebugCollisionBoxes(symbolInstance.textBoxStartIndex, symbolInstance.textBoxEndIndex, symbolInstance, true);
            this.addDebugCollisionBoxes(symbolInstance.verticalTextBoxStartIndex, symbolInstance.verticalTextBoxEndIndex, symbolInstance, true);
            this.addDebugCollisionBoxes(symbolInstance.iconBoxStartIndex, symbolInstance.iconBoxEndIndex, symbolInstance, false);
            this.addDebugCollisionBoxes(symbolInstance.verticalIconBoxStartIndex, symbolInstance.verticalIconBoxEndIndex, symbolInstance, false);
        }
    }

    // These flat arrays are meant to be quicker to iterate over than the source
    // CollisionBoxArray
    _deserializeCollisionBoxesForSymbol(collisionBoxArray: CollisionBoxArray,
        textStartIndex: number, textEndIndex: number,
        verticalTextStartIndex: number, verticalTextEndIndex: number,
        iconStartIndex: number, iconEndIndex: number,
        verticalIconStartIndex: number, verticalIconEndIndex: number): CollisionArrays {

        const collisionArrays = {};
        for (let k = textStartIndex; k < textEndIndex; k++) {
            const box: CollisionBox = (collisionBoxArray.get(k): any);
            if (box.radius === 0) {
                collisionArrays.textBox = {x1: box.x1, y1: box.y1, x2: box.x2, y2: box.y2, anchorPointX: box.anchorPointX, anchorPointY: box.anchorPointY};
                collisionArrays.textFeatureIndex = box.featureIndex;
                break; // Only one box allowed per instance
            } else {
                if (!collisionArrays.textCircles) {
                    collisionArrays.textCircles = [];
                    collisionArrays.textFeatureIndex = box.featureIndex;
                }
                const used = 1; // May be updated at collision detection time
                collisionArrays.textCircles.push(box.anchorPointX, box.anchorPointY, box.radius, box.signedDistanceFromAnchor, used);
            }
        }
        for (let k = verticalTextStartIndex; k < verticalTextEndIndex; k++) {
            const box: CollisionBox = (collisionBoxArray.get(k): any);
            if (box.radius === 0) {
                collisionArrays.verticalTextBox = {x1: box.x1, y1: box.y1, x2: box.x2, y2: box.y2, anchorPointX: box.anchorPointX, anchorPointY: box.anchorPointY};
                collisionArrays.verticalTextFeatureIndex = box.featureIndex;
                break; // Only one box allowed per instance
            }
        }
        for (let k = iconStartIndex; k < iconEndIndex; k++) {
            // An icon can only have one box now, so this indexing is a bit vestigial...
            const box: CollisionBox = (collisionBoxArray.get(k): any);
            if (box.radius === 0) {
                collisionArrays.iconBox = {x1: box.x1, y1: box.y1, x2: box.x2, y2: box.y2, anchorPointX: box.anchorPointX, anchorPointY: box.anchorPointY};
                collisionArrays.iconFeatureIndex = box.featureIndex;
                break; // Only one box allowed per instance
            }
        }
        for (let k = verticalIconStartIndex; k < verticalIconEndIndex; k++) {
            // An icon can only have one box now, so this indexing is a bit vestigial...
            const box: CollisionBox = (collisionBoxArray.get(k): any);
            if (box.radius === 0) {
                collisionArrays.verticalIconBox = {x1: box.x1, y1: box.y1, x2: box.x2, y2: box.y2, anchorPointX: box.anchorPointX, anchorPointY: box.anchorPointY};
                collisionArrays.verticalIconFeatureIndex = box.featureIndex;
                break; // Only one box allowed per instance
            }
        }
        return collisionArrays;
    }

    deserializeCollisionBoxes(collisionBoxArray: CollisionBoxArray) {
        this.collisionArrays = [];
        for (let i = 0; i < this.symbolInstances.length; i++) {
            const symbolInstance = this.symbolInstances.get(i);
            this.collisionArrays.push(this._deserializeCollisionBoxesForSymbol(
                collisionBoxArray,
                symbolInstance.textBoxStartIndex,
                symbolInstance.textBoxEndIndex,
                symbolInstance.verticalTextBoxStartIndex,
                symbolInstance.verticalTextBoxEndIndex,
                symbolInstance.iconBoxStartIndex,
                symbolInstance.iconBoxEndIndex,
                symbolInstance.verticalIconBoxStartIndex,
                symbolInstance.verticalIconBoxEndIndex
            ));
        }
    }

    hasTextData() {
        return this.text.segments.get().length > 0;
    }

    hasIconData() {
        return this.icon.segments.get().length > 0;
    }

    hasTextCollisionBoxData() {
        return this.textCollisionBox.segments.get().length > 0;
    }

    hasIconCollisionBoxData() {
        return this.iconCollisionBox.segments.get().length > 0;
    }

    hasTextCollisionCircleData() {
        return this.textCollisionCircle.segments.get().length > 0;
    }

    hasIconCollisionCircleData() {
        return this.iconCollisionCircle.segments.get().length > 0;
    }

    addIndicesForPlacedTextSymbol(placedTextSymbolIndex: number) {
        const placedSymbol = this.text.placedSymbolArray.get(placedTextSymbolIndex);

        const endIndex = placedSymbol.vertexStartIndex + placedSymbol.numGlyphs * 4;
        for (let vertexIndex = placedSymbol.vertexStartIndex; vertexIndex < endIndex; vertexIndex += 4) {
            this.text.indexArray.emplaceBack(vertexIndex, vertexIndex + 1, vertexIndex + 2);
            this.text.indexArray.emplaceBack(vertexIndex + 1, vertexIndex + 2, vertexIndex + 3);
        }
    }

    addIndicesForPlacedIconSymbol(placedIconSymbolIndex: number) {
        const placedIcon = this.icon.placedSymbolArray.get(placedIconSymbolIndex);
        if (placedIcon.numGlyphs) {
            const vertexIndex = placedIcon.vertexStartIndex;
            this.icon.indexArray.emplaceBack(vertexIndex, vertexIndex + 1, vertexIndex + 2);
            this.icon.indexArray.emplaceBack(vertexIndex + 1, vertexIndex + 2, vertexIndex + 3);
        }
    }

    getSortedSymbolIndexes(angle: number) {
        if (this.sortedAngle === angle && this.symbolInstanceIndexes !== undefined) {
            return this.symbolInstanceIndexes;
        }
        const sin = Math.sin(angle);
        const cos = Math.cos(angle);
        const rotatedYs = [];
        const featureIndexes = [];
        const result = [];

        for (let i = 0; i < this.symbolInstances.length; ++i) {
            result.push(i);
            const symbolInstance = this.symbolInstances.get(i);
            rotatedYs.push(Math.round(sin * symbolInstance.anchorX + cos * symbolInstance.anchorY) | 0);
            featureIndexes.push(symbolInstance.featureIndex);
        }

        result.sort((aIndex, bIndex) => {
            return (rotatedYs[aIndex] - rotatedYs[bIndex]) ||
                   (featureIndexes[bIndex] - featureIndexes[aIndex]);
        });

        return result;
    }

    sortFeatures(angle: number) {
        if (!this.sortFeaturesByY) return;
        if (this.sortedAngle === angle) return;

        // The current approach to sorting doesn't sort across segments so don't try.
        // Sorting within segments separately seemed not to be worth the complexity.
        if (this.text.segments.get().length > 1 || this.icon.segments.get().length > 1) return;

        // If the symbols are allowed to overlap sort them by their vertical screen position.
        // The index array buffer is rewritten to reference the (unchanged) vertices in the
        // sorted order.

        // To avoid sorting the actual symbolInstance array we sort an array of indexes.
        this.symbolInstanceIndexes = this.getSortedSymbolIndexes(angle);
        this.sortedAngle = angle;

        this.text.indexArray.clear();
        this.icon.indexArray.clear();

        this.featureSortOrder = [];

        for (const i of this.symbolInstanceIndexes) {
            const symbolInstance = this.symbolInstances.get(i);
            this.featureSortOrder.push(symbolInstance.featureIndex);

            [
                symbolInstance.rightJustifiedTextSymbolIndex,
                symbolInstance.centerJustifiedTextSymbolIndex,
                symbolInstance.leftJustifiedTextSymbolIndex
            ].forEach((index, i, array) => {
                // Only add a given index the first time it shows up,
                // to avoid duplicate opacity entries when multiple justifications
                // share the same glyphs.
                if (index >= 0 && array.indexOf(index) === i) {
                    this.addIndicesForPlacedTextSymbol(index);
                }
            });

            if (symbolInstance.verticalPlacedTextSymbolIndex >= 0) {
                this.addIndicesForPlacedTextSymbol(symbolInstance.verticalPlacedTextSymbolIndex);
            }

            if (symbolInstance.placedIconSymbolIndex >= 0) {
                this.addIndicesForPlacedIconSymbol(symbolInstance.placedIconSymbolIndex);
            }

            if (symbolInstance.verticalPlacedIconSymbolIndex >= 0) {
                this.addIndicesForPlacedIconSymbol(symbolInstance.verticalPlacedIconSymbolIndex);
            }
        }

        if (this.text.indexBuffer) this.text.indexBuffer.updateData(this.text.indexArray);
        if (this.icon.indexBuffer) this.icon.indexBuffer.updateData(this.icon.indexArray);
    }
}

register('SymbolBucket', SymbolBucket, {
    omit: ['layers', 'collisionBoxArray', 'features', 'compareText']
});

// this constant is based on the size of StructArray indexes used in a symbol
// bucket--namely, glyphOffsetArrayStart
// eg the max valid UInt16 is 65,535
// See https://github.com/mapbox/mapbox-gl-js/issues/2907 for motivation
// lineStartIndex and textBoxStartIndex could potentially be concerns
// but we expect there to be many fewer boxes/lines than glyphs
SymbolBucket.MAX_GLYPHS = 65535;

SymbolBucket.addDynamicAttributes = addDynamicAttributes;

export default SymbolBucket;
export {addDynamicAttributes};<|MERGE_RESOLUTION|>--- conflicted
+++ resolved
@@ -423,11 +423,6 @@
                 const resolvedTokens = layer.getValueAndResolveTokens('icon-image', feature, availableImages);
                 if (resolvedTokens instanceof ResolvedImage) {
                     icon = resolvedTokens;
-<<<<<<< HEAD
-                } else if (!resolvedTokens || typeof resolvedTokens === 'string') {
-                    icon = ResolvedImage.fromString({name: resolvedTokens, available: false});
-=======
->>>>>>> e36d4cbe
                 } else {
                     icon = ResolvedImage.fromString(resolvedTokens);
                 }
