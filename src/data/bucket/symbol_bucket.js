--- conflicted
+++ resolved
@@ -1,42 +1,5 @@
 // @flow
 
-<<<<<<< HEAD
-const {
-    symbolLayoutAttributes,
-    collisionVertexAttributes,
-    collisionBoxLayout,
-    collisionCircleLayout,
-    dynamicLayoutAttributes
-} = require('./symbol_attributes');
-
-const {
-    SymbolLayoutArray,
-    SymbolDynamicLayoutArray,
-    SymbolOpacityArray,
-    CollisionBoxLayoutArray,
-    CollisionCircleLayoutArray,
-    CollisionVertexArray,
-    PlacedSymbolArray,
-    GlyphOffsetArray,
-    SymbolLineVertexArray
-} = require('../array_types');
-
-const Point = require('@mapbox/point-geometry');
-const {SegmentVector} = require('../segment');
-const {ProgramConfigurationSet} = require('../program_configuration');
-const {TriangleIndexArray, LineIndexArray} = require('../index_array_type');
-const transformText = require('../../symbol/transform_text');
-const mergeLines = require('../../symbol/mergelines');
-const scriptDetection = require('../../util/script_detection');
-const loadGeometry = require('../load_geometry');
-const vectorTileFeatureTypes = require('@mapbox/vector-tile').VectorTileFeature.types;
-const verticalizePunctuation = require('../../util/verticalize_punctuation');
-const Anchor = require('../../symbol/anchor');
-const {getSizeData} = require('../../symbol/symbol_size');
-const {register} = require('../../util/web_worker_transfer');
-
-import type {Feature as ExpressionFeature} from '../../style-spec/expression';
-=======
 import { symbolLayoutAttributes, collisionVertexAttributes, collisionBoxLayout, collisionCircleLayout, dynamicLayoutAttributes } from './symbol_attributes';
 
 import { SymbolLayoutArray, SymbolDynamicLayoutArray, SymbolOpacityArray, CollisionBoxLayoutArray, CollisionCircleLayoutArray, CollisionVertexArray, PlacedSymbolArray, GlyphOffsetArray, SymbolLineVertexArray } from '../array_types';
@@ -57,7 +20,6 @@
 import EvaluationParameters from '../../style/evaluation_parameters';
 import {Formatted} from '../../style-spec/expression/definitions/formatted';
 
->>>>>>> 2d800ca8
 import type {
     Bucket,
     BucketParameters,
@@ -72,10 +34,7 @@
 import type VertexBuffer from '../../gl/vertex_buffer';
 import type {SymbolQuad} from '../../symbol/quads';
 import type {SizeData} from '../../symbol/symbol_size';
-<<<<<<< HEAD
-=======
 import type {FeatureStates} from '../../source/source_state';
->>>>>>> 2d800ca8
 
 export type SingleCollisionBox = {
     x1: number;
@@ -131,20 +90,6 @@
     hidden?: boolean;
 };
 
-<<<<<<< HEAD
-export type SymbolFeature = {|
-    text: string | void,
-    icon: string | void,
-    index: number,
-    sourceLayerIndex: number,
-    geometry: Array<Array<Point>>,
-    properties: Object,
-    type: 'Point' | 'LineString' | 'Polygon',
-    id?: any
-|};
-
-=======
->>>>>>> 2d800ca8
 // Opacity arrays are frequently updated but don't contain a lot of information, so we pack them
 // tight. Each Uint32 is actually four duplicate Uint8s for the four corners of a glyph
 // 7 bits are for the current opacity, and the lowest bit is the target opacity
@@ -200,70 +145,6 @@
     collisionVertexBuffer: VertexBuffer;
 
     placedSymbolArray: PlacedSymbolArray;
-<<<<<<< HEAD
-
-    constructor(programConfigurations: ProgramConfigurationSet<SymbolStyleLayer>) {
-        this.layoutVertexArray = new SymbolLayoutArray();
-        this.indexArray = new TriangleIndexArray();
-        this.programConfigurations = programConfigurations;
-        this.segments = new SegmentVector();
-        this.dynamicLayoutVertexArray = new SymbolDynamicLayoutArray();
-        this.opacityVertexArray = new SymbolOpacityArray();
-        this.placedSymbolArray = new PlacedSymbolArray();
-    }
-
-    upload(context: Context, dynamicIndexBuffer: boolean) {
-        this.layoutVertexBuffer = context.createVertexBuffer(this.layoutVertexArray, symbolLayoutAttributes.members);
-        this.indexBuffer = context.createIndexBuffer(this.indexArray, dynamicIndexBuffer);
-        this.programConfigurations.upload(context);
-        this.dynamicLayoutVertexBuffer = context.createVertexBuffer(this.dynamicLayoutVertexArray, dynamicLayoutAttributes.members, true);
-        this.opacityVertexBuffer = context.createVertexBuffer(this.opacityVertexArray, shaderOpacityAttributes, true);
-        // This is a performance hack so that we can write to opacityVertexArray with uint32s
-        // even though the shaders read uint8s
-        this.opacityVertexBuffer.itemSize = 1;
-    }
-
-    destroy() {
-        if (!this.layoutVertexBuffer) return;
-        this.layoutVertexBuffer.destroy();
-        this.indexBuffer.destroy();
-        this.programConfigurations.destroy();
-        this.segments.destroy();
-        this.dynamicLayoutVertexBuffer.destroy();
-        this.opacityVertexBuffer.destroy();
-    }
-}
-
-register('SymbolBuffers', SymbolBuffers);
-
-class CollisionBuffers {
-    layoutVertexArray: StructArray;
-    layoutAttributes: Array<StructArrayMember>;
-    layoutVertexBuffer: VertexBuffer;
-
-    indexArray: TriangleIndexArray | LineIndexArray;
-    indexBuffer: IndexBuffer;
-
-    segments: SegmentVector;
-
-    collisionVertexArray: CollisionVertexArray;
-    collisionVertexBuffer: VertexBuffer;
-
-    constructor(LayoutArray: Class<StructArray>,
-                layoutAttributes: Array<StructArrayMember>,
-                IndexArray: Class<TriangleIndexArray | LineIndexArray>) {
-        this.layoutVertexArray = new LayoutArray();
-        this.layoutAttributes = layoutAttributes;
-        this.indexArray = new IndexArray();
-        this.segments = new SegmentVector();
-        this.collisionVertexArray = new CollisionVertexArray();
-    }
-
-    upload(context: Context) {
-        this.layoutVertexBuffer = context.createVertexBuffer(this.layoutVertexArray, this.layoutAttributes);
-        this.indexBuffer = context.createIndexBuffer(this.indexArray);
-        this.collisionVertexBuffer = context.createVertexBuffer(this.collisionVertexArray, collisionVertexAttributes.members, true);
-=======
 
     constructor(programConfigurations: ProgramConfigurationSet<SymbolStyleLayer>) {
         this.layoutVertexArray = new SymbolLayoutArray();
@@ -288,20 +169,14 @@
         if (upload || update) {
             this.programConfigurations.upload(context);
         }
->>>>>>> 2d800ca8
     }
 
     destroy() {
         if (!this.layoutVertexBuffer) return;
         this.layoutVertexBuffer.destroy();
         this.indexBuffer.destroy();
+        this.programConfigurations.destroy();
         this.segments.destroy();
-<<<<<<< HEAD
-        this.collisionVertexBuffer.destroy();
-    }
-}
-
-=======
         this.dynamicLayoutVertexBuffer.destroy();
         this.opacityVertexBuffer.destroy();
     }
@@ -347,7 +222,6 @@
     }
 }
 
->>>>>>> 2d800ca8
 register('CollisionBuffers', CollisionBuffers);
 
 /**
@@ -391,10 +265,7 @@
     overscaling: number;
     layers: Array<SymbolStyleLayer>;
     layerIds: Array<string>;
-<<<<<<< HEAD
-=======
     stateDependentLayers: Array<SymbolStyleLayer>;
->>>>>>> 2d800ca8
     index: number;
     sdfIcons: boolean;
     iconsNeedLinear: boolean;
@@ -421,11 +292,8 @@
     collisionBox: CollisionBuffers;
     collisionCircle: CollisionBuffers;
     uploaded: boolean;
-<<<<<<< HEAD
-=======
     sourceLayerIndex: number;
     sourceID: string;
->>>>>>> 2d800ca8
 
     constructor(options: BucketParameters<SymbolStyleLayer>) {
         this.collisionBoxArray = options.collisionBoxArray;
@@ -439,7 +307,6 @@
 
         const layer = this.layers[0];
         const unevaluatedLayoutValues = layer._unevaluatedLayout._values;
-<<<<<<< HEAD
 
         this.textSizeData = getSizeData(this.zoom, unevaluatedLayoutValues['text-size']);
         this.iconSizeData = getSizeData(this.zoom, unevaluatedLayoutValues['icon-size']);
@@ -447,33 +314,19 @@
         const layout = this.layers[0].layout;
         this.sortFeaturesByY = layout.get('text-allow-overlap') || layout.get('icon-allow-overlap') ||
             layout.get('text-ignore-placement') || layout.get('icon-ignore-placement');
-=======
-
-        this.textSizeData = getSizeData(this.zoom, unevaluatedLayoutValues['text-size']);
-        this.iconSizeData = getSizeData(this.zoom, unevaluatedLayoutValues['icon-size']);
-
-        const layout = this.layers[0].layout;
-        this.sortFeaturesByY = layout.get('text-allow-overlap') || layout.get('icon-allow-overlap') ||
-            layout.get('text-ignore-placement') || layout.get('icon-ignore-placement');
 
         this.sourceID = options.sourceID;
->>>>>>> 2d800ca8
     }
 
     createArrays() {
         this.text = new SymbolBuffers(new ProgramConfigurationSet(symbolLayoutAttributes.members, this.layers, this.zoom, property => /^text/.test(property)));
         this.icon = new SymbolBuffers(new ProgramConfigurationSet(symbolLayoutAttributes.members, this.layers, this.zoom, property => /^icon/.test(property)));
-<<<<<<< HEAD
-=======
-
->>>>>>> 2d800ca8
+
         this.collisionBox = new CollisionBuffers(CollisionBoxLayoutArray, collisionBoxLayout.members, LineIndexArray);
         this.collisionCircle = new CollisionBuffers(CollisionCircleLayoutArray, collisionCircleLayout.members, TriangleIndexArray);
 
         this.glyphOffsetArray = new GlyphOffsetArray();
         this.lineVertexArray = new SymbolLineVertexArray();
-<<<<<<< HEAD
-=======
     }
 
     calculateGlyphDependencies(text: string, stack: {[number]: boolean}, textAlongLine: boolean, doesAllowVerticalWritingMode: boolean) {
@@ -486,7 +339,6 @@
                 }
             }
         }
->>>>>>> 2d800ca8
     }
 
     populate(features: Array<IndexedFeature>, options: PopulateParameters) {
@@ -497,11 +349,7 @@
         const textField = layout.get('text-field');
         const iconImage = layout.get('icon-image');
         const hasText =
-<<<<<<< HEAD
-            (textField.value.kind !== 'constant' || textField.value.value.length > 0) &&
-=======
             (textField.value.kind !== 'constant' || textField.value.value.toString().length > 0) &&
->>>>>>> 2d800ca8
             (textFont.value.kind !== 'constant' || textFont.value.value.length > 0);
         const hasIcon = iconImage.value.kind !== 'constant' || iconImage.value.value && iconImage.value.value.length > 0;
 
@@ -513,11 +361,7 @@
 
         const icons = options.iconDependencies;
         const stacks = options.glyphDependencies;
-<<<<<<< HEAD
-        const globalProperties =  {zoom: this.zoom};
-=======
         const globalProperties = new EvaluationParameters(this.zoom);
->>>>>>> 2d800ca8
 
         for (const {feature, index, sourceLayerIndex} of features) {
             if (!layer._featureFilter(globalProperties, feature)) {
@@ -558,19 +402,6 @@
             }
 
             if (text) {
-<<<<<<< HEAD
-                const fontStack = textFont.evaluate(feature).join(',');
-                const stack = stacks[fontStack] = stacks[fontStack] || {};
-                const textAlongLine = layout.get('text-rotation-alignment') === 'map' && layout.get('symbol-placement') === 'line';
-                const allowsVerticalWritingMode = scriptDetection.allowsVerticalWritingMode(text);
-                for (let i = 0; i < text.length; i++) {
-                    stack[text.charCodeAt(i)] = true;
-                    if (textAlongLine && allowsVerticalWritingMode) {
-                        const verticalChar = verticalizePunctuation.lookup[text.charAt(i)];
-                        if (verticalChar) {
-                            stack[verticalChar.charCodeAt(0)] = true;
-                        }
-=======
                 const fontStack = textFont.evaluate(feature, {}).join(',');
                 const stack = stacks[fontStack] = stacks[fontStack] || {};
                 const textAlongLine = layout.get('text-rotation-alignment') === 'map' && layout.get('symbol-placement') !== 'point';
@@ -580,7 +411,6 @@
                         const sectionFont = section.fontStack || fontStack;
                         const sectionStack = stacks[sectionFont] = stacks[sectionFont] || {};
                         this.calculateGlyphDependencies(section.text, sectionStack, textAlongLine, doesAllowVerticalWritingMode);
->>>>>>> 2d800ca8
                     }
                 } else {
                     const doesAllowVerticalWritingMode = allowsVerticalWritingMode(text);
@@ -607,13 +437,6 @@
         return this.symbolInstances.length === 0;
     }
 
-<<<<<<< HEAD
-    upload(context: Context) {
-        this.text.upload(context, this.sortFeaturesByY);
-        this.icon.upload(context, this.sortFeaturesByY);
-        this.collisionBox.upload(context);
-        this.collisionCircle.upload(context);
-=======
     uploadPending() {
         return !this.uploaded || this.text.programConfigurations.needsUpload || this.icon.programConfigurations.needsUpload;
     }
@@ -626,7 +449,6 @@
         this.text.upload(context, this.sortFeaturesByY, !this.uploaded, this.text.programConfigurations.needsUpload);
         this.icon.upload(context, this.sortFeaturesByY, !this.uploaded, this.icon.programConfigurations.needsUpload);
         this.uploaded = true;
->>>>>>> 2d800ca8
     }
 
     destroy() {
