--- conflicted
+++ resolved
@@ -1,16 +1,5 @@
 // @flow
 
-<<<<<<< HEAD
-const {LineLayoutArray} = require('../array_types');
-const layoutAttributes = require('./line_attributes').members;
-const {SegmentVector} = require('../segment');
-const {ProgramConfigurationSet} = require('../program_configuration');
-const {TriangleIndexArray} = require('../index_array_type');
-const loadGeometry = require('../load_geometry');
-const EXTENT = require('../extent');
-const vectorTileFeatureTypes = require('@mapbox/vector-tile').VectorTileFeature.types;
-const {register} = require('../../util/web_worker_transfer');
-=======
 import { LineLayoutArray } from '../array_types';
 
 import { members as layoutAttributes } from './line_attributes';
@@ -23,7 +12,6 @@
 const vectorTileFeatureTypes = mvt.VectorTileFeature.types;
 import { register } from '../../util/web_worker_transfer';
 import EvaluationParameters from '../../style/evaluation_parameters';
->>>>>>> 2d800ca8
 
 import type {
     Bucket,
@@ -37,10 +25,7 @@
 import type Context from '../../gl/context';
 import type IndexBuffer from '../../gl/index_buffer';
 import type VertexBuffer from '../../gl/vertex_buffer';
-<<<<<<< HEAD
-=======
 import type {FeatureStates} from '../../source/source_state';
->>>>>>> 2d800ca8
 
 // NOTE ON EXTRUDE SCALE:
 // scale the extrusion vector so that the normal length is this value.
@@ -110,10 +95,7 @@
     overscaling: number;
     layers: Array<LineStyleLayer>;
     layerIds: Array<string>;
-<<<<<<< HEAD
-=======
     stateDependentLayers: Array<any>;
->>>>>>> 2d800ca8
 
     layoutVertexArray: LineLayoutArray;
     layoutVertexBuffer: VertexBuffer;
@@ -157,12 +139,6 @@
         return this.layoutVertexArray.length === 0;
     }
 
-<<<<<<< HEAD
-    upload(context: Context) {
-        this.layoutVertexBuffer = context.createVertexBuffer(this.layoutVertexArray, layoutAttributes);
-        this.indexBuffer = context.createIndexBuffer(this.indexArray);
-        this.programConfigurations.upload(context);
-=======
     uploadPending() {
         return !this.uploaded || this.programConfigurations.needsUpload;
     }
@@ -174,7 +150,6 @@
         }
         this.programConfigurations.upload(context);
         this.uploaded = true;
->>>>>>> 2d800ca8
     }
 
     destroy() {
@@ -574,8 +549,6 @@
     }
 }
 
-<<<<<<< HEAD
-=======
 /**
  * Knowing the ratio of the full linestring covered by this tiled feature, as well
  * as the total distance (in tile units) of this tiled feature, and the distance
@@ -614,7 +587,6 @@
     return total;
 }
 
->>>>>>> 2d800ca8
 register('LineBucket', LineBucket, {omit: ['layers']});
 
 export default LineBucket;