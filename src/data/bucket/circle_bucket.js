// @flow

<<<<<<< HEAD
const {CircleLayoutArray} = require('../array_types');
const layoutAttributes = require('./circle_attributes').members;
const {SegmentVector} = require('../segment');
const {ProgramConfigurationSet} = require('../program_configuration');
const {TriangleIndexArray} = require('../index_array_type');
const loadGeometry = require('../load_geometry');
const EXTENT = require('../extent');
const {register} = require('../../util/web_worker_transfer');
=======
import { CircleLayoutArray } from '../array_types';

import { members as layoutAttributes } from './circle_attributes';
import SegmentVector from '../segment';
import { ProgramConfigurationSet } from '../program_configuration';
import { TriangleIndexArray } from '../index_array_type';
import loadGeometry from '../load_geometry';
import EXTENT from '../extent';
import { register } from '../../util/web_worker_transfer';
import EvaluationParameters from '../../style/evaluation_parameters';
>>>>>>> 2d800ca8

import type {
    Bucket,
    BucketParameters,
    IndexedFeature,
    PopulateParameters
} from '../bucket';
import type CircleStyleLayer from '../../style/style_layer/circle_style_layer';
import type HeatmapStyleLayer from '../../style/style_layer/heatmap_style_layer';
import type Context from '../../gl/context';
import type IndexBuffer from '../../gl/index_buffer';
import type VertexBuffer from '../../gl/vertex_buffer';
import type Point from '@mapbox/point-geometry';
<<<<<<< HEAD
=======
import type {FeatureStates} from '../../source/source_state';
>>>>>>> 2d800ca8

function addCircleVertex(layoutVertexArray, x, y, extrudeX, extrudeY) {
    layoutVertexArray.emplaceBack(
        (x * 2) + ((extrudeX + 1) / 2),
        (y * 2) + ((extrudeY + 1) / 2));
}


/**
 * Circles are represented by two triangles.
 *
 * Each corner has a pos that is the center of the circle and an extrusion
 * vector that is where it points.
 * @private
 */
class CircleBucket<Layer: CircleStyleLayer | HeatmapStyleLayer> implements Bucket {
    index: number;
    zoom: number;
    overscaling: number;
    layerIds: Array<string>;
    layers: Array<Layer>;
<<<<<<< HEAD
=======
    stateDependentLayers: Array<Layer>;
>>>>>>> 2d800ca8

    layoutVertexArray: CircleLayoutArray;
    layoutVertexBuffer: VertexBuffer;

    indexArray: TriangleIndexArray;
    indexBuffer: IndexBuffer;

    programConfigurations: ProgramConfigurationSet<Layer>;
    segments: SegmentVector;
    uploaded: boolean;

    constructor(options: BucketParameters<Layer>) {
        this.zoom = options.zoom;
        this.overscaling = options.overscaling;
        this.layers = options.layers;
        this.layerIds = this.layers.map(layer => layer.id);
        this.index = options.index;

        this.layoutVertexArray = new CircleLayoutArray();
        this.indexArray = new TriangleIndexArray();
        this.segments = new SegmentVector();
        this.programConfigurations = new ProgramConfigurationSet(layoutAttributes, options.layers, options.zoom);
    }

    populate(features: Array<IndexedFeature>, options: PopulateParameters) {
        for (const {feature, index, sourceLayerIndex} of features) {
            if (this.layers[0]._featureFilter(new EvaluationParameters(this.zoom), feature)) {
                const geometry = loadGeometry(feature);
                this.addFeature(feature, geometry, index);
                options.featureIndex.insert(feature, geometry, index, sourceLayerIndex, this.index);
            }
        }
    }

    update(states: FeatureStates, vtLayer: VectorTileLayer) {
        if (!this.stateDependentLayers.length) return;
        this.programConfigurations.updatePaintArrays(states, vtLayer, this.stateDependentLayers);
    }

    isEmpty() {
        return this.layoutVertexArray.length === 0;
    }

<<<<<<< HEAD
    upload(context: Context) {
        this.layoutVertexBuffer = context.createVertexBuffer(this.layoutVertexArray, layoutAttributes);
        this.indexBuffer = context.createIndexBuffer(this.indexArray);
        this.programConfigurations.upload(context);
=======
    uploadPending() {
        return !this.uploaded || this.programConfigurations.needsUpload;
    }

    upload(context: Context) {
        if (!this.uploaded) {
            this.layoutVertexBuffer = context.createVertexBuffer(this.layoutVertexArray, layoutAttributes);
            this.indexBuffer = context.createIndexBuffer(this.indexArray);
        }
        this.programConfigurations.upload(context);
        this.uploaded = true;
>>>>>>> 2d800ca8
    }

    destroy() {
        if (!this.layoutVertexBuffer) return;
        this.layoutVertexBuffer.destroy();
        this.indexBuffer.destroy();
        this.programConfigurations.destroy();
        this.segments.destroy();
    }

    addFeature(feature: VectorTileFeature, geometry: Array<Array<Point>>, index: number) {
        for (const ring of geometry) {
            for (const point of ring) {
                const x = point.x;
                const y = point.y;

                // Do not include points that are outside the tile boundaries.
                if (x < 0 || x >= EXTENT || y < 0 || y >= EXTENT) continue;

                // this geometry will be of the Point type, and we'll derive
                // two triangles from it.
                //
                // ┌─────────┐
                // │ 3     2 │
                // │         │
                // │ 0     1 │
                // └─────────┘

                const segment = this.segments.prepareSegment(4, this.layoutVertexArray, this.indexArray);
                const index = segment.vertexLength;

                addCircleVertex(this.layoutVertexArray, x, y, -1, -1);
                addCircleVertex(this.layoutVertexArray, x, y, 1, -1);
                addCircleVertex(this.layoutVertexArray, x, y, 1, 1);
                addCircleVertex(this.layoutVertexArray, x, y, -1, 1);

                this.indexArray.emplaceBack(index, index + 1, index + 2);
                this.indexArray.emplaceBack(index, index + 3, index + 2);

                segment.vertexLength += 4;
                segment.primitiveLength += 2;
            }
        }

        this.programConfigurations.populatePaintArrays(this.layoutVertexArray.length, feature, index);
    }
}

register('CircleBucket', CircleBucket, {omit: ['layers']});

export default CircleBucket;<|MERGE_RESOLUTION|>--- conflicted
+++ resolved
@@ -1,15 +1,5 @@
 // @flow
 
-<<<<<<< HEAD
-const {CircleLayoutArray} = require('../array_types');
-const layoutAttributes = require('./circle_attributes').members;
-const {SegmentVector} = require('../segment');
-const {ProgramConfigurationSet} = require('../program_configuration');
-const {TriangleIndexArray} = require('../index_array_type');
-const loadGeometry = require('../load_geometry');
-const EXTENT = require('../extent');
-const {register} = require('../../util/web_worker_transfer');
-=======
 import { CircleLayoutArray } from '../array_types';
 
 import { members as layoutAttributes } from './circle_attributes';
@@ -20,7 +10,6 @@
 import EXTENT from '../extent';
 import { register } from '../../util/web_worker_transfer';
 import EvaluationParameters from '../../style/evaluation_parameters';
->>>>>>> 2d800ca8
 
 import type {
     Bucket,
@@ -34,10 +23,7 @@
 import type IndexBuffer from '../../gl/index_buffer';
 import type VertexBuffer from '../../gl/vertex_buffer';
 import type Point from '@mapbox/point-geometry';
-<<<<<<< HEAD
-=======
 import type {FeatureStates} from '../../source/source_state';
->>>>>>> 2d800ca8
 
 function addCircleVertex(layoutVertexArray, x, y, extrudeX, extrudeY) {
     layoutVertexArray.emplaceBack(
@@ -59,10 +45,7 @@
     overscaling: number;
     layerIds: Array<string>;
     layers: Array<Layer>;
-<<<<<<< HEAD
-=======
     stateDependentLayers: Array<Layer>;
->>>>>>> 2d800ca8
 
     layoutVertexArray: CircleLayoutArray;
     layoutVertexBuffer: VertexBuffer;
@@ -106,12 +89,6 @@
         return this.layoutVertexArray.length === 0;
     }
 
-<<<<<<< HEAD
-    upload(context: Context) {
-        this.layoutVertexBuffer = context.createVertexBuffer(this.layoutVertexArray, layoutAttributes);
-        this.indexBuffer = context.createIndexBuffer(this.indexArray);
-        this.programConfigurations.upload(context);
-=======
     uploadPending() {
         return !this.uploaded || this.programConfigurations.needsUpload;
     }
@@ -123,7 +100,6 @@
         }
         this.programConfigurations.upload(context);
         this.uploaded = true;
->>>>>>> 2d800ca8
     }
 
     destroy() {
