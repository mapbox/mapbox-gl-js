--- conflicted
+++ resolved
@@ -273,7 +273,6 @@
       "doc": "Contains an attribution to be displayed when the map is shown to a user."
     },
     "encoding": {
-<<<<<<< HEAD
       "type": "enum",
       "values": {
         "terrarium": {
@@ -285,10 +284,6 @@
       },
       "default": "mapbox",
       "doc": "The encoding used by this source. Mapbox Terrain RGB is used by default"
-=======
-      "type": "string",
-      "doc": "The encoding used by this source. Mapbox Terrain RGB is used by default. Supported encodings are `mapbox` and `mapzen`."
->>>>>>> 4d4a4c3f
     },
     "*": {
       "type": "*",
