--- conflicted
+++ resolved
@@ -177,16 +177,14 @@
       "type": "string",
       "doc": "Contains an attribution to be displayed when the map is shown to a user."
     },
-<<<<<<< HEAD
-    "zoomOffset": {
-      "type": "number",
-      "default": 0,
-      "doc": "The zoom number used in tile URLs will be offset with this value."
-=======
     "promoteId": {
       "type": "promoteId",
       "doc": "A property to use as a feature id (for feature state). Either a property name, or an object of the form `{<sourceLayer>: <propertyName>}`. If specified as a string for a vector tile source, the same property is used across all its source layers."
->>>>>>> 9785342f
+    },
+    "zoomOffset": {
+      "type": "number",
+      "default": 0,
+      "doc": "The zoom number used in tile URLs will be offset with this value."
     },
     "*": {
       "type": "*",
