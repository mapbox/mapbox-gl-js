--- conflicted
+++ resolved
@@ -429,7 +429,6 @@
         "fill-extrusion-vertical-gradient"?: PropertyValueSpecification<boolean>,
         "fill-extrusion-ambient-occlusion-intensity"?: PropertyValueSpecification<number>,
         "fill-extrusion-ambient-occlusion-radius"?: PropertyValueSpecification<number>,
-<<<<<<< HEAD
         "fill-extrusion-ambient-occlusion-wall-radius"?: PropertyValueSpecification<number>,
         "fill-extrusion-ambient-occlusion-ground-radius"?: PropertyValueSpecification<number>,
         "fill-extrusion-ambient-occlusion-ground-attenuation"?: PropertyValueSpecification<number>,
@@ -438,10 +437,8 @@
         "fill-extrusion-flood-light-wall-radius"?: DataDrivenPropertyValueSpecification<number>,
         "fill-extrusion-flood-light-ground-radius"?: DataDrivenPropertyValueSpecification<number>,
         "fill-extrusion-flood-light-ground-attenuation"?: PropertyValueSpecification<number>,
-        "fill-extrusion-vertical-scale"?: PropertyValueSpecification<number>
-=======
+        "fill-extrusion-vertical-scale"?: PropertyValueSpecification<number>,
         "fill-extrusion-rounded-roof"?: PropertyValueSpecification<boolean>
->>>>>>> ed8d8023
     |}
 |}
 
