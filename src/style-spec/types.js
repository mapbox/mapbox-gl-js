--- conflicted
+++ resolved
@@ -89,11 +89,8 @@
     "minzoom"?: number,
     "maxzoom"?: number,
     "attribution"?: string,
-<<<<<<< HEAD
+    "promoteId"?: PromoteIdSpecification,
     "zoomOffset"?: number
-=======
-    "promoteId"?: PromoteIdSpecification
->>>>>>> b454fd7a
 }
 
 export type RasterSourceSpecification = {
@@ -118,13 +115,8 @@
     "maxzoom"?: number,
     "tileSize"?: number,
     "attribution"?: string,
-<<<<<<< HEAD
     "encoding"?: "terrarium" | "mapbox",
-    "promoteId"?: PromoteIdSpecification,
     "zoomOffset"?: number
-=======
-    "encoding"?: "terrarium" | "mapbox"
->>>>>>> b454fd7a
 }
 
 export type GeoJSONSourceSpecification = {|
