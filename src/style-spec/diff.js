--- conflicted
+++ resolved
@@ -1,9 +1,5 @@
 
-<<<<<<< HEAD
-const isEqual = require('./util/deep_equal');
-=======
 import isEqual from './util/deep_equal';
->>>>>>> 2d800ca8
 
 const operations = {
 
