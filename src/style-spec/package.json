--- conflicted
+++ resolved
@@ -1,11 +1,7 @@
 {
   "name": "@mapbox/mapbox-gl-style-spec",
   "description": "a specification for mapbox gl styles",
-<<<<<<< HEAD
-  "version": "13.7.2",
-=======
   "version": "13.8.0",
->>>>>>> 9e40b531
   "author": "Mapbox",
   "keywords": [
     "mapbox",
