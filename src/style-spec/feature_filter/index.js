--- conflicted
+++ resolved
@@ -6,11 +6,7 @@
 import type {CanonicalTileID} from '../../source/tile_id.js';
 import type Point from '@mapbox/point-geometry';
 
-<<<<<<< HEAD
 type FilterExpression = (globalProperties: GlobalProperties, feature: Feature, canonical?: CanonicalTileID, featureTileCoord?: Point, featureDistanceMatrix?: number[]) => boolean;
-=======
-type FilterExpression = (globalProperties: GlobalProperties, feature: Feature, canonical?: CanonicalTileID, refLocation?: MercatorCoordinate) => boolean;
->>>>>>> 0d3b8d50
 export type FeatureFilter = {filter: FilterExpression, dynamicFilter?: FilterExpression, needGeometry: boolean};
 
 export default createFilter;
@@ -112,26 +108,8 @@
         if (compiledDynamicFilter.result === 'error') {
             throw new Error(compiledDynamicFilter.value.map(err => `${err.key}: ${err.message}`).join(', '));
         } else {
-<<<<<<< HEAD
             dynamicFilterFunc = (globalProperties: GlobalProperties, feature: Feature, canonical?: CanonicalTileID, featureTileCoord?: Point, featureDistanceMatrix?: number[]) => compiledDynamicFilter.value.evaluate(globalProperties, feature, {}, canonical, undefined, undefined, featureTileCoord, featureDistanceMatrix);
         }
-    }
-
-    if (filterFunc) {
-        const needGeometry = geometryNeeded(staticFilter);
-
-        return {
-            filter: filterFunc,
-            dynamicFilter: dynamicFilterFunc ? dynamicFilterFunc : undefined,
-            needGeometry
-        };
-    } else {
-        // This branch cannot happen but need to keep flow happy :(
-        return {filter: () => true, needGeometry: false};
-=======
-            dynamicFilterFunc = (globalProperties: GlobalProperties, feature: Feature, canonical?: CanonicalTileID, refLocation?: MercatorCoordinate) => compiledDynamicFilter.value.evaluate(globalProperties, feature, {}, canonical, undefined, undefined, refLocation);
-        }
->>>>>>> 0d3b8d50
     }
 
     filterFunc = ((filterFunc: any): FilterExpression);
