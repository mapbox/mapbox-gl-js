// @flow

import { createExpression } from '../expression';

import type {GlobalProperties} from '../expression';
export type FeatureFilter = (globalProperties: GlobalProperties, feature: VectorTileFeature) => boolean;

export default createFilter;
export { isExpressionFilter };

function isExpressionFilter(filter: any) {
    if (!Array.isArray(filter) || filter.length === 0) {
        return false;
    }
    switch (filter[0]) {
    case 'has':
        return filter.length >= 2 && filter[1] !== '$id' && filter[1] !== '$type';

    case 'in':
    case '!in':
    case '!has':
    case 'none':
        return false;

    case '==':
    case '!=':
    case '>':
    case '>=':
    case '<':
    case '<=':
        return filter.length !== 3 || (Array.isArray(filter[1]) || Array.isArray(filter[2]));

    case 'any':
    case 'all':
        for (const f of filter.slice(1)) {
            if (!isExpressionFilter(f) && typeof f !== 'boolean') {
                return false;
            }
        }
        return true;

    default:
        return true;
    }
}

const filterSpec = {
    'type': 'boolean',
    'default': false,
    'transition': false,
    'property-type': 'data-driven',
    'expression': {
        'interpolated': false,
        'parameters': ['zoom', 'feature']
    }
};

/**
 * Given a filter expressed as nested arrays, return a new function
 * that evaluates whether a given feature (with a .properties or .tags property)
 * passes its test.
 *
 * @private
 * @param {Array} filter mapbox gl filter
 * @returns {Function} filter-evaluating function
 */
function createFilter(filter: any): FeatureFilter {
    if (!filter) {
        return () => true;
    }

    if (!isExpressionFilter(filter)) {
        filter = convertFilter(filter);
    }

    const compiled = createExpression(filter, filterSpec);
    if (compiled.result === 'error') {
        throw new Error(compiled.value.map(err => `${err.key}: ${err.message}`).join(', '));
    } else {
        return (globalProperties: GlobalProperties, feature: VectorTileFeature) => compiled.value.evaluate(globalProperties, feature);
    }
}

// Comparison function to sort numbers and strings
function compare(a, b) {
    return a < b ? -1 : a > b ? 1 : 0;
}

function convertFilter(filter: ?Array<any>): mixed {
    if (!filter) return true;
    const op = filter[0];
    if (filter.length <= 1) return (op !== 'any');
    const converted =
        op === '==' ? convertComparisonOp(filter[1], filter[2], '==') :
        op === '!=' ? convertNegation(convertComparisonOp(filter[1], filter[2], '==')) :
        op === '<' ||
        op === '>' ||
        op === '<=' ||
        op === '>=' ? convertComparisonOp(filter[1], filter[2], op) :
        op === 'any' ? convertDisjunctionOp(filter.slice(1)) :
        op === 'all' ? ['all'].concat(filter.slice(1).map(convertFilter)) :
        op === 'none' ? ['all'].concat(filter.slice(1).map(convertFilter).map(convertNegation)) :
        op === 'in' ? convertInOp(filter[1], filter.slice(2)) :
        op === '!in' ? convertNegation(convertInOp(filter[1], filter.slice(2))) :
        op === 'has' ? convertHasOp(filter[1]) :
        op === '!has' ? convertNegation(convertHasOp(filter[1])) :
        true;
    return converted;
}

function convertComparisonOp(property: string, value: any, op: string) {
    switch (property) {
    case '$type':
        return [`filter-type-${op}`, value];
    case '$id':
        return [`filter-id-${op}`, value];
    default:
        return [`filter-${op}`, property, value];
    }
<<<<<<< HEAD
}

function convertDisjunctionOp(filters: Array<Array<any>>) {
    return ['any'].concat(filters.map(convertFilter));
}

function convertInOp(property: string, values: Array<any>) {
    if (values.length === 0) { return false; }
    switch (property) {
    case '$type':
        return [`filter-type-in`, ['literal', values]];
    case '$id':
        return [`filter-id-in`, ['literal', values]];
    default:
        if (values.length > 200 && !values.some(v => typeof v !== typeof values[0])) {
            return ['filter-in-large', property, ['literal', values.sort(compare)]];
        } else {
            return ['filter-in-small', property, ['literal', values]];
        }
    }
}

function convertHasOp(property: string) {
    switch (property) {
    case '$type':
        return true;
    case '$id':
        return [`filter-has-id`];
    default:
        return [`filter-has`, property];
    }
}

function convertNegation(filter: mixed) {
    return ['!', filter];
}
=======
}

function convertDisjunctionOp(filters: Array<Array<any>>) {
    return ['any'].concat(filters.map(convertFilter));
}

function convertInOp(property: string, values: Array<any>) {
    if (values.length === 0) { return false; }
    switch (property) {
    case '$type':
        return [`filter-type-in`, ['literal', values]];
    case '$id':
        return [`filter-id-in`, ['literal', values]];
    default:
        if (values.length > 200 && !values.some(v => typeof v !== typeof values[0])) {
            return ['filter-in-large', property, ['literal', values.sort(compare)]];
        } else {
            return ['filter-in-small', property, ['literal', values]];
        }
    }
}

function convertHasOp(property: string) {
    switch (property) {
    case '$type':
        return true;
    case '$id':
        return [`filter-has-id`];
    default:
        return [`filter-has`, property];
    }
}

function convertNegation(filter: mixed) {
    return ['!', filter];
}
>>>>>>> 2d800ca8
<|MERGE_RESOLUTION|>--- conflicted
+++ resolved
@@ -117,7 +117,6 @@
     default:
         return [`filter-${op}`, property, value];
     }
-<<<<<<< HEAD
 }
 
 function convertDisjunctionOp(filters: Array<Array<any>>) {
@@ -153,42 +152,4 @@
 
 function convertNegation(filter: mixed) {
     return ['!', filter];
-}
-=======
-}
-
-function convertDisjunctionOp(filters: Array<Array<any>>) {
-    return ['any'].concat(filters.map(convertFilter));
-}
-
-function convertInOp(property: string, values: Array<any>) {
-    if (values.length === 0) { return false; }
-    switch (property) {
-    case '$type':
-        return [`filter-type-in`, ['literal', values]];
-    case '$id':
-        return [`filter-id-in`, ['literal', values]];
-    default:
-        if (values.length > 200 && !values.some(v => typeof v !== typeof values[0])) {
-            return ['filter-in-large', property, ['literal', values.sort(compare)]];
-        } else {
-            return ['filter-in-small', property, ['literal', values]];
-        }
-    }
-}
-
-function convertHasOp(property: string) {
-    switch (property) {
-    case '$type':
-        return true;
-    case '$id':
-        return [`filter-has-id`];
-    default:
-        return [`filter-has`, property];
-    }
-}
-
-function convertNegation(filter: mixed) {
-    return ['!', filter];
-}
->>>>>>> 2d800ca8
+}