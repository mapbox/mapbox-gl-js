
<<<<<<< HEAD
const ValidationError = require('../error/validation_error');
const unbundle = require('../util/unbundle_jsonlint');
const validateObject = require('./validate_object');
const validateFilter = require('./validate_filter');
const validatePaintProperty = require('./validate_paint_property');
const validateLayoutProperty = require('./validate_layout_property');
const validateSpec = require('./validate');
const extend = require('../util/extend');
=======
import ValidationError from '../error/validation_error';
import { unbundle } from '../util/unbundle_jsonlint';
import validateObject from './validate_object';
import validateFilter from './validate_filter';
import validatePaintProperty from './validate_paint_property';
import validateLayoutProperty from './validate_layout_property';
import validateSpec from './validate';
import extend from '../util/extend';
>>>>>>> 2d800ca8

export default function validateLayer(options) {
    let errors = [];

    const layer = options.value;
    const key = options.key;
    const style = options.style;
    const styleSpec = options.styleSpec;

    if (!layer.type && !layer.ref) {
        errors.push(new ValidationError(key, layer, 'either "type" or "ref" is required'));
    }
    let type = unbundle(layer.type);
    const ref = unbundle(layer.ref);

    if (layer.id) {
        const layerId = unbundle(layer.id);
        for (let i = 0; i < options.arrayIndex; i++) {
            const otherLayer = style.layers[i];
            if (unbundle(otherLayer.id) === layerId) {
                errors.push(new ValidationError(key, layer.id, `duplicate layer id "${layer.id}", previously used at line ${otherLayer.id.__line__}`));
            }
        }
    }

    if ('ref' in layer) {
        ['type', 'source', 'source-layer', 'filter', 'layout'].forEach((p) => {
            if (p in layer) {
                errors.push(new ValidationError(key, layer[p], `"${p}" is prohibited for ref layers`));
            }
        });

        let parent;

        style.layers.forEach((layer) => {
            if (unbundle(layer.id) === ref) parent = layer;
        });

        if (!parent) {
            errors.push(new ValidationError(key, layer.ref, `ref layer "${ref}" not found`));
        } else if (parent.ref) {
            errors.push(new ValidationError(key, layer.ref, 'ref cannot reference another ref layer'));
        } else {
            type = unbundle(parent.type);
        }
    } else if (type !== 'background') {
        if (!layer.source) {
            errors.push(new ValidationError(key, layer, 'missing required property "source"'));
        } else {
            const source = style.sources && style.sources[layer.source];
            const sourceType = source && unbundle(source.type);
            if (!source) {
                errors.push(new ValidationError(key, layer.source, `source "${layer.source}" not found`));
            } else if (sourceType === 'vector' && type === 'raster') {
                errors.push(new ValidationError(key, layer.source, `layer "${layer.id}" requires a raster source`));
            } else if (sourceType === 'raster' && type !== 'raster') {
                errors.push(new ValidationError(key, layer.source, `layer "${layer.id}" requires a vector source`));
            } else if (sourceType === 'vector' && !layer['source-layer']) {
                errors.push(new ValidationError(key, layer, `layer "${layer.id}" must specify a "source-layer"`));
            } else if (sourceType === 'raster-dem' && type !== 'hillshade') {
                errors.push(new ValidationError(key, layer.source, 'raster-dem source can only be used with layer type \'hillshade\'.'));
<<<<<<< HEAD
=======
            } else if (type === 'line' && layer.paint && layer.paint['line-gradient'] &&
                       (sourceType !== 'geojson' || !source.lineMetrics)) {
                errors.push(new ValidationError(key, layer, `layer "${layer.id}" specifies a line-gradient, which requires a GeoJSON source with \`lineMetrics\` enabled.`));
>>>>>>> 2d800ca8
            }
        }
    }

    errors = errors.concat(validateObject({
        key: key,
        value: layer,
        valueSpec: styleSpec.layer,
        style: options.style,
        styleSpec: options.styleSpec,
        objectElementValidators: {
            '*': function() {
                return [];
            },
            // We don't want to enforce the spec's `"requires": true` for backward compatibility with refs;
            // the actual requirement is validated above. See https://github.com/mapbox/mapbox-gl-js/issues/5772.
            type: function() {
                return validateSpec({
                    key: `${key}.type`,
                    value: layer.type,
                    valueSpec: styleSpec.layer.type,
                    style: options.style,
                    styleSpec: options.styleSpec,
                    object: layer,
                    objectKey: 'type'
                });
            },
            filter: validateFilter,
            layout: function(options) {
                return validateObject({
                    layer: layer,
                    key: options.key,
                    value: options.value,
                    style: options.style,
                    styleSpec: options.styleSpec,
                    objectElementValidators: {
                        '*': function(options) {
                            return validateLayoutProperty(extend({layerType: type}, options));
                        }
                    }
                });
            },
            paint: function(options) {
                return validateObject({
                    layer: layer,
                    key: options.key,
                    value: options.value,
                    style: options.style,
                    styleSpec: options.styleSpec,
                    objectElementValidators: {
                        '*': function(options) {
                            return validatePaintProperty(extend({layerType: type}, options));
                        }
                    }
                });
            }
        }
    }));

    return errors;
}<|MERGE_RESOLUTION|>--- conflicted
+++ resolved
@@ -1,14 +1,4 @@
 
-<<<<<<< HEAD
-const ValidationError = require('../error/validation_error');
-const unbundle = require('../util/unbundle_jsonlint');
-const validateObject = require('./validate_object');
-const validateFilter = require('./validate_filter');
-const validatePaintProperty = require('./validate_paint_property');
-const validateLayoutProperty = require('./validate_layout_property');
-const validateSpec = require('./validate');
-const extend = require('../util/extend');
-=======
 import ValidationError from '../error/validation_error';
 import { unbundle } from '../util/unbundle_jsonlint';
 import validateObject from './validate_object';
@@ -17,7 +7,6 @@
 import validateLayoutProperty from './validate_layout_property';
 import validateSpec from './validate';
 import extend from '../util/extend';
->>>>>>> 2d800ca8
 
 export default function validateLayer(options) {
     let errors = [];
@@ -79,12 +68,9 @@
                 errors.push(new ValidationError(key, layer, `layer "${layer.id}" must specify a "source-layer"`));
             } else if (sourceType === 'raster-dem' && type !== 'hillshade') {
                 errors.push(new ValidationError(key, layer.source, 'raster-dem source can only be used with layer type \'hillshade\'.'));
-<<<<<<< HEAD
-=======
             } else if (type === 'line' && layer.paint && layer.paint['line-gradient'] &&
                        (sourceType !== 'geojson' || !source.lineMetrics)) {
                 errors.push(new ValidationError(key, layer, `layer "${layer.id}" specifies a line-gradient, which requires a GeoJSON source with \`lineMetrics\` enabled.`));
->>>>>>> 2d800ca8
             }
         }
     }
