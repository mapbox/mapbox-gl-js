--- conflicted
+++ resolved
@@ -72,11 +72,7 @@
         return validateEnum({
             key: `${key}.type`,
             value: value.type,
-<<<<<<< HEAD
-            valueSpec: {values: ['vector', 'raster', 'raster-dem', 'geojson', 'video', 'image', 'canvas']},
-=======
             valueSpec: {values: ['vector', 'raster', 'raster-dem', 'geojson', 'video', 'image']},
->>>>>>> 2d800ca8
             style: style,
             styleSpec: styleSpec
         });
