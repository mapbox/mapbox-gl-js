
import ValidationError from '../error/validation_error';
import getType from '../util/get_type';
import validate from './validate';
import validateObject from './validate_object';
import validateArray from './validate_array';
import validateNumber from './validate_number';
import { unbundle } from '../util/unbundle_jsonlint';
import {
    supportsPropertyExpression,
    supportsZoomExpression,
    supportsInterpolation
} from '../util/properties';

export default function validateFunction(options) {
    const functionValueSpec = options.valueSpec;
    const functionType = unbundle(options.value.type);
    let stopKeyType;
    let stopDomainValues = {};
    let previousStopDomainValue;
    let previousStopDomainZoom;

    const isZoomFunction = functionType !== 'categorical' && options.value.property === undefined;
    const isPropertyFunction = !isZoomFunction;
    const isZoomAndPropertyFunction =
        getType(options.value.stops) === 'array' &&
        getType(options.value.stops[0]) === 'array' &&
        getType(options.value.stops[0][0]) === 'object';

    const errors = validateObject({
        key: options.key,
        value: options.value,
        valueSpec: options.styleSpec.function,
        style: options.style,
        styleSpec: options.styleSpec,
        objectElementValidators: {
            stops: validateFunctionStops,
            default: validateFunctionDefault
        }
    });

    if (functionType === 'identity' && isZoomFunction) {
        errors.push(new ValidationError(options.key, options.value, 'missing required property "property"'));
    }

    if (functionType !== 'identity' && !options.value.stops) {
        errors.push(new ValidationError(options.key, options.value, 'missing required property "stops"'));
    }

    if (functionType === 'exponential' && options.valueSpec.expression && !supportsInterpolation(options.valueSpec)) {
        errors.push(new ValidationError(options.key, options.value, 'exponential functions not supported'));
    }

    if (options.styleSpec.$version >= 8) {
        if (isPropertyFunction && !supportsPropertyExpression(options.valueSpec)) {
            errors.push(new ValidationError(options.key, options.value, 'property functions not supported'));
        } else if (isZoomFunction && !supportsZoomExpression(options.valueSpec)) {
            errors.push(new ValidationError(options.key, options.value, 'zoom functions not supported'));
        }
    }

    if ((functionType === 'categorical' || isZoomAndPropertyFunction) && options.value.property === undefined) {
        errors.push(new ValidationError(options.key, options.value, '"property" property is required'));
    }

    return errors;

    function validateFunctionStops(options) {
        if (functionType === 'identity') {
            return [new ValidationError(options.key, options.value, 'identity function may not have a "stops" property')];
        }

        let errors = [];
        const value = options.value;

        errors = errors.concat(validateArray({
            key: options.key,
            value: value,
            valueSpec: options.valueSpec,
            style: options.style,
            styleSpec: options.styleSpec,
            arrayElementValidator: validateFunctionStop
        }));

        if (getType(value) === 'array' && value.length === 0) {
            errors.push(new ValidationError(options.key, value, 'array must have at least one stop'));
        }

        return errors;
    }

    function validateFunctionStop(options) {
        let errors = [];
        const value = options.value;
        const key = options.key;

        if (getType(value) !== 'array') {
            return [new ValidationError(key, value, `array expected, ${getType(value)} found`)];
        }

        if (value.length !== 2) {
            return [new ValidationError(key, value, `array length 2 expected, length ${value.length} found`)];
        }

        if (isZoomAndPropertyFunction) {
            if (getType(value[0]) !== 'object') {
                return [new ValidationError(key, value, `object expected, ${getType(value[0])} found`)];
            }
            if (value[0].zoom === undefined) {
                return [new ValidationError(key, value, 'object stop key must have zoom')];
            }
            if (value[0].value === undefined) {
                return [new ValidationError(key, value, 'object stop key must have value')];
            }
            if (previousStopDomainZoom && previousStopDomainZoom > unbundle(value[0].zoom)) {
                return [new ValidationError(key, value[0].zoom, 'stop zoom values must appear in ascending order')];
            }
            if (unbundle(value[0].zoom) !== previousStopDomainZoom) {
                previousStopDomainZoom = unbundle(value[0].zoom);
                previousStopDomainValue = undefined;
                stopDomainValues = {};
            }
            errors = errors.concat(validateObject({
                key: `${key}[0]`,
                value: value[0],
                valueSpec: { zoom: {} },
                style: options.style,
                styleSpec: options.styleSpec,
                objectElementValidators: { zoom: validateNumber, value: validateStopDomainValue }
            }));
        } else {
            errors = errors.concat(validateStopDomainValue({
                key: `${key}[0]`,
                value: value[0],
                valueSpec: {},
                style: options.style,
                styleSpec: options.styleSpec
            }, value));
        }

        return errors.concat(validate({
            key: `${key}[1]`,
            value: value[1],
            valueSpec: functionValueSpec,
            style: options.style,
            styleSpec: options.styleSpec
        }));
    }

    function validateStopDomainValue(options, stop) {
        const type = getType(options.value);
        const value = unbundle(options.value);

        const reportValue = options.value !== null ? options.value : stop;

        if (!stopKeyType) {
            stopKeyType = type;
        } else if (type !== stopKeyType) {
            return [new ValidationError(options.key, reportValue, `${type} stop domain type must match previous stop domain type ${stopKeyType}`)];
        }

        if (type !== 'number' && type !== 'string' && type !== 'boolean') {
            return [new ValidationError(options.key, reportValue, 'stop domain value must be a number, string, or boolean')];
        }

        if (type !== 'number' && functionType !== 'categorical') {
            let message = `number expected, ${type} found`;
<<<<<<< HEAD
            if (functionValueSpec['property-function'] && functionType === undefined) {
=======
            if (supportsPropertyExpression(functionValueSpec) && functionType === undefined) {
>>>>>>> 2d800ca8
                message += '\nIf you intended to use a categorical function, specify `"type": "categorical"`.';
            }
            return [new ValidationError(options.key, reportValue, message)];
        }

        if (functionType === 'categorical' && type === 'number' && (!isFinite(value) || Math.floor(value) !== value)) {
            return [new ValidationError(options.key, reportValue, `integer expected, found ${value}`)];
        }

        if (functionType !== 'categorical' && type === 'number' && previousStopDomainValue !== undefined && value < previousStopDomainValue) {
            return [new ValidationError(options.key, reportValue, 'stop domain values must appear in ascending order')];
        } else {
            previousStopDomainValue = value;
        }

        if (functionType === 'categorical' && value in stopDomainValues) {
            return [new ValidationError(options.key, reportValue, 'stop domain values must be unique')];
        } else {
            stopDomainValues[value] = true;
        }

        return [];
    }

    function validateFunctionDefault(options) {
        return validate({
            key: options.key,
            value: options.value,
            valueSpec: functionValueSpec,
            style: options.style,
            styleSpec: options.styleSpec
        });
    }
}<|MERGE_RESOLUTION|>--- conflicted
+++ resolved
@@ -165,11 +165,7 @@
 
         if (type !== 'number' && functionType !== 'categorical') {
             let message = `number expected, ${type} found`;
-<<<<<<< HEAD
-            if (functionValueSpec['property-function'] && functionType === undefined) {
-=======
             if (supportsPropertyExpression(functionValueSpec) && functionType === undefined) {
->>>>>>> 2d800ca8
                 message += '\nIf you intended to use a categorical function, specify `"type": "categorical"`.';
             }
             return [new ValidationError(options.key, reportValue, message)];
