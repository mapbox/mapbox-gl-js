// @flow

import ValidationError from '../error/validation_error';

<<<<<<< HEAD
module.exports = function validateExpression(options: any) {
    const expression = (options.expressionContext === 'property' ? createPropertyExpression : createExpression)(unbundle.deep(options.value), options.valueSpec);
=======
import { createExpression, createPropertyExpression } from '../expression';
import { deepUnbundle } from '../util/unbundle_jsonlint';
import { isStateConstant } from '../expression/is_constant';

export default function validateExpression(options: any) {
    const expression = (options.expressionContext === 'property' ? createPropertyExpression : createExpression)(deepUnbundle(options.value), options.valueSpec);
>>>>>>> 2d800ca8
    if (expression.result === 'error') {
        return expression.value.map((error) => {
            return new ValidationError(`${options.key}${error.key}`, options.value, error.message);
        });
<<<<<<< HEAD
    }

    if (options.expressionContext === 'property' && options.propertyKey === 'text-font' &&
        (expression.value: any)._styleExpression.expression.possibleOutputs().indexOf(undefined) !== -1) {
        return [new ValidationError(options.key, options.value, 'Invalid data expression for "text-font". Output values must be contained as literals within the expression.')];
    }

    return [];
};
=======
    }

    if (options.expressionContext === 'property' && options.propertyKey === 'text-font' &&
        (expression.value: any)._styleExpression.expression.possibleOutputs().indexOf(undefined) !== -1) {
        return [new ValidationError(options.key, options.value, 'Invalid data expression for "text-font". Output values must be contained as literals within the expression.')];
    }

    if (options.expressionContext === 'property' && options.propertyType === 'layout' &&
        (!isStateConstant((expression.value: any)._styleExpression.expression))) {
        return [new ValidationError(options.key, options.value, '"feature-state" data expressions are not supported with layout properties.')];
    }
    return [];
}
>>>>>>> 2d800ca8
<|MERGE_RESOLUTION|>--- conflicted
+++ resolved
@@ -2,32 +2,16 @@
 
 import ValidationError from '../error/validation_error';
 
-<<<<<<< HEAD
-module.exports = function validateExpression(options: any) {
-    const expression = (options.expressionContext === 'property' ? createPropertyExpression : createExpression)(unbundle.deep(options.value), options.valueSpec);
-=======
 import { createExpression, createPropertyExpression } from '../expression';
 import { deepUnbundle } from '../util/unbundle_jsonlint';
 import { isStateConstant } from '../expression/is_constant';
 
 export default function validateExpression(options: any) {
     const expression = (options.expressionContext === 'property' ? createPropertyExpression : createExpression)(deepUnbundle(options.value), options.valueSpec);
->>>>>>> 2d800ca8
     if (expression.result === 'error') {
         return expression.value.map((error) => {
             return new ValidationError(`${options.key}${error.key}`, options.value, error.message);
         });
-<<<<<<< HEAD
-    }
-
-    if (options.expressionContext === 'property' && options.propertyKey === 'text-font' &&
-        (expression.value: any)._styleExpression.expression.possibleOutputs().indexOf(undefined) !== -1) {
-        return [new ValidationError(options.key, options.value, 'Invalid data expression for "text-font". Output values must be contained as literals within the expression.')];
-    }
-
-    return [];
-};
-=======
     }
 
     if (options.expressionContext === 'property' && options.propertyKey === 'text-font' &&
@@ -40,5 +24,4 @@
         return [new ValidationError(options.key, options.value, '"feature-state" data expressions are not supported with layout properties.')];
     }
     return [];
-}
->>>>>>> 2d800ca8
+}