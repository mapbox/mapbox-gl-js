--- conflicted
+++ resolved
@@ -1,5 +1,3 @@
-<<<<<<< HEAD
-=======
 ## 13.10.0
 
 ### ✨ Features and improvements
@@ -8,7 +6,6 @@
 * Add support for stretchable images (aka nine-part or nine-patch images). Stretchable images can be used with `icon-text-fit` to draw resized images with unstretched corners and borders. ([#8997](https://github.com/mapbox/mapbox-gl-js/pull/8997))
 * Add an es modules build of for mapbox-gl-style-spec in dist/ ([#8247](https://github.com/mapbox/mapbox-gl-js/pull/8247)) (h/t [ahocevar](https://github.com/ahocevar))
 
->>>>>>> f3372281
 ## 13.9.1
 
 ### ✨ Improvement
