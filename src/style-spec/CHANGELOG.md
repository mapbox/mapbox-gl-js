--- conflicted
+++ resolved
@@ -1,11 +1,8 @@
-<<<<<<< HEAD
-=======
 ## 13.9.0
 
 * Add `image` expression operator to determine image availability ([#8684](https://github.com/mapbox/mapbox-gl-js/pull/8684))
 * Add a style-spec function to validate that styles are compatible with the Mapbox API ([#8663](https://github.com/mapbox/mapbox-gl-js/pull/8663))
 
->>>>>>> 7aa025af
 ## 13.8.0
 
 - Introduce `text-writing-mode` symbol layer property to allow placing point labels vertically. [#8399](https://github.com/mapbox/mapbox-gl-js/pull/8399)
