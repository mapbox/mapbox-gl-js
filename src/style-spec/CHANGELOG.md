<<<<<<< HEAD
=======
## 13.1.1

## 🐛 Bug fixes
* Fix broken module import in mapboxgl-style-spec (v13.0.1) ([#6984](https://github.com/mapbox/mapbox-gl-js/issues/6984), fixed by [#6997](https://api.github.com/repos/mapbox/mapbox-gl-js/pulls/6997))

## ✨ Features and improvements
* Improve formatting for style output ([#7029](https://github.com/mapbox/mapbox-gl-js/pull/7029))

## 13.1.0

## ✨ Features and improvements
* Add `raster-resampling` raster paint property ([#6411](https://github.com/mapbox/mapbox-gl-js/pull/6411)) (h/t [andrewharvey](https://github.com/andrewharvey))
* Add `symbol-placement: line-center` ([#6821](https://github.com/mapbox/mapbox-gl-js/pull/6821))

## 13.0.1

### ⚠️ Breaking changes
* Align implicit type behavior of `match` expressions with with `case/==` ([#6684](https://github.com/mapbox/mapbox-gl-js/pull/6684))
* Update spec so that documentation can automatically capture which functions and expressions can be used with which properties ([#6521](https://github.com/mapbox/mapbox-gl-js/pull/6521))

### ✨ Features and improvements
* Add `feature-state` [#6263](https://github.com/mapbox/mapbox-gl-js/pull/6263)
* Add support for GeoJSON attribution ([#6364](https://github.com/mapbox/mapbox-gl-js/pull/6364)) (h/t [andrewharvey](https://github.com/andrewharvey))
* Upgrade to Flow 0.69 ([#6594](https://github.com/mapbox/mapbox-gl-js/pull/6594))

### 🐛 Bug fixes
* Use named exports for style-spec entrypoint module ([#6601](https://github.com/mapbox/mapbox-gl-js/issues/6601)

## 13.0.0
Malformed package published to NPM.

## 12.0.0

### ⚠️ Breaking changes
* The `"to-string"` expression operator now converts null to an empty string rather than to `"null"`. [#6534](https://github.com/mapbox/mapbox-gl-js/pull/6534)

### ✨ Features and improvements
* 🌈 Add line-gradient property [#6303](https://github.com/mapbox/mapbox-gl-js/pull/6303)
* Add collator expression for controlling case and diacritic sensitivity in string comparisons [#6270](https://github.com/mapbox/mapbox-gl-js/pull/6270)
* Add `is-supported-script` expression for determining if a script is supported. [#6260](https://github.com/mapbox/mapbox-gl-js/pull/6260)
* Add `collator` expression for controlling case and diacritic sensitivity in string comparisons [#6270](https://github.com/mapbox/mapbox-gl-js/pull/6270)
* Add `abs`, `round`, `floor`, and `ceil` expression operators [#6496](https://github.com/mapbox/mapbox-gl-js/pull/6496)
* Add support for Mapzen Terrarium tiles in raster-dem sources [#6110](https://github.com/mapbox/mapbox-gl-js/pull/6110)

### 🐛 Bug fixes
- Fix Rollup build [6575](https://github.com/mapbox/mapbox-gl-js/pull/6575)

## 11.1.1

### 🐛 Bug fixes

* Update SDK support information for `text-font`, and `heatmap-color`, and `hillshade` layer properties.

>>>>>>> 2d800ca8
## 11.1.0

### ✨ Features and improvements

* Avoid use of `new Function` for filters by converting old-style filters to expressions [#5665](https://github.com/mapbox/mapbox-gl-js/pull/5665).

## 11.0.0

### ⚠️ Breaking changes

* Remove constants validating code [#5885](https://github.com/mapbox/mapbox-gl-js/pull/5885)
* `"colorSpace": "hcl"` now uses shortest-path interpolation for hue [#5811](https://github.com/mapbox/mapbox-gl-js/issues/5811)

### ✨ Features and improvements

<<<<<<< HEAD
=======
* Introduce client-side hillshading with `raster-dem` source type and `hillshade` layer type [#5286](https://github.com/mapbox/mapbox-gl-js/pull/5286)
>>>>>>> 2d800ca8
* Add Color#toString and expose Color publicly [#5866](https://github.com/mapbox/mapbox-gl-js/pull/5866)
* Improve typing for `==` and `!=` expressions [#5840](https://github.com/mapbox/mapbox-gl-js/pull/5840)
* Made `coalesce` expressions more useful [#5755](https://github.com/mapbox/mapbox-gl-js/issues/5755)
* Enable implicit type assertions for array types [#5738](https://github.com/mapbox/mapbox-gl-js/pull/5738)

### 🐛 Bug fixes

* Fix standalone browser build [#5736](https://github.com/mapbox/mapbox-gl-js/pull/5736), [#5906](https://github.com/mapbox/mapbox-gl-js/pull/5906)
* Handle NaN as input to step and interpolate expressions [#5757](https://github.com/mapbox/mapbox-gl-js/pull/5757)
* Fix style diffing for changes to GeoJSON sources [#5745](https://github.com/mapbox/mapbox-gl-js/pull/5745)
* Mark layer "type" property as required [#5849](https://github.com/mapbox/mapbox-gl-js/pull/5849)

## 10.1.0

* Remove support for validating and migrating v6 styles [#5604](https://github.com/mapbox/mapbox-gl-js/pull/5604)
* Remove support for validating v7 styles [#5604](https://github.com/mapbox/mapbox-gl-js/pull/5604)
* Remove spaces after commas in `to-string` representation of colors [#5480](https://github.com/mapbox/mapbox-gl-js/pull/5480)
* Fix bugs preventing `mapbox-gl-style-spec` package on NPM from being used externally [#5502](https://github.com/mapbox/mapbox-gl-js/pull/5502)
* Fix flow-typed interface generator [#5478](https://github.com/mapbox/mapbox-gl-js/pull/5478)
* Export `function` [#5584](https://github.com/mapbox/mapbox-gl-js/pull/5584)
* Export `StylePropertySpecification` type [#5593](https://github.com/mapbox/mapbox-gl-js/pull/5593)
* Split the `source_tile` entry in the JSON schema into `source_vector` and `source_raster` [#5604](https://github.com/mapbox/mapbox-gl-js/pull/5604)

### Validation Changes

* Require that `heatmap-color` use expressions instead of stop functions [#5624](https://github.com/mapbox/mapbox-gl-js/issues/5624)
* Remove support for including `{tokens}` in expressions for `text-field` and `icon-image` [#5599](https://github.com/mapbox/mapbox-gl-js/issues/5599)
* Disallow interpolation in expressions for `line-dasharray` [#5519](https://github.com/mapbox/mapbox-gl-js/pull/5519)
* Validate that zoom expressions only appear at the top level of an expression [#5609](https://github.com/mapbox/mapbox-gl-js/issues/5609)
* Validate that `step` and `interpolate` expressions don't have any duplicate stops [#5605](https://github.com/mapbox/mapbox-gl-js/issues/5605)
* Split `curve` expression into `step` and `interpolate` expressions [#5542](https://github.com/mapbox/mapbox-gl-js/pull/5542)
* Validate expression values for enum-typed properties [#5589](https://github.com/mapbox/mapbox-gl-js/pull/5589)
* Improve validation to catch uses of deprecated function syntax [#5667](https://github.com/mapbox/mapbox-gl-js/pull/5667)

## 10.0.1

* Fix bug preventing @mapbox/mapbox-gl-style-spec package from being usable outside of mapbox-gl-js (#5502)

## 10.0.0

* Add expression and heatmap layer support. See Mapbox GL JS v0.40.1 changelog entry for details.

## 9.0.1

* Remove `fast-stable-stringify` dependency (#5152)

## 9.0.0

* Fix validation error on categorical zoom-and-property functions (#4220)
* Relax requirement that styles using "icon-image" must have a "sprite"
* Prevent infinite loop in binarySearchForIndex when duplicate stops are present. (#4503)
* Ensure generated composite function stops are in the correct order (#4509)
* Update SDK support matrices to be current as of GL JS v0.35.1, iOS SDK v3.5.0, Android SDK 5.0.0
* Remove support for implicitly-categorical functions
* BREAKING CHANGE: the API for the `function` module has changed. The `interpolated` and `piecewise-constant` exports
were replaced with a single unnamed export, a function which accepts an object conforming to the style spec "function"
definition, and an object defining a style spec property. It handles color parsing and validation of feature values
internally.
* Functions now support a "default" property.
* `parseColor` was promoted from gl-js.

## 8.11.0

* Merge `feature-filter` repository into this repository #639

## 8.10.0

v8.0.0 styles are fully compatible with v8.10.0.

### Style Specification Changes

* Added `colorSpace` option to functions
* Added `fill-extrusion` layer type
* Add top-level `light` property
* Remove increase maximum `maxzoom` to 24
* Deprecate paint classes :warning:
* Increase strictness of function validation

### Reference JSON & API Changes

* Added `deref` utility
* Added `group_by_layout` utility
* Merge `mapbox-gl-function` repository into this repository

## 8.9.0

v8.0.0 styles are fully compatible with v8.9.0.

* Added identity functions
* Added `auto` value which represents the calculated default value

## 8.8.1

v8.0.0 styles are fully compatible with v8.8.1.

* Fixed style validation for layers with invalid types

## 8.8.0

v8.0.0 styles are fully compatible with v8.8.0.

* Clarified documentation around fill-opacity.
* Update function documentation and validation for property functions.
* Add text-pitch-alignment property.
* Add icon-text-fit, icon-text-fit-padding properties.

## 8.7.0

v8.0.0 styles are fully compatible with v8.7.0.

* Add support for has / !has operators.

## 8.6.0

v8.0.0 styles are fully compatible with v8.6.0.

* Added support for zoom and feature driven functions.

## 8.4.2

v8.0.0 styles are fully compatible with v8.4.2.

* Refactored style validator to expose more granular validation methods

## 8.4.1

v8.0.0 styles are fully compatible with v8.4.1.

* Revert ramp validation checks that broke some styles.

## 8.4.0

v8.0.0 styles are fully compatible with v8.4.0.

* Added `cluster`, `clusterRadius`, `clusterMaxZoom` GeoJSON source properties.

## 8.3.0

v8.0.0 styles are fully compatible with v8.3.0.

* Added `line-offset` style property

## 8.2.1

v8.0.0 styles are fully compatible with v8.2.1.

* Enforce that all layers that use a vector source specify a "source-layer"

## 8.2.0

v8.0.0 styles are fully compatible with v8.2.0.

* Add inline `example` property.
* Enforce that all style properties must have documentation in `doc` property.
* Create minified style specs with `doc` and `example` properties removed.
* `validate` now validates against minified style spec.
* `format` now accepts `space` option to use with `JSON.stringify`.
* Remove `gl-style-spritify`. Mapbox GL sprites are now created automatically by
  the Mapbox style APIs, or for hand-crafted styles, by [spritezero-cli](https://github.com/mapbox/spritezero-cli).

## 8.1.0

v8.0.0 styles are fully compatible with v8.1.0.

* [BREAKING] Simplified layout/paint layer property types to more closely align
  with v7 types.
* Fixed migration script compatibility with newer versions of Node.js and io.js
* Removed `constants` from schema, they were deprecated in v8
* Added style diff utility to generate semantic deltas between two stylesheets
* Added `visibility` property to `circle` layer type
* Added `pitch` property to stylesheet

## 8.0.0

Introduction of Mapbox GL style specification v8. To migrate a v7 style to v8,
use the `gl-style-migrate` script as described in the README.

* [BREAKING] The value of the `text-font` property is now an array of
  strings, rather than a single comma separated string.
* [BREAKING] Renamed `symbol-min-distance` to `symbol-spacing`.
* [BREAKING] Renamed `background-image` to `background-pattern`.
* [BREAKING] Renamed `line-image` to `line-pattern`.
* [BREAKING] Renamed `fill-image` to `fill-pattern`.
* [BREAKING] Renamed the `url` property of the video source type to `urls`.
* [BREAKING] Coordinates in video sources are now specified in [lon, lat] order.
* [BREAKING] Removed `text-max-size` and `icon-max-size` properties; these
  are now calculated automatically.
* [BREAKING] `text-size` and `icon-size` are now layout properties instead of paint properties.
* [BREAKING] Constants are no longer supported. If you are editing styles by
  hand and want to use constants, you can use a preprocessing step with a tool
  like [ScreeSS](https://github.com/screee/screess).
* [BREAKING] The format for `mapbox://` glyphs URLs has changed; you should
  now use `mapbox://fonts/mapbox/{fontstack}/{range}.pbf`.
* [BREAKING] Reversed the priority of layers for calculating label placement:
  labels for layers that appear later in the style now have priority over earlier
  layers.
* Added a new `image` source type.
* Added a new `circle` layer type.
* Default map center location can now be set in the style.
* Added `mapbox://` sprite URLs `mapbox://sprite/{user | "mapbox"}/{id}`

## 7.5.0

* Added gl-style-composite script, for auto-compositing sources in a style.

## 7.4.1

* Use JSON.stringify for formatting instead of js-beautify

## 7.0.0

Introduction of Mapbox GL style specification v7.

* [BREAKING] Improve dashed lines (#234)
* [BREAKING] Remove prerendered layers (#232)
* Explicit visibility property (#212)
* Functions for all properties (#237)

## 6.0.0 (Style spec v6)

Introduction of Mapbox GL style specification v6.

* [BREAKING] New filter syntax (#178)
* [BREAKING] Line gap property (#131)
* [BREAKING] Remove dashes from min/max-zoom (#175)
* [BREAKING] New layout/paint terminology (#166)
* [BREAKING] Single text positioning property (#197)
* Added requirements (#200)
* Added minimum, maximum, and period values (#198)

## 0.0.5 (in progress)

* [BREAKING] Switch to suffix for transition properties (`transition-*` -> `*-transition`).
* Added support for remote, non-Mapbox TileJSON sources.
* [BREAKING] Source `minZoom` and `maxZoom` renamed to `minzoom` and `maxzoom to match TileJSON.
* Added support for `mapbox://` glyph URLs.
* [BREAKING] Renamed `raster-fade` to `raster-fade-duration`.
* Added background-opacity property.
* Added "tokens" property to string values that can autocomplete fields from layers
* Added "units" property to describe value types

## 0.0.4 (Aug 8 2014)

* Initial public release<|MERGE_RESOLUTION|>--- conflicted
+++ resolved
@@ -1,5 +1,3 @@
-<<<<<<< HEAD
-=======
 ## 13.1.1
 
 ## 🐛 Bug fixes
@@ -53,7 +51,6 @@
 
 * Update SDK support information for `text-font`, and `heatmap-color`, and `hillshade` layer properties.
 
->>>>>>> 2d800ca8
 ## 11.1.0
 
 ### ✨ Features and improvements
@@ -69,10 +66,7 @@
 
 ### ✨ Features and improvements
 
-<<<<<<< HEAD
-=======
 * Introduce client-side hillshading with `raster-dem` source type and `hillshade` layer type [#5286](https://github.com/mapbox/mapbox-gl-js/pull/5286)
->>>>>>> 2d800ca8
 * Add Color#toString and expose Color publicly [#5866](https://github.com/mapbox/mapbox-gl-js/pull/5866)
 * Improve typing for `==` and `!=` expressions [#5840](https://github.com/mapbox/mapbox-gl-js/pull/5840)
 * Made `coalesce` expressions more useful [#5755](https://github.com/mapbox/mapbox-gl-js/issues/5755)
