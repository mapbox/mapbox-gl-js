<<<<<<< HEAD
=======
## 13.9.1

### ✨ Improvement
* Rename `Image` type to `ResolvedImage`, to better represent the result of an `image` expression evaluation. ([#8901](https://github.com/mapbox/mapbox-gl-js/pull/8901))

>>>>>>> e36d4cbe
## 13.9.0

* Add `image` expression operator to determine image availability ([#8684](https://github.com/mapbox/mapbox-gl-js/pull/8684))
* Add a style-spec function to validate that styles are compatible with the Mapbox API ([#8663](https://github.com/mapbox/mapbox-gl-js/pull/8663))

## 13.8.0

- Introduce `text-writing-mode` symbol layer property to allow placing point labels vertically. [#8399](https://github.com/mapbox/mapbox-gl-js/pull/8399)
- Allow `text-color` to be used in formatted expressions to be able to draw different parts of a label in different colors. [#8068](https://github.com/mapbox/mapbox-gl-js/pull/8068)
- Improve conversion of legacy filters with duplicate values. [#8542](https://github.com/mapbox/mapbox-gl-js/pull/8542)

## 13.7.2

### 🐛 Bug fixes
* Fix SDK support spec section for variable label placement ([#8384](https://github.com/mapbox/mapbox-gl-js/pull/8384)) (h/t [@pozdnyakov](https://github.com/pozdnyakov))

### ✨ Features and improvements
* Add SDK support spec section for text-radial-offset  ([#8401](https://github.com/mapbox/mapbox-gl-js/pull/8401))
* Add `*-sort-key` layout property for circle, fill, line ([#8467](https://github.com/mapbox/mapbox-gl-js/pull/8467))
* Expose convertFilter API in the style specification ([#8493](https://github.com/mapbox/mapbox-gl-js/pull/8493))

## 13.7.1

### 🐛 Bug fixes
* Fix format expression options validation ([#8339](https://github.com/mapbox/mapbox-gl-js/pull/8339))
* Fix SDK support information for style properties added in v13.7.0: ([#8384](https://github.com/mapbox/mapbox-gl-js/pull/8384))
    * Add missing SDK support section for `text-radial-offset` property
    * Assign SDK versions for `text-variable-anchor` and `text-justify: auto`

## 13.7.0

### ✨ Features and improvements
* Add `text-radial-offset` style property ([#7596](https://github.com/mapbox/mapbox-gl-js/pull/7596))
* Add `text-variable-anchor` style property ([#7596](https://github.com/mapbox/mapbox-gl-js/pull/7596))
* Add `auto` value to `text-justify` style property ([#7596](https://github.com/mapbox/mapbox-gl-js/pull/7596))

## 13.6.0

### ✨ Features and improvements
* Add `clusterProperties` option for aggregated cluster properties ([#2412](https://github.com/mapbox/mapbox-gl-js/issues/2412), fixed by [#7584](https://github.com/mapbox/mapbox-gl-js/pull/7584))
* Add `number-format` expression ([#7626](https://github.com/mapbox/mapbox-gl-js/pull/7626))
* Add `symbol-sort-key` style property ([#7678](https://github.com/mapbox/mapbox-gl-js/pull/7678))

## 13.5.0

### Features and improvements
* Flattens `all` expressions in converted filters ([#7679](https://github.com/mapbox/mapbox-gl-js/pull/7679))
* Compatibility tables are updated ([#7574](https://github.com/mapbox/mapbox-gl-js/pull/7574))

## 13.4.0

### ✨ Features and improvements
* **Tighten style validation**
    * Disallow expressions as stop values ([#7396](https://github.com/mapbox/mapbox-gl-js/pull/7396))
    * Disallow `feature-state` expressions in filters ([#7366](https://github.com/mapbox/mapbox-gl-js/pull/7366))

## 13.3.0

### 🐛 Bug fixes
* **Expressions**
    * Fix `let` expression stripping expected type during parsing ([#7300](https://github.com/mapbox/mapbox-gl-js/issues/7300), fixed by [#7301](https://github.com/mapbox/mapbox-gl-js/pull/7301))
    * Fix superfluous wrapping of literals in `literal` expression ([#7336](https://github.com/mapbox/mapbox-gl-js/issues/7336), fixed by [#7337](https://github.com/mapbox/mapbox-gl-js/pull/7337))
    * Allow calling `to-color` on values that are already of type `Color` ([#7260](https://github.com/mapbox/mapbox-gl-js/pull/7260))
    * Fix `to-array` for empty arrays (([#7261](https://github.com/mapbox/mapbox-gl-js/pull/7261)))
    * Fix identity functions for `text-field` when using formatted text ([#7351](https://github.com/mapbox/mapbox-gl-js/pull/7351))
    * Fix coercion of `null` to `0` in `to-number` expression ([#7083](https://github.com/mapbox/mapbox-gl-js/issues/7083), fixed by [#7274](https://github.com/mapbox/mapbox-gl-js/pull/7274))

### ✨ Features and improvements
*  Add `fill-extrusion-vertical-gradient` property for controlling shading of fill extrusions ([#5768](https://github.com/mapbox/mapbox-gl-js/issues/5768), fixed by [#6841](https://github.com/mapbox/mapbox-gl-js/pull/6841))

## 13.2.0

### 🐛 Bug fixes
* Update the style-spec's old `gl-style-migrate` script to include conversion of legacy functions and filters to their expression equivalents ([#6927](https://github.com/mapbox/mapbox-gl-js/issues/6927), fixed by [#7095](https://github.com/mapbox/mapbox-gl-js/pull/7095))

### ✨ Features and improvements
* Add `symbol-z-order` symbol layout property to style spec ([#7219](https://github.com/mapbox/mapbox-gl-js/pull/7219))
* Implement data-driven styling support for `*-pattern properties` ([#6289](https://github.com/mapbox/mapbox-gl-js/pull/6289))

## 13.1.1

### 🐛 Bug fixes
* Fix broken module import in mapboxgl-style-spec (v13.0.1) ([#6984](https://github.com/mapbox/mapbox-gl-js/issues/6984), fixed by [#6997](https://api.github.com/repos/mapbox/mapbox-gl-js/pulls/6997))

### ✨ Features and improvements
* Improve formatting for style output ([#7029](https://github.com/mapbox/mapbox-gl-js/pull/7029))

## 13.1.0

### ✨ Features and improvements
* Add `raster-resampling` raster paint property ([#6411](https://github.com/mapbox/mapbox-gl-js/pull/6411)) (h/t [andrewharvey](https://github.com/andrewharvey))
* Add `symbol-placement: line-center` ([#6821](https://github.com/mapbox/mapbox-gl-js/pull/6821))

## 13.0.1

### ⚠️ Breaking changes
* Align implicit type behavior of `match` expressions with with `case/==` ([#6684](https://github.com/mapbox/mapbox-gl-js/pull/6684))
* Update spec so that documentation can automatically capture which functions and expressions can be used with which properties ([#6521](https://github.com/mapbox/mapbox-gl-js/pull/6521))

### ✨ Features and improvements
* Add `feature-state` [#6263](https://github.com/mapbox/mapbox-gl-js/pull/6263)
* Add support for GeoJSON attribution ([#6364](https://github.com/mapbox/mapbox-gl-js/pull/6364)) (h/t [andrewharvey](https://github.com/andrewharvey))
* Upgrade to Flow 0.69 ([#6594](https://github.com/mapbox/mapbox-gl-js/pull/6594))

### 🐛 Bug fixes
* Use named exports for style-spec entrypoint module ([#6601](https://github.com/mapbox/mapbox-gl-js/issues/6601)

## 13.0.0
Malformed package published to NPM.

## 12.0.0

### ⚠️ Breaking changes
* The `"to-string"` expression operator now converts null to an empty string rather than to `"null"`. [#6534](https://github.com/mapbox/mapbox-gl-js/pull/6534)

### ✨ Features and improvements
* 🌈 Add line-gradient property [#6303](https://github.com/mapbox/mapbox-gl-js/pull/6303)
* Add collator expression for controlling case and diacritic sensitivity in string comparisons [#6270](https://github.com/mapbox/mapbox-gl-js/pull/6270)
* Add `is-supported-script` expression for determining if a script is supported. [#6260](https://github.com/mapbox/mapbox-gl-js/pull/6260)
* Add `collator` expression for controlling case and diacritic sensitivity in string comparisons [#6270](https://github.com/mapbox/mapbox-gl-js/pull/6270)
* Add `abs`, `round`, `floor`, and `ceil` expression operators [#6496](https://github.com/mapbox/mapbox-gl-js/pull/6496)
* Add support for Mapzen Terrarium tiles in raster-dem sources [#6110](https://github.com/mapbox/mapbox-gl-js/pull/6110)

### 🐛 Bug fixes
- Fix Rollup build [6575](https://github.com/mapbox/mapbox-gl-js/pull/6575)

## 11.1.1

### 🐛 Bug fixes

* Update SDK support information for `text-font`, and `heatmap-color`, and `hillshade` layer properties.

## 11.1.0

### ✨ Features and improvements

* Avoid use of `new Function` for filters by converting old-style filters to expressions [#5665](https://github.com/mapbox/mapbox-gl-js/pull/5665).

## 11.0.0

### ⚠️ Breaking changes

* Remove constants validating code [#5885](https://github.com/mapbox/mapbox-gl-js/pull/5885)
* `"colorSpace": "hcl"` now uses shortest-path interpolation for hue [#5811](https://github.com/mapbox/mapbox-gl-js/issues/5811)

### ✨ Features and improvements

* Introduce client-side hillshading with `raster-dem` source type and `hillshade` layer type [#5286](https://github.com/mapbox/mapbox-gl-js/pull/5286)
* Add Color#toString and expose Color publicly [#5866](https://github.com/mapbox/mapbox-gl-js/pull/5866)
* Improve typing for `==` and `!=` expressions [#5840](https://github.com/mapbox/mapbox-gl-js/pull/5840)
* Made `coalesce` expressions more useful [#5755](https://github.com/mapbox/mapbox-gl-js/issues/5755)
* Enable implicit type assertions for array types [#5738](https://github.com/mapbox/mapbox-gl-js/pull/5738)

### 🐛 Bug fixes

* Fix standalone browser build [#5736](https://github.com/mapbox/mapbox-gl-js/pull/5736), [#5906](https://github.com/mapbox/mapbox-gl-js/pull/5906)
* Handle NaN as input to step and interpolate expressions [#5757](https://github.com/mapbox/mapbox-gl-js/pull/5757)
* Fix style diffing for changes to GeoJSON sources [#5745](https://github.com/mapbox/mapbox-gl-js/pull/5745)
* Mark layer "type" property as required [#5849](https://github.com/mapbox/mapbox-gl-js/pull/5849)

## 10.1.0

* Remove support for validating and migrating v6 styles [#5604](https://github.com/mapbox/mapbox-gl-js/pull/5604)
* Remove support for validating v7 styles [#5604](https://github.com/mapbox/mapbox-gl-js/pull/5604)
* Remove spaces after commas in `to-string` representation of colors [#5480](https://github.com/mapbox/mapbox-gl-js/pull/5480)
* Fix bugs preventing `mapbox-gl-style-spec` package on NPM from being used externally [#5502](https://github.com/mapbox/mapbox-gl-js/pull/5502)
* Fix flow-typed interface generator [#5478](https://github.com/mapbox/mapbox-gl-js/pull/5478)
* Export `function` [#5584](https://github.com/mapbox/mapbox-gl-js/pull/5584)
* Export `StylePropertySpecification` type [#5593](https://github.com/mapbox/mapbox-gl-js/pull/5593)
* Split the `source_tile` entry in the JSON schema into `source_vector` and `source_raster` [#5604](https://github.com/mapbox/mapbox-gl-js/pull/5604)

### Validation Changes

* Require that `heatmap-color` use expressions instead of stop functions [#5624](https://github.com/mapbox/mapbox-gl-js/issues/5624)
* Remove support for including `{tokens}` in expressions for `text-field` and `icon-image` [#5599](https://github.com/mapbox/mapbox-gl-js/issues/5599)
* Disallow interpolation in expressions for `line-dasharray` [#5519](https://github.com/mapbox/mapbox-gl-js/pull/5519)
* Validate that zoom expressions only appear at the top level of an expression [#5609](https://github.com/mapbox/mapbox-gl-js/issues/5609)
* Validate that `step` and `interpolate` expressions don't have any duplicate stops [#5605](https://github.com/mapbox/mapbox-gl-js/issues/5605)
* Split `curve` expression into `step` and `interpolate` expressions [#5542](https://github.com/mapbox/mapbox-gl-js/pull/5542)
* Validate expression values for enum-typed properties [#5589](https://github.com/mapbox/mapbox-gl-js/pull/5589)
* Improve validation to catch uses of deprecated function syntax [#5667](https://github.com/mapbox/mapbox-gl-js/pull/5667)

## 10.0.1

* Fix bug preventing @mapbox/mapbox-gl-style-spec package from being usable outside of mapbox-gl-js (#5502)

## 10.0.0

* Add expression and heatmap layer support. See Mapbox GL JS v0.40.1 changelog entry for details.

## 9.0.1

* Remove `fast-stable-stringify` dependency (#5152)

## 9.0.0

* Fix validation error on categorical zoom-and-property functions (#4220)
* Relax requirement that styles using "icon-image" must have a "sprite"
* Prevent infinite loop in binarySearchForIndex when duplicate stops are present. (#4503)
* Ensure generated composite function stops are in the correct order (#4509)
* Update SDK support matrices to be current as of GL JS v0.35.1, iOS SDK v3.5.0, Android SDK 5.0.0
* Remove support for implicitly-categorical functions
* BREAKING CHANGE: the API for the `function` module has changed. The `interpolated` and `piecewise-constant` exports
were replaced with a single unnamed export, a function which accepts an object conforming to the style spec "function"
definition, and an object defining a style spec property. It handles color parsing and validation of feature values
internally.
* Functions now support a "default" property.
* `parseColor` was promoted from gl-js.

## 8.11.0

* Merge `feature-filter` repository into this repository #639

## 8.10.0

v8.0.0 styles are fully compatible with v8.10.0.

### Style Specification Changes

* Added `colorSpace` option to functions
* Added `fill-extrusion` layer type
* Add top-level `light` property
* Remove increase maximum `maxzoom` to 24
* Deprecate paint classes :warning:
* Increase strictness of function validation

### Reference JSON & API Changes

* Added `deref` utility
* Added `group_by_layout` utility
* Merge `mapbox-gl-function` repository into this repository

## 8.9.0

v8.0.0 styles are fully compatible with v8.9.0.

* Added identity functions
* Added `auto` value which represents the calculated default value

## 8.8.1

v8.0.0 styles are fully compatible with v8.8.1.

* Fixed style validation for layers with invalid types

## 8.8.0

v8.0.0 styles are fully compatible with v8.8.0.

* Clarified documentation around fill-opacity.
* Update function documentation and validation for property functions.
* Add text-pitch-alignment property.
* Add icon-text-fit, icon-text-fit-padding properties.

## 8.7.0

v8.0.0 styles are fully compatible with v8.7.0.

* Add support for has / !has operators.

## 8.6.0

v8.0.0 styles are fully compatible with v8.6.0.

* Added support for zoom and feature driven functions.

## 8.4.2

v8.0.0 styles are fully compatible with v8.4.2.

* Refactored style validator to expose more granular validation methods

## 8.4.1

v8.0.0 styles are fully compatible with v8.4.1.

* Revert ramp validation checks that broke some styles.

## 8.4.0

v8.0.0 styles are fully compatible with v8.4.0.

* Added `cluster`, `clusterRadius`, `clusterMaxZoom` GeoJSON source properties.

## 8.3.0

v8.0.0 styles are fully compatible with v8.3.0.

* Added `line-offset` style property

## 8.2.1

v8.0.0 styles are fully compatible with v8.2.1.

* Enforce that all layers that use a vector source specify a "source-layer"

## 8.2.0

v8.0.0 styles are fully compatible with v8.2.0.

* Add inline `example` property.
* Enforce that all style properties must have documentation in `doc` property.
* Create minified style specs with `doc` and `example` properties removed.
* `validate` now validates against minified style spec.
* `format` now accepts `space` option to use with `JSON.stringify`.
* Remove `gl-style-spritify`. Mapbox GL sprites are now created automatically by
  the Mapbox style APIs, or for hand-crafted styles, by [spritezero-cli](https://github.com/mapbox/spritezero-cli).

## 8.1.0

v8.0.0 styles are fully compatible with v8.1.0.

* [BREAKING] Simplified layout/paint layer property types to more closely align
  with v7 types.
* Fixed migration script compatibility with newer versions of Node.js and io.js
* Removed `constants` from schema, they were deprecated in v8
* Added style diff utility to generate semantic deltas between two stylesheets
* Added `visibility` property to `circle` layer type
* Added `pitch` property to stylesheet

## 8.0.0

Introduction of Mapbox GL style specification v8. To migrate a v7 style to v8,
use the `gl-style-migrate` script as described in the README.

* [BREAKING] The value of the `text-font` property is now an array of
  strings, rather than a single comma separated string.
* [BREAKING] Renamed `symbol-min-distance` to `symbol-spacing`.
* [BREAKING] Renamed `background-image` to `background-pattern`.
* [BREAKING] Renamed `line-image` to `line-pattern`.
* [BREAKING] Renamed `fill-image` to `fill-pattern`.
* [BREAKING] Renamed the `url` property of the video source type to `urls`.
* [BREAKING] Coordinates in video sources are now specified in [lon, lat] order.
* [BREAKING] Removed `text-max-size` and `icon-max-size` properties; these
  are now calculated automatically.
* [BREAKING] `text-size` and `icon-size` are now layout properties instead of paint properties.
* [BREAKING] Constants are no longer supported. If you are editing styles by
  hand and want to use constants, you can use a preprocessing step with a tool
  like [ScreeSS](https://github.com/screee/screess).
* [BREAKING] The format for `mapbox://` glyphs URLs has changed; you should
  now use `mapbox://fonts/mapbox/{fontstack}/{range}.pbf`.
* [BREAKING] Reversed the priority of layers for calculating label placement:
  labels for layers that appear later in the style now have priority over earlier
  layers.
* Added a new `image` source type.
* Added a new `circle` layer type.
* Default map center location can now be set in the style.
* Added `mapbox://` sprite URLs `mapbox://sprite/{user | "mapbox"}/{id}`

## 7.5.0

* Added gl-style-composite script, for auto-compositing sources in a style.

## 7.4.1

* Use JSON.stringify for formatting instead of js-beautify

## 7.0.0

Introduction of Mapbox GL style specification v7.

* [BREAKING] Improve dashed lines (#234)
* [BREAKING] Remove prerendered layers (#232)
* Explicit visibility property (#212)
* Functions for all properties (#237)

## 6.0.0 (Style spec v6)

Introduction of Mapbox GL style specification v6.

* [BREAKING] New filter syntax (#178)
* [BREAKING] Line gap property (#131)
* [BREAKING] Remove dashes from min/max-zoom (#175)
* [BREAKING] New layout/paint terminology (#166)
* [BREAKING] Single text positioning property (#197)
* Added requirements (#200)
* Added minimum, maximum, and period values (#198)

## 0.0.5 (in progress)

* [BREAKING] Switch to suffix for transition properties (`transition-*` -> `*-transition`).
* Added support for remote, non-Mapbox TileJSON sources.
* [BREAKING] Source `minZoom` and `maxZoom` renamed to `minzoom` and `maxzoom to match TileJSON.
* Added support for `mapbox://` glyph URLs.
* [BREAKING] Renamed `raster-fade` to `raster-fade-duration`.
* Added background-opacity property.
* Added "tokens" property to string values that can autocomplete fields from layers
* Added "units" property to describe value types

## 0.0.4 (Aug 8 2014)

* Initial public release<|MERGE_RESOLUTION|>--- conflicted
+++ resolved
@@ -1,11 +1,8 @@
-<<<<<<< HEAD
-=======
 ## 13.9.1
 
 ### ✨ Improvement
 * Rename `Image` type to `ResolvedImage`, to better represent the result of an `image` expression evaluation. ([#8901](https://github.com/mapbox/mapbox-gl-js/pull/8901))
 
->>>>>>> e36d4cbe
 ## 13.9.0
 
 * Add `image` expression operator to determine image availability ([#8684](https://github.com/mapbox/mapbox-gl-js/pull/8684))
