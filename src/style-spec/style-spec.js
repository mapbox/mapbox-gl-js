--- conflicted
+++ resolved
@@ -16,15 +16,9 @@
     default?: number
 } | {
     type: 'string',
-<<<<<<< HEAD
-    'function': boolean,
-    'property-function': boolean,
-    'zoom-function': boolean,
-=======
     'property-type': ExpressionType,
     expression?: ExpressionSpecification,
     transition: boolean,
->>>>>>> 2d800ca8
     default?: string,
     tokens?: boolean
 } | {
@@ -80,17 +74,6 @@
 
 import validate from './validate_style';
 
-<<<<<<< HEAD
-exports.format = require('./format');
-exports.migrate = require('./migrate');
-exports.composite = require('./composite');
-exports.diff = require('./diff');
-exports.ValidationError = require('./error/validation_error');
-exports.ParsingError = require('./error/parsing_error');
-exports.expression = require('./expression');
-exports.featureFilter = require('./feature_filter');
-exports.Color = require('./util/color');
-=======
 const expression = {
     StyleExpression,
     isExpression,
@@ -107,7 +90,6 @@
     createFunction,
     isFunction
 };
->>>>>>> 2d800ca8
 
 export {
     v8,
