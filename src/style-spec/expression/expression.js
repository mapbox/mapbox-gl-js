--- conflicted
+++ resolved
@@ -20,11 +20,8 @@
      * complete set of outputs is statically undecidable.
      */
     possibleOutputs(): Array<Value | void>;
-<<<<<<< HEAD
-=======
 
     serialize(): SerializedExpression;
->>>>>>> 2d800ca8
 }
 
 export type ExpressionParser = (args: Array<mixed>, context: ParsingContext) => ?Expression;
