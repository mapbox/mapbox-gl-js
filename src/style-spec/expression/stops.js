--- conflicted
+++ resolved
@@ -1,10 +1,6 @@
 // @flow
 
-<<<<<<< HEAD
-const RuntimeError = require('./runtime_error');
-=======
 import RuntimeError from './runtime_error';
->>>>>>> 2d800ca8
 
 import type { Expression } from './expression';
 
