--- conflicted
+++ resolved
@@ -1,21 +1,5 @@
 // @flow
 
-<<<<<<< HEAD
-const assert = require('assert');
-const extend = require('../util/extend');
-const ParsingError = require('./parsing_error');
-const ParsingContext = require('./parsing_context');
-const EvaluationContext = require('./evaluation_context');
-const {CompoundExpression} = require('./compound_expression');
-const Step = require('./definitions/step');
-const Interpolate = require('./definitions/interpolate');
-const Coalesce = require('./definitions/coalesce');
-const Let = require('./definitions/let');
-const definitions = require('./definitions');
-const isConstant = require('./is_constant');
-const RuntimeError = require('./runtime_error');
-const {success, error} = require('../util/result');
-=======
 import assert from 'assert';
 
 import extend from '../util/extend';
@@ -32,7 +16,6 @@
 import RuntimeError from './runtime_error';
 import { success, error } from '../util/result';
 import { supportsPropertyExpression, supportsZoomExpression, supportsInterpolation } from '../util/properties';
->>>>>>> 2d800ca8
 
 import type {Type} from './types';
 import type {Value} from './values';
@@ -40,10 +23,7 @@
 import type {StylePropertySpecification} from '../style-spec';
 import type {Result} from '../util/result';
 import type {InterpolationType} from './definitions/interpolate';
-<<<<<<< HEAD
-=======
 import type {PropertyValueSpecification} from '../types';
->>>>>>> 2d800ca8
 
 export type Feature = {
     +type: 1 | 2 | 3 | 'Unknown' | 'Point' | 'MultiPoint' | 'LineString' | 'MultiLineString' | 'Polygon' | 'MultiPolygon',
@@ -77,66 +57,26 @@
         }
     }
 
-<<<<<<< HEAD
-class StyleExpression {
-    expression: Expression;
-
-    _evaluator: EvaluationContext;
-
-    constructor(expression: Expression) {
-        this.expression = expression;
-    }
-
-    evaluate(globals: GlobalProperties, feature?: Feature): any {
-=======
     evaluateWithoutErrorHandling(globals: GlobalProperties, feature?: Feature, featureState?: FeatureState): any {
->>>>>>> 2d800ca8
         if (!this._evaluator) {
             this._evaluator = new EvaluationContext();
         }
 
         this._evaluator.globals = globals;
         this._evaluator.feature = feature;
-<<<<<<< HEAD
+        this._evaluator.featureState = featureState;
+
         return this.expression.evaluate(this._evaluator);
     }
-}
-
-class StyleExpressionWithErrorHandling extends StyleExpression {
-    _defaultValue: Value;
-    _warningHistory: {[key: string]: boolean};
-    _enumValues: {[string]: any};
-
-    _evaluator: EvaluationContext;
-
-    constructor(expression: Expression, propertySpec: StylePropertySpecification) {
-        super(expression);
-        this._warningHistory = {};
-        this._defaultValue = getDefaultValue(propertySpec);
-        if (propertySpec.type === 'enum') {
-            this._enumValues = propertySpec.values;
-        }
-    }
-
-    evaluate(globals: GlobalProperties, feature?: Feature) {
-=======
-        this._evaluator.featureState = featureState;
-
-        return this.expression.evaluate(this._evaluator);
-    }
 
     evaluate(globals: GlobalProperties, feature?: Feature, featureState?: FeatureState): any {
->>>>>>> 2d800ca8
         if (!this._evaluator) {
             this._evaluator = new EvaluationContext();
         }
 
         this._evaluator.globals = globals;
         this._evaluator.feature = feature;
-<<<<<<< HEAD
-=======
         this._evaluator.featureState = featureState;
->>>>>>> 2d800ca8
 
         try {
             const val = this.expression.evaluate(this._evaluator);
@@ -181,30 +121,6 @@
         return error(parser.errors);
     }
 
-<<<<<<< HEAD
-    if (options.handleErrors === false) {
-        return success(new StyleExpression(parsed));
-    } else {
-        return success(new StyleExpressionWithErrorHandling(parsed, propertySpec));
-    }
-}
-
-class ZoomConstantExpression<Kind> {
-    kind: Kind;
-    _styleExpression: StyleExpression;
-    constructor(kind: Kind, expression: StyleExpression) {
-        this.kind = kind;
-        this._styleExpression = expression;
-    }
-    evaluate(globals: GlobalProperties, feature?: Feature): any {
-        return this._styleExpression.evaluate(globals, feature);
-    }
-}
-
-class ZoomDependentExpression<Kind> {
-    kind: Kind;
-    zoomStops: Array<number>;
-=======
     return success(new StyleExpression(parsed, propertySpec));
 }
 
@@ -232,7 +148,6 @@
     kind: Kind;
     zoomStops: Array<number>;
     isStateDependent: boolean;
->>>>>>> 2d800ca8
 
     _styleExpression: StyleExpression;
     _interpolationType: ?InterpolationType;
@@ -241,26 +156,18 @@
         this.kind = kind;
         this.zoomStops = zoomCurve.labels;
         this._styleExpression = expression;
-<<<<<<< HEAD
-=======
         this.isStateDependent = kind !== 'camera' && !isConstant.isStateConstant(expression.expression);
->>>>>>> 2d800ca8
         if (zoomCurve instanceof Interpolate) {
             this._interpolationType = zoomCurve.interpolation;
         }
     }
 
-<<<<<<< HEAD
-    evaluate(globals: GlobalProperties, feature?: Feature): any {
-        return this._styleExpression.evaluate(globals, feature);
-=======
     evaluateWithoutErrorHandling(globals: GlobalProperties, feature?: Feature, featureState?: FeatureState): any {
         return this._styleExpression.evaluateWithoutErrorHandling(globals, feature, featureState);
     }
 
     evaluate(globals: GlobalProperties, feature?: Feature, featureState?: FeatureState): any {
         return this._styleExpression.evaluate(globals, feature, featureState);
->>>>>>> 2d800ca8
     }
 
     interpolationFactor(input: number, lower: number, upper: number): number {
@@ -279,33 +186,21 @@
 
 export type SourceExpression = {
     kind: 'source',
-<<<<<<< HEAD
-    +evaluate: (globals: GlobalProperties, feature?: Feature) => any,
-=======
     isStateDependent: boolean,
     +evaluate: (globals: GlobalProperties, feature?: Feature, featureState?: FeatureState) => any,
->>>>>>> 2d800ca8
 };
 
 export type CameraExpression = {
     kind: 'camera',
-<<<<<<< HEAD
-    +evaluate: (globals: GlobalProperties, feature?: Feature) => any,
-=======
     +evaluate: (globals: GlobalProperties, feature?: Feature, featureState?: FeatureState) => any,
->>>>>>> 2d800ca8
     +interpolationFactor: (input: number, lower: number, upper: number) => number,
     zoomStops: Array<number>
 };
 
 export type CompositeExpression = {
     kind: 'composite',
-<<<<<<< HEAD
-    +evaluate: (globals: GlobalProperties, feature?: Feature) => any,
-=======
     isStateDependent: boolean,
     +evaluate: (globals: GlobalProperties, feature?: Feature, featureState?: FeatureState) => any,
->>>>>>> 2d800ca8
     +interpolationFactor: (input: number, lower: number, upper: number) => number,
     zoomStops: Array<number>
 };
@@ -378,30 +273,6 @@
         return ((new StylePropertyFunction(serialized._parameters, serialized._specification)): StylePropertyFunction<T>);
     }
 
-<<<<<<< HEAD
-// serialization wrapper for old-style stop functions normalized to the
-// expression interface
-class StylePropertyFunction<T> {
-    _parameters: PropertyValueSpecification<T>;
-    _specification: StylePropertySpecification;
-
-    kind: 'constant' | 'source' | 'camera' | 'composite';
-    evaluate: (globals: GlobalProperties, feature?: Feature) => any;
-    interpolationFactor: ?(input: number, lower: number, upper: number) => number;
-    zoomStops: ?Array<number>;
-
-    constructor(parameters: PropertyValueSpecification<T>, specification: StylePropertySpecification) {
-        this._parameters = parameters;
-        this._specification = specification;
-        extend(this, createFunction(this._parameters, this._specification));
-    }
-
-    static deserialize(serialized: {_parameters: PropertyValueSpecification<T>, _specification: StylePropertySpecification}) {
-        return ((new StylePropertyFunction(serialized._parameters, serialized._specification)): StylePropertyFunction<T>);
-    }
-
-=======
->>>>>>> 2d800ca8
     static serialize(input: StylePropertyFunction<T>) {
         return {
             _parameters: input._parameters,
@@ -410,11 +281,7 @@
     }
 }
 
-<<<<<<< HEAD
-function normalizePropertyExpression<T>(value: PropertyValueSpecification<T>, specification: StylePropertySpecification): StylePropertyExpression {
-=======
 export function normalizePropertyExpression<T>(value: PropertyValueSpecification<T>, specification: StylePropertySpecification): StylePropertyExpression {
->>>>>>> 2d800ca8
     if (isFunction(value)) {
         return (new StylePropertyFunction(value, specification): any);
 
@@ -438,21 +305,6 @@
     }
 }
 
-<<<<<<< HEAD
-module.exports = {
-    StyleExpression,
-    StyleExpressionWithErrorHandling,
-    isExpression,
-    createExpression,
-    createPropertyExpression,
-    normalizePropertyExpression,
-    ZoomConstantExpression,
-    ZoomDependentExpression,
-    StylePropertyFunction
-};
-
-=======
->>>>>>> 2d800ca8
 // Zoom-dependent expressions may only use ["zoom"] as the input to a top-level "step" or "interpolate"
 // expression (collectively referred to as a "curve"). The curve may be wrapped in one or more "let" or
 // "coalesce" expressions.
