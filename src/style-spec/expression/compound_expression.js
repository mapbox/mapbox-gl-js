--- conflicted
+++ resolved
@@ -2,13 +2,10 @@
 
 import { toString } from './types';
 
-<<<<<<< HEAD
-=======
 import ParsingContext from './parsing_context';
 import EvaluationContext from './evaluation_context';
 import assert from 'assert';
 
->>>>>>> 2d800ca8
 import type { Expression, ExpressionRegistry } from './expression';
 import type { Type } from './types';
 import type { Value } from './values';
@@ -46,13 +43,10 @@
         return [undefined];
     }
 
-<<<<<<< HEAD
-=======
     serialize(): Array<mixed> {
         return [this.name].concat(this.args.map(arg => arg.serialize()));
     }
 
->>>>>>> 2d800ca8
     static parse(args: Array<mixed>, context: ParsingContext): ?Expression {
         const op: string = (args[0]: any);
         const definition = CompoundExpression.definitions[op];
@@ -79,8 +73,6 @@
             // Use a fresh context for each attempted signature so that, if
             // we eventually succeed, we haven't polluted `context.errors`.
             signatureContext = new ParsingContext(context.registry, context.path, null, context.scope);
-<<<<<<< HEAD
-=======
 
             // First parse all the args, potentially coercing to the
             // types expected by this overload.
@@ -104,7 +96,6 @@
                 // on to next one.
                 continue;
             }
->>>>>>> 2d800ca8
 
             if (Array.isArray(params)) {
                 if (params.length !== parsedArgs.length) {
