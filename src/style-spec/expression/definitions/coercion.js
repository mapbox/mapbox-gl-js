--- conflicted
+++ resolved
@@ -101,11 +101,6 @@
         this.args.forEach(fn);
     }
 
-<<<<<<< HEAD
-    possibleOutputs() {
-        return [].concat(...this.args.map((arg) => arg.possibleOutputs()));
-    }
-=======
     possibleOutputs(): Array<Value | void> {
         return [].concat(...this.args.map((arg) => arg.possibleOutputs()));
     }
@@ -115,7 +110,6 @@
         this.eachChild(child => { serialized.push(child.serialize()); });
         return serialized;
     }
->>>>>>> 2d800ca8
 }
 
 export default Coercion;