// @flow

import assert from 'assert';

import {
    ObjectType,
    ValueType,
    StringType,
    NumberType,
    BooleanType,
    checkSubtype,
    toString
} from '../types';
import RuntimeError from '../runtime_error';
import { typeOf } from '../values';

import type { Expression } from '../expression';
import type ParsingContext from '../parsing_context';
import type EvaluationContext from '../evaluation_context';
import type { Value } from '../values';
import type { Type } from '../types';

const types = {
    string: StringType,
    number: NumberType,
    boolean: BooleanType,
    object: ObjectType
};

class Assertion implements Expression {
    type: Type;
    args: Array<Expression>;

    constructor(type: Type, args: Array<Expression>) {
        this.type = type;
        this.args = args;
    }

    static parse(args: Array<mixed>, context: ParsingContext): ?Expression {
        if (args.length < 2)
            return context.error(`Expected at least one argument.`);

        const name: string = (args[0]: any);
        assert(types[name], name);

        const type = types[name];

        const parsed = [];
        for (let i = 1; i < args.length; i++) {
            const input = context.parse(args[i], i, ValueType);
            if (!input) return null;
            parsed.push(input);
        }

        return new Assertion(type, parsed);
    }

    evaluate(ctx: EvaluationContext) {
        for (let i = 0; i < this.args.length; i++) {
            const value = this.args[i].evaluate(ctx);
            const error = checkSubtype(this.type, typeOf(value));
            if (!error) {
                return value;
            } else if (i === this.args.length - 1) {
                throw new RuntimeError(`Expected value to be of type ${toString(this.type)}, but found ${toString(typeOf(value))} instead.`);
            }
        }

        assert(false);
        return null;
    }

    eachChild(fn: (Expression) => void) {
        this.args.forEach(fn);
    }

<<<<<<< HEAD
    possibleOutputs() {
        return [].concat(...this.args.map((arg) => arg.possibleOutputs()));
    }
=======
    possibleOutputs(): Array<Value | void> {
        return [].concat(...this.args.map((arg) => arg.possibleOutputs()));
    }

    serialize(): Array<mixed> {
        return [this.type.kind].concat(this.args.map(arg => arg.serialize()));
    }
>>>>>>> 2d800ca8
}

export default Assertion;<|MERGE_RESOLUTION|>--- conflicted
+++ resolved
@@ -74,11 +74,6 @@
         this.args.forEach(fn);
     }
 
-<<<<<<< HEAD
-    possibleOutputs() {
-        return [].concat(...this.args.map((arg) => arg.possibleOutputs()));
-    }
-=======
     possibleOutputs(): Array<Value | void> {
         return [].concat(...this.args.map((arg) => arg.possibleOutputs()));
     }
@@ -86,7 +81,6 @@
     serialize(): Array<mixed> {
         return [this.type.kind].concat(this.args.map(arg => arg.serialize()));
     }
->>>>>>> 2d800ca8
 }
 
 export default Assertion;