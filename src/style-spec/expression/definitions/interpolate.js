// @flow

import UnitBezier from '@mapbox/unitbezier';

import * as interpolate from '../../util/interpolate';
import { toString, NumberType } from '../types';
import { findStopLessThanOrEqualTo } from '../stops';

import type { Stops } from '../stops';
import type { Expression } from '../expression';
import type ParsingContext from '../parsing_context';
import type EvaluationContext from '../evaluation_context';
import type { Value } from '../values';
import type { Type } from '../types';

export type InterpolationType =
    { name: 'linear' } |
    { name: 'exponential', base: number } |
    { name: 'cubic-bezier', controlPoints: [number, number, number, number] };

class Interpolate implements Expression {
    type: Type;

    interpolation: InterpolationType;
    input: Expression;
    labels: Array<number>;
    outputs: Array<Expression>;

    constructor(type: Type, interpolation: InterpolationType, input: Expression, stops: Stops) {
        this.type = type;
        this.interpolation = interpolation;
        this.input = input;

        this.labels = [];
        this.outputs = [];
        for (const [label, expression] of stops) {
            this.labels.push(label);
            this.outputs.push(expression);
        }
    }

    static interpolationFactor(interpolation: InterpolationType, input: number, lower: number, upper: number) {
        let t = 0;
        if (interpolation.name === 'exponential') {
            t = exponentialInterpolation(input, interpolation.base, lower, upper);
        } else if (interpolation.name === 'linear') {
            t = exponentialInterpolation(input, 1, lower, upper);
        } else if (interpolation.name === 'cubic-bezier') {
            const c = interpolation.controlPoints;
            const ub = new UnitBezier(c[0], c[1], c[2], c[3]);
            t = ub.solve(exponentialInterpolation(input, 1, lower, upper));
        }
        return t;
    }

    static parse(args: Array<mixed>, context: ParsingContext) {
        let [ , interpolation, input, ...rest] = args;

        if (!Array.isArray(interpolation) || interpolation.length === 0) {
            return context.error(`Expected an interpolation type expression.`, 1);
        }

        if (interpolation[0] === 'linear') {
            interpolation = { name: 'linear' };
        } else if (interpolation[0] === 'exponential') {
            const base = interpolation[1];
            if (typeof base !== 'number')
                return context.error(`Exponential interpolation requires a numeric base.`, 1, 1);
            interpolation = {
                name: 'exponential',
                base
            };
        } else if (interpolation[0] === 'cubic-bezier') {
            const controlPoints = interpolation.slice(1);
            if (
                controlPoints.length !== 4 ||
                controlPoints.some(t => typeof t !== 'number' || t < 0 || t > 1)
            ) {
                return context.error('Cubic bezier interpolation requires four numeric arguments with values between 0 and 1.', 1);
            }

            interpolation = {
                name: 'cubic-bezier',
                controlPoints: (controlPoints: any)
            };
        } else {
            return context.error(`Unknown interpolation type ${String(interpolation[0])}`, 1, 0);
        }

        if (args.length - 1 < 4) {
            return context.error(`Expected at least 4 arguments, but found only ${args.length - 1}.`);
        }

        if ((args.length - 1) % 2 !== 0) {
            return context.error(`Expected an even number of arguments.`);
        }

        input = context.parse(input, 2, NumberType);
        if (!input) return null;

        const stops: Stops = [];

        let outputType: Type = (null: any);
        if (context.expectedType && context.expectedType.kind !== 'value') {
            outputType = context.expectedType;
        }

        for (let i = 0; i < rest.length; i += 2) {
            const label = rest[i];
            const value = rest[i + 1];

            const labelKey = i + 3;
            const valueKey = i + 4;

            if (typeof label !== 'number') {
                return context.error('Input/output pairs for "interpolate" expressions must be defined using literal numeric values (not computed expressions) for the input values.', labelKey);
            }

            if (stops.length && stops[stops.length - 1][0] >= label) {
                return context.error('Input/output pairs for "interpolate" expressions must be arranged with input values in strictly ascending order.', labelKey);
            }

            const parsed = context.parse(value, valueKey, outputType);
            if (!parsed) return null;
            outputType = outputType || parsed.type;
            stops.push([label, parsed]);
        }

        if (outputType.kind !== 'number' &&
            outputType.kind !== 'color' &&
            !(
                outputType.kind === 'array' &&
                outputType.itemType.kind === 'number' &&
                typeof outputType.N === 'number'
            )
        ) {
            return context.error(`Type ${toString(outputType)} is not interpolatable.`);
        }

        return new Interpolate(outputType, interpolation, input, stops);
    }

    evaluate(ctx: EvaluationContext) {
        const labels = this.labels;
        const outputs = this.outputs;

        if (labels.length === 1) {
            return outputs[0].evaluate(ctx);
        }

        const value = ((this.input.evaluate(ctx): any): number);
        if (value <= labels[0]) {
            return outputs[0].evaluate(ctx);
        }

        const stopCount = labels.length;
        if (value >= labels[stopCount - 1]) {
            return outputs[stopCount - 1].evaluate(ctx);
        }

        const index = findStopLessThanOrEqualTo(labels, value);
        const lower = labels[index];
        const upper = labels[index + 1];
        const t = Interpolate.interpolationFactor(this.interpolation, value, lower, upper);

        const outputLower = outputs[index].evaluate(ctx);
        const outputUpper = outputs[index + 1].evaluate(ctx);

        return (interpolate[this.type.kind.toLowerCase()]: any)(outputLower, outputUpper, t); // eslint-disable-line import/namespace
    }

    eachChild(fn: (Expression) => void) {
        fn(this.input);
        for (const expression of this.outputs) {
            fn(expression);
        }
    }

<<<<<<< HEAD
    possibleOutputs() {
        return [].concat(...this.outputs.map((output) => output.possibleOutputs()));
    }
=======
    possibleOutputs(): Array<Value | void> {
        return [].concat(...this.outputs.map((output) => output.possibleOutputs()));
    }

    serialize(): Array<mixed> {
        let interpolation;
        if (this.interpolation.name === 'linear') {
            interpolation = ["linear"];
        } else if (this.interpolation.name === 'exponential') {
            if  (this.interpolation.base === 1) {
                interpolation = ["linear"];
            } else {
                interpolation = ["exponential", this.interpolation.base];
            }
        } else {
            interpolation = ["cubic-bezier" ].concat(this.interpolation.controlPoints);
        }

        const serialized = ["interpolate", interpolation, this.input.serialize()];

        for (let i = 0; i < this.labels.length; i++) {
            serialized.push(
                this.labels[i],
                this.outputs[i].serialize()
            );
        }
        return serialized;
    }
>>>>>>> 2d800ca8
}

/**
 * Returns a ratio that can be used to interpolate between exponential function
 * stops.
 * How it works: Two consecutive stop values define a (scaled and shifted) exponential function `f(x) = a * base^x + b`, where `base` is the user-specified base,
 * and `a` and `b` are constants affording sufficient degrees of freedom to fit
 * the function to the given stops.
 *
 * Here's a bit of algebra that lets us compute `f(x)` directly from the stop
 * values without explicitly solving for `a` and `b`:
 *
 * First stop value: `f(x0) = y0 = a * base^x0 + b`
 * Second stop value: `f(x1) = y1 = a * base^x1 + b`
 * => `y1 - y0 = a(base^x1 - base^x0)`
 * => `a = (y1 - y0)/(base^x1 - base^x0)`
 *
 * Desired value: `f(x) = y = a * base^x + b`
 * => `f(x) = y0 + a * (base^x - base^x0)`
 *
 * From the above, we can replace the `a` in `a * (base^x - base^x0)` and do a
 * little algebra:
 * ```
 * a * (base^x - base^x0) = (y1 - y0)/(base^x1 - base^x0) * (base^x - base^x0)
 *                     = (y1 - y0) * (base^x - base^x0) / (base^x1 - base^x0)
 * ```
 *
 * If we let `(base^x - base^x0) / (base^x1 base^x0)`, then we have
 * `f(x) = y0 + (y1 - y0) * ratio`.  In other words, `ratio` may be treated as
 * an interpolation factor between the two stops' output values.
 *
 * (Note: a slightly different form for `ratio`,
 * `(base^(x-x0) - 1) / (base^(x1-x0) - 1) `, is equivalent, but requires fewer
 * expensive `Math.pow()` operations.)
 *
 * @private
*/
function exponentialInterpolation(input, base, lowerValue, upperValue) {
    const difference = upperValue - lowerValue;
    const progress = input - lowerValue;

    if (difference === 0) {
        return 0;
    } else if (base === 1) {
        return progress / difference;
    } else {
        return (Math.pow(base, progress) - 1) / (Math.pow(base, difference) - 1);
    }
}

export default Interpolate;<|MERGE_RESOLUTION|>--- conflicted
+++ resolved
@@ -176,11 +176,6 @@
         }
     }
 
-<<<<<<< HEAD
-    possibleOutputs() {
-        return [].concat(...this.outputs.map((output) => output.possibleOutputs()));
-    }
-=======
     possibleOutputs(): Array<Value | void> {
         return [].concat(...this.outputs.map((output) => output.possibleOutputs()));
     }
@@ -209,7 +204,6 @@
         }
         return serialized;
     }
->>>>>>> 2d800ca8
 }
 
 /**
