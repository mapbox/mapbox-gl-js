--- conflicted
+++ resolved
@@ -62,10 +62,7 @@
     'collator': CollatorExpression,
     'format': FormatExpression,
     'image': ImageExpression,
-<<<<<<< HEAD
-=======
     'in': In,
->>>>>>> f3372281
     'interpolate': Interpolate,
     'interpolate-hcl': Interpolate,
     'interpolate-lab': Interpolate,
