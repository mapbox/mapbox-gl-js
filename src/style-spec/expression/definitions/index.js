// @flow

import {
    type Type,
    NumberType,
    StringType,
    BooleanType,
    ColorType,
    ObjectType,
    ValueType,
    ErrorType,
    CollatorType,
    array,
    toString as typeToString
} from '../types.js';

import {typeOf, Color, validateRGBA, validateHSLA, toString as valueToString} from '../values.js';
import CompoundExpression from '../compound_expression.js';
import RuntimeError from '../runtime_error.js';
import Let from './let.js';
import Var from './var.js';
import Literal from './literal.js';
import Assertion from './assertion.js';
import Coercion from './coercion.js';
import At from './at.js';
import In from './in.js';
import IndexOf from './index_of.js';
import Match from './match.js';
import Case from './case.js';
import Slice from './slice.js';
import Step from './step.js';
import Interpolate from './interpolate.js';
import Coalesce from './coalesce.js';
import {
    Equals,
    NotEquals,
    LessThan,
    GreaterThan,
    LessThanOrEqual,
    GreaterThanOrEqual
} from './comparison.js';
import CollatorExpression from './collator.js';
import NumberFormat from './number_format.js';
import FormatExpression from './format.js';
import ImageExpression from './image.js';
import Length from './length.js';
import Within from './within.js';

import type EvaluationContext from '../evaluation_context.js';
import type {Varargs} from '../compound_expression.js';
<<<<<<< HEAD
import type {ExpressionRegistry} from '../expression.js';
import {mulberry32} from '../../../util/random.js';
=======
import type {Expression, ExpressionRegistry} from '../expression.js';
>>>>>>> ed8d8023

const expressions: ExpressionRegistry = {
    // special forms
    '==': Equals,
    '!=': NotEquals,
    '>': GreaterThan,
    '<': LessThan,
    '>=': GreaterThanOrEqual,
    '<=': LessThanOrEqual,
    // $FlowFixMe[method-unbinding]
    'array': Assertion,
    // $FlowFixMe[method-unbinding]
    'at': At,
    'boolean': Assertion,
    // $FlowFixMe[method-unbinding]
    'case': Case,
    // $FlowFixMe[method-unbinding]
    'coalesce': Coalesce,
    // $FlowFixMe[method-unbinding]
    'collator': CollatorExpression,
    // $FlowFixMe[method-unbinding]
    'format': FormatExpression,
    // $FlowFixMe[method-unbinding]
    'image': ImageExpression,
    // $FlowFixMe[method-unbinding]
    'in': In,
    // $FlowFixMe[method-unbinding]
    'index-of': IndexOf,
    // $FlowFixMe[method-unbinding]
    'interpolate': Interpolate,
    'interpolate-hcl': Interpolate,
    'interpolate-lab': Interpolate,
    // $FlowFixMe[method-unbinding]
    'length': Length,
    // $FlowFixMe[method-unbinding]
    'let': Let,
    // $FlowFixMe[method-unbinding]
    'literal': Literal,
    // $FlowFixMe[method-unbinding]
    'match': Match,
    'number': Assertion,
    // $FlowFixMe[method-unbinding]
    'number-format': NumberFormat,
    'object': Assertion,
    // $FlowFixMe[method-unbinding]
    'slice': Slice,
    // $FlowFixMe[method-unbinding]
    'step': Step,
    'string': Assertion,
    // $FlowFixMe[method-unbinding]
    'to-boolean': Coercion,
    'to-color': Coercion,
    'to-number': Coercion,
    'to-string': Coercion,
    // $FlowFixMe[method-unbinding]
    'var': Var,
    // $FlowFixMe[method-unbinding]
    'within': Within
};

function rgba(ctx: EvaluationContext, [r, g, b, a]: Array<Expression>) {
    r = r.evaluate(ctx);
    g = g.evaluate(ctx);
    b = b.evaluate(ctx);
    const alpha = a ? a.evaluate(ctx) : 1;
    const error = validateRGBA(r, g, b, alpha);
    if (error) throw new RuntimeError(error);
    return new Color(r / 255 * alpha, g / 255 * alpha, b / 255 * alpha, alpha);
}

<<<<<<< HEAD
function hsla(ctx, [h, s, l, a]) {
    h = h.evaluate(ctx);
    s = s.evaluate(ctx);
    l = l.evaluate(ctx);
    const alpha = a ? a.evaluate(ctx) : 1;
    const error = validateHSLA(h, s, l, alpha);
    if (error) throw new RuntimeError(error);
    const colorFunction = `hsla(${h}, ${s}%, ${l}%, ${alpha})`;
    const color = Color.parse(colorFunction);
    if (!color) throw new RuntimeError(`Failed to parse HSLA color: ${colorFunction}`);
    return color;
}

function has(key, obj) {
=======
function has(key: string, obj: {[string]: any}): boolean {
>>>>>>> ed8d8023
    return key in obj;
}

function get(key: string, obj: {[string]: any}) {
    const v = obj[key];
    return typeof v === 'undefined' ? null : v;
}

function binarySearch(v: any, a: {[number]: any}, i: number, j: number) {
    while (i <= j) {
        const m = (i + j) >> 1;
        if (a[m] === v)
            return true;
        if (a[m] > v)
            j = m - 1;
        else
            i = m + 1;
    }
    return false;
}

function varargs(type: Type): Varargs {
    return {type};
}

function hashString(str) {
    let hash = 0;
    if (str.length === 0) {
        return hash;
    }
    for (let i = 0; i < str.length; i++) {
        const char = str.charCodeAt(i);
        hash = ((hash << 5) - hash) + char;
        hash = hash & hash;
    }
    return hash;
}

CompoundExpression.register(expressions, {
    'error': [
        ErrorType,
        [StringType],
        (ctx, [v]) => { throw new RuntimeError(v.evaluate(ctx)); }
    ],
    'typeof': [
        StringType,
        [ValueType],
        (ctx, [v]) => typeToString(typeOf(v.evaluate(ctx)))
    ],
    'to-rgba': [
        array(NumberType, 4),
        [ColorType],
        (ctx, [v]) => {
            return v.evaluate(ctx).toArray();
        }
    ],
    'rgb': [
        ColorType,
        [NumberType, NumberType, NumberType],
        rgba
    ],
    'rgba': [
        ColorType,
        [NumberType, NumberType, NumberType, NumberType],
        rgba
    ],
    'hsl': [
        ColorType,
        [NumberType, NumberType, NumberType],
        hsla
    ],
    'hsla': [
        ColorType,
        [NumberType, NumberType, NumberType, NumberType],
        hsla
    ],
    'has': {
        type: BooleanType,
        overloads: [
            [
                [StringType],
                (ctx, [key]) => has(key.evaluate(ctx), ctx.properties())
            ], [
                [StringType, ObjectType],
                (ctx, [key, obj]) => has(key.evaluate(ctx), obj.evaluate(ctx))
            ]
        ]
    },
    'get': {
        type: ValueType,
        overloads: [
            [
                [StringType],
                (ctx, [key]) => get(key.evaluate(ctx), ctx.properties())
            ], [
                [StringType, ObjectType],
                (ctx, [key, obj]) => get(key.evaluate(ctx), obj.evaluate(ctx))
            ]
        ]
    },
    'feature-state': [
        ValueType,
        [StringType],
        (ctx, [key]) => get(key.evaluate(ctx), ctx.featureState || {})
    ],
    'properties': [
        ObjectType,
        [],
        (ctx) => ctx.properties()
    ],
    'geometry-type': [
        StringType,
        [],
        (ctx) => ctx.geometryType()
    ],
    'id': [
        ValueType,
        [],
        (ctx) => ctx.id()
    ],
    'zoom': [
        NumberType,
        [],
        (ctx) => ctx.globals.zoom
    ],
    'pitch': [
        NumberType,
        [],
        (ctx) => ctx.globals.pitch || 0
    ],
    'distance-from-center': [
        NumberType,
        [],
        (ctx) => ctx.distanceFromCenter()
    ],
    'measure-light': [
        NumberType,
        [StringType],
        (ctx, [s]) => ctx.measureLight(s.evaluate(ctx))
    ],
    'heatmap-density': [
        NumberType,
        [],
        (ctx) => ctx.globals.heatmapDensity || 0
    ],
    'line-progress': [
        NumberType,
        [],
        (ctx) => ctx.globals.lineProgress || 0
    ],
    'raster-value': [
        NumberType,
        [],
        (ctx) => ctx.globals.rasterValue || 0
    ],
    'sky-radial-progress': [
        NumberType,
        [],
        (ctx) => ctx.globals.skyRadialProgress || 0
    ],
    'accumulated': [
        ValueType,
        [],
        (ctx) => ctx.globals.accumulated === undefined ? null : ctx.globals.accumulated
    ],
    '+': [
        NumberType,
        varargs(NumberType),
        (ctx, args) => {
            let result = 0;
            for (const arg of args) {
                result += arg.evaluate(ctx);
            }
            return result;
        }
    ],
    '*': [
        NumberType,
        varargs(NumberType),
        (ctx, args) => {
            let result = 1;
            for (const arg of args) {
                result *= arg.evaluate(ctx);
            }
            return result;
        }
    ],
    '-': {
        type: NumberType,
        overloads: [
            [
                [NumberType, NumberType],
                (ctx, [a, b]) => a.evaluate(ctx) - b.evaluate(ctx)
            ], [
                [NumberType],
                (ctx, [a]) => -a.evaluate(ctx)
            ]
        ]
    },
    '/': [
        NumberType,
        [NumberType, NumberType],
        (ctx, [a, b]) => a.evaluate(ctx) / b.evaluate(ctx)
    ],
    '%': [
        NumberType,
        [NumberType, NumberType],
        (ctx, [a, b]) => a.evaluate(ctx) % b.evaluate(ctx)
    ],
    'ln2': [
        NumberType,
        [],
        () => Math.LN2
    ],
    'pi': [
        NumberType,
        [],
        () => Math.PI
    ],
    'e': [
        NumberType,
        [],
        () => Math.E
    ],
    '^': [
        NumberType,
        [NumberType, NumberType],
        (ctx, [b, e]) => Math.pow(b.evaluate(ctx), e.evaluate(ctx))
    ],
    'sqrt': [
        NumberType,
        [NumberType],
        (ctx, [x]) => Math.sqrt(x.evaluate(ctx))
    ],
    'log10': [
        NumberType,
        [NumberType],
        (ctx, [n]) => Math.log(n.evaluate(ctx)) / Math.LN10
    ],
    'ln': [
        NumberType,
        [NumberType],
        (ctx, [n]) => Math.log(n.evaluate(ctx))
    ],
    'log2': [
        NumberType,
        [NumberType],
        (ctx, [n]) => Math.log(n.evaluate(ctx)) / Math.LN2
    ],
    'sin': [
        NumberType,
        [NumberType],
        (ctx, [n]) => Math.sin(n.evaluate(ctx))
    ],
    'cos': [
        NumberType,
        [NumberType],
        (ctx, [n]) => Math.cos(n.evaluate(ctx))
    ],
    'tan': [
        NumberType,
        [NumberType],
        (ctx, [n]) => Math.tan(n.evaluate(ctx))
    ],
    'asin': [
        NumberType,
        [NumberType],
        (ctx, [n]) => Math.asin(n.evaluate(ctx))
    ],
    'acos': [
        NumberType,
        [NumberType],
        (ctx, [n]) => Math.acos(n.evaluate(ctx))
    ],
    'atan': [
        NumberType,
        [NumberType],
        (ctx, [n]) => Math.atan(n.evaluate(ctx))
    ],
    'min': [
        NumberType,
        varargs(NumberType),
        (ctx, args) => Math.min(...args.map(arg => arg.evaluate(ctx)))
    ],
    'max': [
        NumberType,
        varargs(NumberType),
        (ctx, args) => Math.max(...args.map(arg => arg.evaluate(ctx)))
    ],
    'abs': [
        NumberType,
        [NumberType],
        (ctx, [n]) => Math.abs(n.evaluate(ctx))
    ],
    'round': [
        NumberType,
        [NumberType],
        (ctx, [n]) => {
            const v = n.evaluate(ctx);
            // Javascript's Math.round() rounds towards +Infinity for halfway
            // values, even when they're negative. It's more common to round
            // away from 0 (e.g., this is what python and C++ do)
            return v < 0 ? -Math.round(-v) : Math.round(v);
        }
    ],
    'floor': [
        NumberType,
        [NumberType],
        (ctx, [n]) => Math.floor(n.evaluate(ctx))
    ],
    'ceil': [
        NumberType,
        [NumberType],
        (ctx, [n]) => Math.ceil(n.evaluate(ctx))
    ],
    'filter-==': [
        BooleanType,
        [StringType, ValueType],
        (ctx, [k, v]) => ctx.properties()[(k: any).value] === (v: any).value
    ],
    'filter-id-==': [
        BooleanType,
        [ValueType],
        (ctx, [v]) => ctx.id() === (v: any).value
    ],
    'filter-type-==': [
        BooleanType,
        [StringType],
        (ctx, [v]) => ctx.geometryType() === (v: any).value
    ],
    'filter-<': [
        BooleanType,
        [StringType, ValueType],
        (ctx, [k, v]) => {
            const a = ctx.properties()[(k: any).value];
            const b = (v: any).value;
            return typeof a === typeof b && a < b;
        }
    ],
    'filter-id-<': [
        BooleanType,
        [ValueType],
        (ctx, [v]) => {
            const a = ctx.id();
            const b = (v: any).value;
            return typeof a === typeof b && a < b;
        }
    ],
    'filter->': [
        BooleanType,
        [StringType, ValueType],
        (ctx, [k, v]) => {
            const a = ctx.properties()[(k: any).value];
            const b = (v: any).value;
            return typeof a === typeof b && a > b;
        }
    ],
    'filter-id->': [
        BooleanType,
        [ValueType],
        (ctx, [v]) => {
            const a = ctx.id();
            const b = (v: any).value;
            return typeof a === typeof b && a > b;
        }
    ],
    'filter-<=': [
        BooleanType,
        [StringType, ValueType],
        (ctx, [k, v]) => {
            const a = ctx.properties()[(k: any).value];
            const b = (v: any).value;
            return typeof a === typeof b && a <= b;
        }
    ],
    'filter-id-<=': [
        BooleanType,
        [ValueType],
        (ctx, [v]) => {
            const a = ctx.id();
            const b = (v: any).value;
            return typeof a === typeof b && a <= b;
        }
    ],
    'filter->=': [
        BooleanType,
        [StringType, ValueType],
        (ctx, [k, v]) => {
            const a = ctx.properties()[(k: any).value];
            const b = (v: any).value;
            return typeof a === typeof b && a >= b;
        }
    ],
    'filter-id->=': [
        BooleanType,
        [ValueType],
        (ctx, [v]) => {
            const a = ctx.id();
            const b = (v: any).value;
            return typeof a === typeof b && a >= b;
        }
    ],
    'filter-has': [
        BooleanType,
        [ValueType],
        (ctx, [k]) => (k: any).value in ctx.properties()
    ],
    'filter-has-id': [
        BooleanType,
        [],
        (ctx) => (ctx.id() !== null && ctx.id() !== undefined)
    ],
    'filter-type-in': [
        BooleanType,
        [array(StringType)],
        (ctx, [v]) => (v: any).value.indexOf(ctx.geometryType()) >= 0
    ],
    'filter-id-in': [
        BooleanType,
        [array(ValueType)],
        (ctx, [v]) => (v: any).value.indexOf(ctx.id()) >= 0
    ],
    'filter-in-small': [
        BooleanType,
        [StringType, array(ValueType)],
        // assumes v is an array literal
        (ctx, [k, v]) => (v: any).value.indexOf(ctx.properties()[(k: any).value]) >= 0
    ],
    'filter-in-large': [
        BooleanType,
        [StringType, array(ValueType)],
        // assumes v is a array literal with values sorted in ascending order and of a single type
        (ctx, [k, v]) => binarySearch(ctx.properties()[(k: any).value], (v: any).value, 0, (v: any).value.length - 1)
    ],
    'all': {
        type: BooleanType,
        overloads: [
            [
                [BooleanType, BooleanType],
                (ctx, [a, b]) => a.evaluate(ctx) && b.evaluate(ctx)
            ],
            [
                varargs(BooleanType),
                (ctx, args) => {
                    for (const arg of args) {
                        if (!arg.evaluate(ctx))
                            return false;
                    }
                    return true;
                }
            ]
        ]
    },
    'any': {
        type: BooleanType,
        overloads: [
            [
                [BooleanType, BooleanType],
                (ctx, [a, b]) => a.evaluate(ctx) || b.evaluate(ctx)
            ],
            [
                varargs(BooleanType),
                (ctx, args) => {
                    for (const arg of args) {
                        if (arg.evaluate(ctx))
                            return true;
                    }
                    return false;
                }
            ]
        ]
    },
    '!': [
        BooleanType,
        [BooleanType],
        (ctx, [b]) => !b.evaluate(ctx)
    ],
    'is-supported-script': [
        BooleanType,
        [StringType],
        // At parse time this will always return true, so we need to exclude this expression with isGlobalPropertyConstant
        (ctx, [s]) => {
            const isSupportedScript = ctx.globals && ctx.globals.isSupportedScript;
            if (isSupportedScript) {
                return isSupportedScript(s.evaluate(ctx));
            }
            return true;
        }
    ],
    'upcase': [
        StringType,
        [StringType],
        (ctx, [s]) => s.evaluate(ctx).toUpperCase()
    ],
    'downcase': [
        StringType,
        [StringType],
        (ctx, [s]) => s.evaluate(ctx).toLowerCase()
    ],
    'concat': [
        StringType,
        varargs(ValueType),
        (ctx, args) => args.map(arg => valueToString(arg.evaluate(ctx))).join('')
    ],
    'resolved-locale': [
        StringType,
        [CollatorType],
        (ctx, [collator]) => collator.evaluate(ctx).resolvedLocale()
    ],
    'random': [
        NumberType,
        [NumberType, NumberType, ValueType],
        (ctx, args) => {
            const [min, max, seed] = args.map(arg => arg.evaluate(ctx));
            if (min > max) {
                return min;
            }
            if (min === max) {
                return min;
            }
            let seedVal;
            if (typeof seed === 'string') {
                seedVal = hashString(seed);
            } else if (typeof seed === 'number') {
                seedVal = seed;
            } else {
                throw new RuntimeError(`Invalid seed input: ${seed}`);
            }
            const random = mulberry32(seedVal)();
            return min + random * (max - min);
        }
    ],
});

export default expressions;<|MERGE_RESOLUTION|>--- conflicted
+++ resolved
@@ -48,12 +48,8 @@
 
 import type EvaluationContext from '../evaluation_context.js';
 import type {Varargs} from '../compound_expression.js';
-<<<<<<< HEAD
-import type {ExpressionRegistry} from '../expression.js';
+import type {Expression, ExpressionRegistry} from '../expression.js';
 import {mulberry32} from '../../../util/random.js';
-=======
-import type {Expression, ExpressionRegistry} from '../expression.js';
->>>>>>> ed8d8023
 
 const expressions: ExpressionRegistry = {
     // special forms
@@ -124,7 +120,6 @@
     return new Color(r / 255 * alpha, g / 255 * alpha, b / 255 * alpha, alpha);
 }
 
-<<<<<<< HEAD
 function hsla(ctx, [h, s, l, a]) {
     h = h.evaluate(ctx);
     s = s.evaluate(ctx);
@@ -138,10 +133,7 @@
     return color;
 }
 
-function has(key, obj) {
-=======
 function has(key: string, obj: {[string]: any}): boolean {
->>>>>>> ed8d8023
     return key in obj;
 }
 
