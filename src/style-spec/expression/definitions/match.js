--- conflicted
+++ resolved
@@ -112,17 +112,11 @@
         fn(this.otherwise);
     }
 
-<<<<<<< HEAD
-    possibleOutputs() {
-=======
     possibleOutputs(): Array<Value | void> {
->>>>>>> 2d800ca8
         return []
             .concat(...this.outputs.map((out) => out.possibleOutputs()))
             .concat(this.otherwise.possibleOutputs());
     }
-<<<<<<< HEAD
-=======
 
     serialize(): Array<mixed> {
         const serialized = ["match", this.input.serialize()];
@@ -162,7 +156,6 @@
         serialized.push(this.otherwise.serialize());
         return serialized;
     }
->>>>>>> 2d800ca8
 }
 
 export default Match;