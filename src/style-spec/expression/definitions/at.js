--- conflicted
+++ resolved
@@ -61,13 +61,10 @@
     possibleOutputs() {
         return [undefined];
     }
-<<<<<<< HEAD
-=======
 
     serialize() {
         return ["at", this.index.serialize(), this.input.serialize()];
     }
->>>>>>> 2d800ca8
 }
 
 export default At;