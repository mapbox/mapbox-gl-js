--- conflicted
+++ resolved
@@ -37,13 +37,10 @@
     possibleOutputs() {
         return [undefined];
     }
-<<<<<<< HEAD
-=======
 
     serialize() {
         return ["var", this.name];
     }
->>>>>>> 2d800ca8
 }
 
 export default Var;