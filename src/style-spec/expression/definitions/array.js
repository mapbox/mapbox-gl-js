--- conflicted
+++ resolved
@@ -75,8 +75,6 @@
     possibleOutputs() {
         return this.input.possibleOutputs();
     }
-<<<<<<< HEAD
-=======
 
     serialize() {
         const serialized = ["array"];
@@ -93,7 +91,6 @@
         serialized.push(this.input.serialize());
         return serialized;
     }
->>>>>>> 2d800ca8
 }
 
 export default ArrayAssertion;