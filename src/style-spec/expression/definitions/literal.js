// @flow

import assert from 'assert';
import { isValue, typeOf, Color } from '../values';
import { Formatted } from './formatted';

import type { Type } from '../types';
import type { Value }  from '../values';
import type { Expression } from '../expression';
import type ParsingContext from '../parsing_context';

class Literal implements Expression {
    type: Type;
    value: Value;

    constructor(type: Type, value: Value) {
        this.type = type;
        this.value = value;
    }

    static parse(args: Array<mixed>, context: ParsingContext) {
        if (args.length !== 2)
            return context.error(`'literal' expression requires exactly one argument, but found ${args.length - 1} instead.`);

        if (!isValue(args[1]))
            return context.error(`invalid value`);

        const value = (args[1]: any);
        let type = typeOf(value);

        // special case: infer the item type if possible for zero-length arrays
        const expected = context.expectedType;
        if (
            type.kind === 'array' &&
            type.N === 0 &&
            expected &&
            expected.kind === 'array' &&
            (typeof expected.N !== 'number' || expected.N === 0)
        ) {
            type = expected;
        }

        return new Literal(type, value);
    }

    evaluate() {
        return this.value;
    }

    eachChild() {}

    possibleOutputs() {
        return [this.value];
    }
<<<<<<< HEAD
=======

    serialize(): Array<mixed> {
        if (this.type.kind === 'array' || this.type.kind === 'object') {
            return ["literal", this.value];
        } else if (this.value instanceof Color) {
            // Constant-folding can generate Literal expressions that you
            // couldn't actually generate with a "literal" expression,
            // so we have to implement an equivalent serialization here
            return ["rgba"].concat(this.value.toArray());
        } else if (this.value instanceof Formatted) {
            // Same as Color
            return this.value.serialize();
        } else {
            assert(this.value === null ||
                typeof this.value === 'string' ||
                typeof this.value === 'number' ||
                typeof this.value === 'boolean');
            return (this.value: any);
        }
    }
>>>>>>> 2d800ca8
}

export default Literal;<|MERGE_RESOLUTION|>--- conflicted
+++ resolved
@@ -52,8 +52,6 @@
     possibleOutputs() {
         return [this.value];
     }
-<<<<<<< HEAD
-=======
 
     serialize(): Array<mixed> {
         if (this.type.kind === 'array' || this.type.kind === 'object') {
@@ -74,7 +72,6 @@
             return (this.value: any);
         }
     }
->>>>>>> 2d800ca8
 }
 
 export default Literal;