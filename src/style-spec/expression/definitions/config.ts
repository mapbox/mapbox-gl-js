--- conflicted
+++ resolved
@@ -10,16 +10,13 @@
 import type ParsingContext from '../parsing_context';
 import type EvaluationContext from '../evaluation_context';
 
-<<<<<<< HEAD
 const FQIDSeparator = '\u001F';
 
 function makeConfigFQID(id: string, ownScope?: string | null, contextScope?: string | null): string {
     return [id, ownScope, contextScope].filter(Boolean).join(FQIDSeparator);
 }
 
-=======
 // eslint-disable-next-line @typescript-eslint/no-explicit-any
->>>>>>> a0278db4
 function coerceValue(type: string, value: any): any {
     switch (type) {
     case 'string': return valueToString(value);
