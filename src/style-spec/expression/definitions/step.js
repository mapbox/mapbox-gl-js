// @flow

import { NumberType } from '../types';

import { findStopLessThanOrEqualTo } from '../stops';

import type { Stops } from '../stops';
import type { Expression } from '../expression';
import type ParsingContext from '../parsing_context';
import type EvaluationContext from '../evaluation_context';
import type { Value } from '../values';
import type { Type } from '../types';

class Step implements Expression {
    type: Type;

    input: Expression;
    labels: Array<number>;
    outputs: Array<Expression>;

    constructor(type: Type, input: Expression, stops: Stops) {
        this.type = type;
        this.input = input;

        this.labels = [];
        this.outputs = [];
        for (const [label, expression] of stops) {
            this.labels.push(label);
            this.outputs.push(expression);
        }
    }

    static parse(args: Array<mixed>, context: ParsingContext) {
        let [ , input, ...rest] = args;

        if (args.length - 1 < 4) {
            return context.error(`Expected at least 4 arguments, but found only ${args.length - 1}.`);
        }

        if ((args.length - 1) % 2 !== 0) {
            return context.error(`Expected an even number of arguments.`);
        }

        input = context.parse(input, 1, NumberType);
        if (!input) return null;

        const stops: Stops = [];

        let outputType: Type = (null: any);
        if (context.expectedType && context.expectedType.kind !== 'value') {
            outputType = context.expectedType;
        }

        rest.unshift(-Infinity);

        for (let i = 0; i < rest.length; i += 2) {
            const label = rest[i];
            const value = rest[i + 1];

            const labelKey = i + 1;
            const valueKey = i + 2;

            if (typeof label !== 'number') {
                return context.error('Input/output pairs for "step" expressions must be defined using literal numeric values (not computed expressions) for the input values.', labelKey);
            }

            if (stops.length && stops[stops.length - 1][0] >= label) {
                return context.error('Input/output pairs for "step" expressions must be arranged with input values in strictly ascending order.', labelKey);
            }

            const parsed = context.parse(value, valueKey, outputType);
            if (!parsed) return null;
            outputType = outputType || parsed.type;
            stops.push([label, parsed]);
        }

        return new Step(outputType, input, stops);
    }

    evaluate(ctx: EvaluationContext) {
        const labels = this.labels;
        const outputs = this.outputs;

        if (labels.length === 1) {
            return outputs[0].evaluate(ctx);
        }

        const value = ((this.input.evaluate(ctx): any): number);
        if (value <= labels[0]) {
            return outputs[0].evaluate(ctx);
        }

        const stopCount = labels.length;
        if (value >= labels[stopCount - 1]) {
            return outputs[stopCount - 1].evaluate(ctx);
        }

        const index = findStopLessThanOrEqualTo(labels, value);
        return outputs[index].evaluate(ctx);
    }

    eachChild(fn: (Expression) => void) {
        fn(this.input);
        for (const expression of this.outputs) {
            fn(expression);
        }
    }

<<<<<<< HEAD
    possibleOutputs() {
        return [].concat(...this.outputs.map((output) => output.possibleOutputs()));
    }
=======
    possibleOutputs(): Array<Value | void> {
        return [].concat(...this.outputs.map((output) => output.possibleOutputs()));
    }

    serialize() {
        const serialized = ["step", this.input.serialize()];
        for (let i = 0; i < this.labels.length; i++) {
            if (i > 0) {
                serialized.push(this.labels[i]);
            }
            serialized.push(this.outputs[i].serialize());
        }
        return serialized;
    }
>>>>>>> 2d800ca8
}

export default Step;<|MERGE_RESOLUTION|>--- conflicted
+++ resolved
@@ -106,11 +106,6 @@
         }
     }
 
-<<<<<<< HEAD
-    possibleOutputs() {
-        return [].concat(...this.outputs.map((output) => output.possibleOutputs()));
-    }
-=======
     possibleOutputs(): Array<Value | void> {
         return [].concat(...this.outputs.map((output) => output.possibleOutputs()));
     }
@@ -125,7 +120,6 @@
         }
         return serialized;
     }
->>>>>>> 2d800ca8
 }
 
 export default Step;