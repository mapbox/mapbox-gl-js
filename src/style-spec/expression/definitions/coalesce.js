// @flow

import assert from 'assert';

import {checkSubtype, ValueType} from '../types';

import type {Expression} from '../expression';
import type ParsingContext from '../parsing_context';
import type EvaluationContext from '../evaluation_context';
import type {Value} from '../values';
import type {Type} from '../types';

class Coalesce implements Expression {
    type: Type;
    args: Array<Expression>;

    constructor(type: Type, args: Array<Expression>) {
        this.type = type;
        this.args = args;
    }

    static parse(args: $ReadOnlyArray<mixed>, context: ParsingContext) {
        if (args.length < 2) {
            return context.error("Expectected at least one argument.");
        }
        let outputType: Type = (null: any);
        const expectedType = context.expectedType;
        if (expectedType && expectedType.kind !== 'value') {
            outputType = expectedType;
        }
        const parsedArgs = [];

        for (const arg of args.slice(1)) {
            const parsed = context.parse(arg, 1 + parsedArgs.length, outputType, undefined, {typeAnnotation: 'omit'});
            if (!parsed) return null;
            outputType = outputType || parsed.type;
            parsedArgs.push(parsed);
        }
        assert(outputType);

        // Above, we parse arguments without inferred type annotation so that
        // they don't produce a runtime error for `null` input, which would
        // preempt the desired null-coalescing behavior.
        // Thus, if any of our arguments would have needed an annotation, we
        // need to wrap the enclosing coalesce expression with it instead.
        const needsAnnotation = expectedType &&
            parsedArgs.some(arg => checkSubtype(expectedType, arg.type));

        return needsAnnotation ?
            new Coalesce(ValueType, parsedArgs) :
            new Coalesce((outputType: any), parsedArgs);
    }

    evaluate(ctx: EvaluationContext) {
        let result = null;
        let argCount = 0;
        let requestedImageName;
        for (const arg of this.args) {
            argCount++;
            result = arg.evaluate(ctx);
            // we need to keep track of the first requested image in a coalesce statement
            // if coalesce can't find a valid image, we return the first image name so styleimagemissing can fire
<<<<<<< HEAD
            if (arg.type.kind === 'image' && !result.available) {
=======
            if (arg.type.kind === 'resolvedImage' && !result.available) {
>>>>>>> e36d4cbe
                if (!requestedImageName) requestedImageName = arg.evaluate(ctx).name;
                result = null;
                if (argCount === this.args.length) {
                    result = requestedImageName;
                }
            }

            if (result !== null) break;
        }
        return result;
    }

    eachChild(fn: (Expression) => void) {
        this.args.forEach(fn);
    }

    possibleOutputs(): Array<Value | void> {
        return [].concat(...this.args.map((arg) => arg.possibleOutputs()));
    }

    serialize() {
        const serialized = ["coalesce"];
        this.eachChild(child => { serialized.push(child.serialize()); });
        return serialized;
    }
}

export default Coalesce;<|MERGE_RESOLUTION|>--- conflicted
+++ resolved
@@ -60,11 +60,7 @@
             result = arg.evaluate(ctx);
             // we need to keep track of the first requested image in a coalesce statement
             // if coalesce can't find a valid image, we return the first image name so styleimagemissing can fire
-<<<<<<< HEAD
-            if (arg.type.kind === 'image' && !result.available) {
-=======
             if (arg.type.kind === 'resolvedImage' && !result.available) {
->>>>>>> e36d4cbe
                 if (!requestedImageName) requestedImageName = arg.evaluate(ctx).name;
                 result = null;
                 if (argCount === this.args.length) {
