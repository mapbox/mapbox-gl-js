--- conflicted
+++ resolved
@@ -1,13 +1,8 @@
 // @flow
 
-<<<<<<< HEAD
-const assert = require('assert');
-const {checkSubtype, ValueType} = require('../types');
-=======
 import assert from 'assert';
 
 import { checkSubtype, ValueType } from '../types';
->>>>>>> 2d800ca8
 
 import type { Expression } from '../expression';
 import type ParsingContext from '../parsing_context';
@@ -69,11 +64,6 @@
         this.args.forEach(fn);
     }
 
-<<<<<<< HEAD
-    possibleOutputs() {
-        return [].concat(...this.args.map((arg) => arg.possibleOutputs()));
-    }
-=======
     possibleOutputs(): Array<Value | void> {
         return [].concat(...this.args.map((arg) => arg.possibleOutputs()));
     }
@@ -83,7 +73,6 @@
         this.eachChild(child => { serialized.push(child.serialize()); });
         return serialized;
     }
->>>>>>> 2d800ca8
 }
 
 export default Coalesce;