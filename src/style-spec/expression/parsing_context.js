// @flow

<<<<<<< HEAD
const Scope = require('./scope');
const {checkSubtype} = require('./types');
const ParsingError = require('./parsing_error');
const Literal = require('./definitions/literal');
const Assertion = require('./definitions/assertion');
const ArrayAssertion = require('./definitions/array');
const Coercion = require('./definitions/coercion');
=======
import Scope from './scope';

import { checkSubtype } from './types';
import ParsingError from './parsing_error';
import Literal from './definitions/literal';
import Assertion from './definitions/assertion';
import ArrayAssertion from './definitions/array';
import Coercion from './definitions/coercion';
import EvaluationContext from './evaluation_context';
import CompoundExpression from './compound_expression';
import { CollatorExpression } from './definitions/collator';
import {isGlobalPropertyConstant, isFeatureConstant} from './is_constant';
import Var from './definitions/var';

>>>>>>> 2d800ca8

import type {Expression, ExpressionRegistry} from './expression';
import type {Type} from './types';

/**
 * State associated parsing at a given point in an expression tree.
 * @private
 */
class ParsingContext {
    registry: ExpressionRegistry;
    path: Array<number>;
    key: string;
    scope: Scope;
    errors: Array<ParsingError>;

    // The expected type of this expression. Provided only to allow Expression
    // implementations to infer argument types: Expression#parse() need not
    // check that the output type of the parsed expression matches
    // `expectedType`.
    expectedType: ?Type;

    constructor(
        registry: ExpressionRegistry,
        path: Array<number> = [],
        expectedType: ?Type,
        scope: Scope = new Scope(),
        errors: Array<ParsingError> = []
    ) {
        this.registry = registry;
        this.path = path;
        this.key = path.map(part => `[${part}]`).join('');
        this.scope = scope;
        this.errors = errors;
        this.expectedType = expectedType;
    }

    /**
     * @param expr the JSON expression to parse
     * @param index the optional argument index if this expression is an argument of a parent expression that's being parsed
     * @param options
     * @param options.omitTypeAnnotations set true to omit inferred type annotations.  Caller beware: with this option set, the parsed expression's type will NOT satisfy `expectedType` if it would normally be wrapped in an inferred annotation.
     * @private
     */
    parse(
        expr: mixed,
        index?: number,
        expectedType?: ?Type,
        bindings?: Array<[string, Expression]>,
        options: {omitTypeAnnotations?: boolean} = {}
    ): ?Expression {
<<<<<<< HEAD
        let context = this;
=======
>>>>>>> 2d800ca8
        if (index) {
            return this.concat(index, expectedType, bindings)._parse(expr, options);
        }
        return this._parse(expr, options);
    }

    _parse(expr: mixed, options: {omitTypeAnnotations?: boolean}): ?Expression {

        if (expr === null || typeof expr === 'string' || typeof expr === 'boolean' || typeof expr === 'number') {
            expr = ['literal', expr];
        }

        if (Array.isArray(expr)) {
            if (expr.length === 0) {
                return this.error(`Expected an array with at least one element. If you wanted a literal array, use ["literal", []].`);
            }

            const op = expr[0];
            if (typeof op !== 'string') {
                this.error(`Expression name must be a string, but found ${typeof op} instead. If you wanted a literal array, use ["literal", [...]].`, 0);
                return null;
            }

<<<<<<< HEAD
            const Expr = context.registry[op];
=======
            const Expr = this.registry[op];
>>>>>>> 2d800ca8
            if (Expr) {
                let parsed = Expr.parse(expr, this);
                if (!parsed) return null;

<<<<<<< HEAD
                if (context.expectedType) {
                    const expected = context.expectedType;
=======
                if (this.expectedType) {
                    const expected = this.expectedType;
>>>>>>> 2d800ca8
                    const actual = parsed.type;

                    // When we expect a number, string, boolean, or array but
                    // have a Value, we can wrap it in a refining assertion.
                    // When we expect a Color but have a String or Value, we
                    // can wrap it in "to-color" coercion.
                    // Otherwise, we do static type-checking.
<<<<<<< HEAD
                    if ((expected.kind === 'string' || expected.kind === 'number' || expected.kind === 'boolean') && actual.kind === 'value') {
=======
                    if ((expected.kind === 'string' || expected.kind === 'number' || expected.kind === 'boolean' || expected.kind === 'object') && actual.kind === 'value') {
>>>>>>> 2d800ca8
                        if (!options.omitTypeAnnotations) {
                            parsed = new Assertion(expected, [parsed]);
                        }
                    } else if (expected.kind === 'array' && actual.kind === 'value') {
                        if (!options.omitTypeAnnotations) {
                            parsed = new ArrayAssertion(expected, parsed);
                        }
                    } else if (expected.kind === 'color' && (actual.kind === 'value' || actual.kind === 'string')) {
                        if (!options.omitTypeAnnotations) {
                            parsed = new Coercion(expected, [parsed]);
                        }
<<<<<<< HEAD
                    } else if (context.checkSubtype(context.expectedType, parsed.type)) {
=======
                    } else if (expected.kind === 'formatted' && (actual.kind === 'value' || actual.kind === 'string')) {
                        if (!options.omitTypeAnnotations) {
                            parsed = new Coercion(expected, [parsed]);
                        }
                    } else if (this.checkSubtype(this.expectedType, parsed.type)) {
>>>>>>> 2d800ca8
                        return null;
                    }
                }

                // If an expression's arguments are all literals, we can evaluate
                // it immediately and replace it with a literal value in the
                // parsed/compiled result.
                if (!(parsed instanceof Literal) && isConstant(parsed)) {
                    const ec = new EvaluationContext();
                    try {
                        parsed = new Literal(parsed.type, parsed.evaluate(ec));
                    } catch (e) {
                        this.error(e.message);
                        return null;
                    }
                }

                return parsed;
            }

            return this.error(`Unknown expression "${op}". If you wanted a literal array, use ["literal", [...]].`, 0);
        } else if (typeof expr === 'undefined') {
            return this.error(`'undefined' value invalid. Use null instead.`);
        } else if (typeof expr === 'object') {
            return this.error(`Bare objects invalid. Use ["literal", {...}] instead.`);
        } else {
            return this.error(`Expected an array, but found ${typeof expr} instead.`);
        }
    }

    /**
     * Returns a copy of this context suitable for parsing the subexpression at
     * index `index`, optionally appending to 'let' binding map.
     *
     * Note that `errors` property, intended for collecting errors while
     * parsing, is copied by reference rather than cloned.
     * @private
     */
    concat(index: number, expectedType?: ?Type, bindings?: Array<[string, Expression]>) {
        const path = typeof index === 'number' ? this.path.concat(index) : this.path;
        const scope = bindings ? this.scope.concat(bindings) : this.scope;
        return new ParsingContext(
            this.registry,
            path,
            expectedType || null,
            scope,
            this.errors
        );
    }

    /**
     * Push a parsing (or type checking) error into the `this.errors`
     * @param error The message
     * @param keys Optionally specify the source of the error at a child
     * of the current expression at `this.key`.
     * @private
     */
    error(error: string, ...keys: Array<number>) {
        const key = `${this.key}${keys.map(k => `[${k}]`).join('')}`;
        this.errors.push(new ParsingError(key, error));
    }

    /**
     * Returns null if `t` is a subtype of `expected`; otherwise returns an
     * error message and also pushes it to `this.errors`.
     */
    checkSubtype(expected: Type, t: Type): ?string {
        const error = checkSubtype(expected, t);
        if (error) this.error(error);
        return error;
    }
}

export default ParsingContext;

function isConstant(expression: Expression) {
    if (expression instanceof Var) {
        return isConstant(expression.boundExpression);
    } else if (expression instanceof CompoundExpression && expression.name === 'error') {
        return false;
    } else if (expression instanceof CollatorExpression) {
        // Although the results of a Collator expression with fixed arguments
        // generally shouldn't change between executions, we can't serialize them
        // as constant expressions because results change based on environment.
        return false;
    }

    const isTypeAnnotation = expression instanceof Coercion ||
        expression instanceof Assertion ||
        expression instanceof ArrayAssertion;

    let childrenConstant = true;
    expression.eachChild(child => {
        // We can _almost_ assume that if `expressions` children are constant,
        // they would already have been evaluated to Literal values when they
        // were parsed.  Type annotations are the exception, because they might
        // have been inferred and added after a child was parsed.

        // So we recurse into isConstant() for the children of type annotations,
        // but otherwise simply check whether they are Literals.
        if (isTypeAnnotation) {
            childrenConstant = childrenConstant && isConstant(child);
        } else {
            childrenConstant = childrenConstant && child instanceof Literal;
        }
    });
    if (!childrenConstant) {
        return false;
    }

    return isFeatureConstant(expression) &&
        isGlobalPropertyConstant(expression, ['zoom', 'heatmap-density', 'line-progress', 'is-supported-script']);
}<|MERGE_RESOLUTION|>--- conflicted
+++ resolved
@@ -1,14 +1,5 @@
 // @flow
 
-<<<<<<< HEAD
-const Scope = require('./scope');
-const {checkSubtype} = require('./types');
-const ParsingError = require('./parsing_error');
-const Literal = require('./definitions/literal');
-const Assertion = require('./definitions/assertion');
-const ArrayAssertion = require('./definitions/array');
-const Coercion = require('./definitions/coercion');
-=======
 import Scope from './scope';
 
 import { checkSubtype } from './types';
@@ -23,7 +14,6 @@
 import {isGlobalPropertyConstant, isFeatureConstant} from './is_constant';
 import Var from './definitions/var';
 
->>>>>>> 2d800ca8
 
 import type {Expression, ExpressionRegistry} from './expression';
 import type {Type} from './types';
@@ -74,10 +64,6 @@
         bindings?: Array<[string, Expression]>,
         options: {omitTypeAnnotations?: boolean} = {}
     ): ?Expression {
-<<<<<<< HEAD
-        let context = this;
-=======
->>>>>>> 2d800ca8
         if (index) {
             return this.concat(index, expectedType, bindings)._parse(expr, options);
         }
@@ -101,22 +87,13 @@
                 return null;
             }
 
-<<<<<<< HEAD
-            const Expr = context.registry[op];
-=======
             const Expr = this.registry[op];
->>>>>>> 2d800ca8
             if (Expr) {
                 let parsed = Expr.parse(expr, this);
                 if (!parsed) return null;
 
-<<<<<<< HEAD
-                if (context.expectedType) {
-                    const expected = context.expectedType;
-=======
                 if (this.expectedType) {
                     const expected = this.expectedType;
->>>>>>> 2d800ca8
                     const actual = parsed.type;
 
                     // When we expect a number, string, boolean, or array but
@@ -124,11 +101,7 @@
                     // When we expect a Color but have a String or Value, we
                     // can wrap it in "to-color" coercion.
                     // Otherwise, we do static type-checking.
-<<<<<<< HEAD
-                    if ((expected.kind === 'string' || expected.kind === 'number' || expected.kind === 'boolean') && actual.kind === 'value') {
-=======
                     if ((expected.kind === 'string' || expected.kind === 'number' || expected.kind === 'boolean' || expected.kind === 'object') && actual.kind === 'value') {
->>>>>>> 2d800ca8
                         if (!options.omitTypeAnnotations) {
                             parsed = new Assertion(expected, [parsed]);
                         }
@@ -140,15 +113,11 @@
                         if (!options.omitTypeAnnotations) {
                             parsed = new Coercion(expected, [parsed]);
                         }
-<<<<<<< HEAD
-                    } else if (context.checkSubtype(context.expectedType, parsed.type)) {
-=======
                     } else if (expected.kind === 'formatted' && (actual.kind === 'value' || actual.kind === 'string')) {
                         if (!options.omitTypeAnnotations) {
                             parsed = new Coercion(expected, [parsed]);
                         }
                     } else if (this.checkSubtype(this.expectedType, parsed.type)) {
->>>>>>> 2d800ca8
                         return null;
                     }
                 }
