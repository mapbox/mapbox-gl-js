// @flow
<<<<<<< HEAD

const assert = require('assert');
const extend = require('../util/extend');

import type {StylePropertySpecification} from '../style-spec';

module.exports = convertFunction;

=======

import assert from 'assert';

import extend from '../util/extend';

import type {StylePropertySpecification} from '../style-spec';
import type {PropertyValueSpecification} from '../types';

export default convertFunction;

>>>>>>> 2d800ca8
function convertFunction(parameters: PropertyValueSpecification<any>, propertySpec: StylePropertySpecification) {
    let expression;

    parameters = extend({}, parameters);
    let defaultExpression;
    if (typeof parameters.default !== 'undefined') {
        defaultExpression = convertValue(parameters.default, propertySpec);
    } else {
        defaultExpression = convertValue(propertySpec.default, propertySpec);
        if (defaultExpression === null) {
            defaultExpression = ['error', 'No default property value available.'];
        }
    }

    if (parameters.stops) {
        const zoomAndFeatureDependent = parameters.stops && typeof parameters.stops[0][0] === 'object';
        const featureDependent = zoomAndFeatureDependent || parameters.property !== undefined;
        const zoomDependent = zoomAndFeatureDependent || !featureDependent;

        const stops = parameters.stops.map((stop) => {
            if (!featureDependent && propertySpec.tokens && typeof stop[1] === 'string') {
                return [stop[0], convertTokenString(stop[1])];

            }
            return [stop[0], convertValue(stop[1], propertySpec)];
        });

        if (parameters.colorSpace && parameters.colorSpace !== 'rgb') {
            throw new Error('Unimplemented');
        }

        if (zoomAndFeatureDependent) {
            expression = convertZoomAndPropertyFunction(parameters, propertySpec, stops, defaultExpression);
        } else if (zoomDependent) {
            expression = convertZoomFunction(parameters, propertySpec, stops);
        } else {
            expression = convertPropertyFunction(parameters, propertySpec, stops, defaultExpression);
        }
    } else {
        // identity function
        expression = convertIdentityFunction(parameters, propertySpec, defaultExpression);
    }

    return expression;
}

function convertIdentityFunction(parameters, propertySpec, defaultExpression): Array<mixed> {
    const get = ['get', parameters.property];

    if (propertySpec.type === 'color') {
        return parameters.default === undefined ? get : ['to-color', get, parameters.default];
    } else if (propertySpec.type === 'array' && typeof propertySpec.length === 'number') {
        return ['array', propertySpec.value, propertySpec.length, get];
    } else if (propertySpec.type === 'array') {
        return ['array', propertySpec.value, get];
    } else if (propertySpec.type === 'enum') {
        return [
            'let',
            'property_value', ['string', get],
            [
                'match',
                ['var', 'property_value'],
                Object.keys(propertySpec.values), ['var', 'property_value'],
                defaultExpression
            ]
        ];
    } else {
        return parameters.default === undefined ? get : [propertySpec.type, get, parameters.default];
    }
}

function convertValue(value, spec) {
    if (typeof value === 'undefined' || value === null) return null;
    if (spec.type === 'color') {
        return value;
    } else if (spec.type === 'array') {
        return ['literal', value];
    } else {
        return value;
    }
}

function convertZoomAndPropertyFunction(parameters, propertySpec, stops, defaultExpression) {
    const featureFunctionParameters = {};
    const featureFunctionStops = {};
    const zoomStops = [];
    for (let s = 0; s < stops.length; s++) {
        const stop = stops[s];
        const zoom = stop[0].zoom;
        if (featureFunctionParameters[zoom] === undefined) {
            featureFunctionParameters[zoom] = {
                zoom: zoom,
                type: parameters.type,
                property: parameters.property,
                default: parameters.default,
            };
            featureFunctionStops[zoom] = [];
            zoomStops.push(zoom);
        }
        featureFunctionStops[zoom].push([stop[0].value, stop[1]]);
    }

    // the interpolation type for the zoom dimension of a zoom-and-property
    // function is determined directly from the style property specification
    // for which it's being used: linear for interpolatable properties, step
    // otherwise.
    const functionType = getFunctionType({}, propertySpec);
    if (functionType === 'exponential') {
        const expression = ['interpolate', ['linear'], ['zoom']];

        for (const z of zoomStops) {
            const output = convertPropertyFunction(featureFunctionParameters[z], propertySpec, featureFunctionStops[z], defaultExpression);
            appendStopPair(expression, z, output, false);
        }

        return expression;
    } else {
        const expression = ['step', ['zoom']];

        for (const z of zoomStops) {
            const output = convertPropertyFunction(featureFunctionParameters[z], propertySpec, featureFunctionStops[z], defaultExpression);
            appendStopPair(expression, z, output, true);
        }

        fixupDegenerateStepCurve(expression);

        return expression;
    }
}

function convertPropertyFunction(parameters, propertySpec, stops, defaultExpression) {
    const type = getFunctionType(parameters, propertySpec);

    let expression;
    let isStep = false;
    if (type === 'categorical' && typeof stops[0][0] === 'boolean') {
        assert(parameters.stops.length > 0 && parameters.stops.length <= 2);
        expression = ['case'];
        for (const stop of stops) {
            expression.push(['==', ['get', parameters.property], stop[0]], stop[1]);
        }
        expression.push(defaultExpression);
        return expression;
    } else if (type === 'categorical') {
        expression = ['match', ['get', parameters.property]];
    } else if (type === 'interval') {
        expression = ['step', ['number', ['get', parameters.property]]];
        isStep = true;
    } else if (type === 'exponential') {
        const base = parameters.base !== undefined ? parameters.base : 1;
        expression = ['interpolate', ['exponential', base], ['number', ['get', parameters.property]]];
    } else {
        throw new Error(`Unknown property function type ${type}`);
    }

    for (const stop of stops) {
        appendStopPair(expression, stop[0], stop[1], isStep);
    }

    if (expression[0] === 'match') {
        expression.push(defaultExpression);
    }

    fixupDegenerateStepCurve(expression);

    return expression;
}

function convertZoomFunction(parameters, propertySpec, stops, input = ['zoom']) {
    const type = getFunctionType(parameters, propertySpec);
    let expression;
    let isStep = false;
    if (type === 'interval') {
        expression = ['step', input];
        isStep = true;
    } else if (type === 'exponential') {
        const base = parameters.base !== undefined ? parameters.base : 1;
        expression = ['interpolate', ['exponential', base], input];
    } else {
        throw new Error(`Unknown zoom function type "${type}"`);
    }

    for (const stop of stops) {
        appendStopPair(expression, stop[0], stop[1], isStep);
    }

    fixupDegenerateStepCurve(expression);

    return expression;
}

function fixupDegenerateStepCurve(expression) {
    // degenerate step curve (i.e. a constant function): add a noop stop
    if (expression[0] === 'step' && expression.length === 3) {
        expression.push(0);
        expression.push(expression[3]);
    }
}

function appendStopPair(curve, input, output, isStep) {
    // Skip duplicate stop values. They were not validated for functions, but they are for expressions.
    // https://github.com/mapbox/mapbox-gl-js/issues/4107
    if (curve.length > 3 && input === curve[curve.length - 2]) {
        return;
    }
    // step curves don't get the first input value, as it is redundant.
    if (!(isStep && curve.length === 2)) {
        curve.push(input);
    }
    curve.push(output);
}

function getFunctionType(parameters, propertySpec) {
    if (parameters.type) {
        return parameters.type;
    } else {
        assert(propertySpec.expression);
        return (propertySpec.expression: any).interpolated ? 'exponential' : 'interval';
    }
}

// "String with {name} token" => ["concat", "String with ", ["get", "name"], " token"]
function convertTokenString(s) {
    const result = ['concat'];
    const re = /{([^{}]+)}/g;
    let pos = 0;
    for (let match = re.exec(s); match !== null; match = re.exec(s)) {
        const literal = s.slice(pos, re.lastIndex - match[0].length);
        pos = re.lastIndex;
        if (literal.length > 0) result.push(literal);
        result.push(['to-string', ['get', match[1]]]);
    }

    if (result.length === 1) {
        return s;
    }

    if (pos < s.length) {
        result.push(s.slice(pos));
    } else if (result.length === 2) {
        return result[1];
    }

    return result;
}
<|MERGE_RESOLUTION|>--- conflicted
+++ resolved
@@ -1,14 +1,4 @@
 // @flow
-<<<<<<< HEAD
-
-const assert = require('assert');
-const extend = require('../util/extend');
-
-import type {StylePropertySpecification} from '../style-spec';
-
-module.exports = convertFunction;
-
-=======
 
 import assert from 'assert';
 
@@ -19,7 +9,6 @@
 
 export default convertFunction;
 
->>>>>>> 2d800ca8
 function convertFunction(parameters: PropertyValueSpecification<any>, propertySpec: StylePropertySpecification) {
     let expression;
 
