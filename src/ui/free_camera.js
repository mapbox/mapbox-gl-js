--- conflicted
+++ resolved
@@ -97,7 +97,6 @@
         Orientation can be set freely but certain constraints still apply:
          - Orientation must be representable with only pitch and bearing.
          - Pitch has an upper limit
-<<<<<<< HEAD
  * @example
  * const camera = map.getFreeCameraOptions();
  *
@@ -110,12 +109,7 @@
  * map.setFreeCameraOptions(camera);
  * @see [Example: Animate the camera around a point in 3D terrain](https://docs.mapbox.com/mapbox-gl-js/example/free-camera-point/)
  * @see [Example: Animate the camera along a path](https://docs.mapbox.com/mapbox-gl-js/example/free-camera-path/)
- */
-=======
- * @see [Example: Animate the camera around a point in 3D terrain](https://docs.mapbox.com/mapbox-gl-js/example/free-camera-point/)
- * @see [Example: Animate the camera along a path](https://docs.mapbox.com/mapbox-gl-js/example/free-camera-path/)
 */
->>>>>>> dd0aad48
 class FreeCameraOptions {
     orientation: ?quat;
     _position: ?MercatorCoordinate;
