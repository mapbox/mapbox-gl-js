// @flow

import MercatorCoordinate, {mercatorZfromAltitude} from '../geo/mercator_coordinate.js';
import {degToRad, wrap} from '../util/util.js';
import {vec3, vec4, quat, mat4} from 'gl-matrix';
import type {Elevation} from '../terrain/elevation.js';

import type {LngLatLike} from '../geo/lng_lat.js';

function getColumn(matrix: mat4, col: number): vec4 {
    return [matrix[col * 4], matrix[col * 4 + 1], matrix[col * 4 + 2], matrix[col * 4 + 3]];
}

function setColumn(matrix: mat4, col: number, values: vec4) {
    matrix[col * 4 + 0] = values[0];
    matrix[col * 4 + 1] = values[1];
    matrix[col * 4 + 2] = values[2];
    matrix[col * 4 + 3] = values[3];
}

function updateTransformOrientation(matrix: mat4, orientation: quat) {
    // Take temporary copy of position to prevent it from being overwritten
    const position: vec4 = getColumn(matrix, 3);

    // Convert quaternion to rotation matrix
    mat4.fromQuat(matrix, orientation);
    setColumn(matrix, 3, position);
}

function updateTransformPosition(matrix: mat4, position: vec3) {
    setColumn(matrix, 3, [position[0], position[1], position[2], 1.0]);
}

function wrapCameraPosition(position: vec3 | MercatorCoordinate) {
    if (!position) return;
    const mercatorCoordinate = Array.isArray(position) ? new MercatorCoordinate(position[0], position[1], position[2]) : position;
    mercatorCoordinate.x = wrap(mercatorCoordinate.x, 0, 1);
    return mercatorCoordinate;
}

function orientationFromPitchBearing(pitch: number, bearing: number): quat {
    // Both angles are considered to define CW rotation around their respective axes.
    // Values have to be negated to achieve the proper quaternion in left handed coordinate space
    const orientation = quat.identity([]);
    quat.rotateZ(orientation, orientation, -bearing);
    quat.rotateX(orientation, orientation, -pitch);
    return orientation;
}

export function orientationFromFrame(forward: vec3, up: vec3): ?quat {
    // Find right-vector of the resulting coordinate frame. Up-vector has to be
    // sanitized first in order to remove the roll component from the orientation
    const xyForward = [forward[0], forward[1], 0];
    const xyUp = [up[0], up[1], 0];

    const epsilon = 1e-15;

    if (vec3.length(xyForward) >= epsilon) {
        // Roll rotation can be seen as the right vector not being on the xy-plane, ie. right[2] != 0.0.
        // It can be negated by projecting the up vector on top of the forward vector.
        const xyDir = vec3.normalize([], xyForward);
        vec3.scale(xyUp, xyDir, vec3.dot(xyUp, xyDir));

        up[0] = xyUp[0];
        up[1] = xyUp[1];
    }

    const right = vec3.cross([], up, forward);
    if (vec3.len(right) < epsilon) {
        return null;
    }

    const bearing = Math.atan2(-right[1], right[0]);
    const pitch = Math.atan2(Math.sqrt(forward[0] * forward[0] + forward[1] * forward[1]), -forward[2]);

    return orientationFromPitchBearing(pitch, bearing);
}

/**
 * Options for accessing physical properties of the underlying camera entity.
 * Direct access to these properties allows more flexible and precise controlling of the camera.
 * These options are also fully compatible and interchangeable with CameraOptions. All fields are optional.
 * See {@link Map#setFreeCameraOptions} and {@link Map#getFreeCameraOptions}.
 *
 * @param {MercatorCoordinate} position Position of the camera in slightly modified web mercator coordinates.
        - The size of 1 unit is the width of the projected world instead of the "mercator meter".
          Coordinate [0, 0, 0] is the north-west corner and [1, 1, 0] is the south-east corner.
        - Z coordinate is conformal and must respect minimum and maximum zoom values.
        - Zoom is automatically computed from the altitude (z).
 * @param {quat} orientation Orientation of the camera represented as a unit quaternion [x, y, z, w] in a left-handed coordinate space.
        Direction of the rotation is clockwise around the respective axis.
        The default pose of the camera is such that the forward vector is looking up the -Z axis.
        The up vector is aligned with north orientation of the map:
          forward: [0, 0, -1]
          up:      [0, -1, 0]
          right    [1, 0, 0]
        Orientation can be set freely but certain constraints still apply:
         - Orientation must be representable with only pitch and bearing.
<<<<<<< HEAD
         - Pitch has an upper limit
=======
         - Pitch has an upper limit.
 * @see [Animate the camera around a point in 3D terrain](https://docs.mapbox.com/mapbox-gl-js/example/free-camera-point/)
 * @see [Animate the camera along a path](https://docs.mapbox.com/mapbox-gl-js/example/free-camera-path/)
>>>>>>> a06e428e
 * @example
 * const camera = map.getFreeCameraOptions();
 *
 * const position = [138.72649, 35.33974];
 * const altitude = 3000;
 *
 * camera.position = mapboxgl.MercatorCoordinate.fromLngLat(position, altitude);
 * camera.lookAtPoint([138.73036, 35.36197]);
 *
 * map.setFreeCameraOptions(camera);
 * @see [Example: Animate the camera around a point in 3D terrain](https://docs.mapbox.com/mapbox-gl-js/example/free-camera-point/)
 * @see [Example: Animate the camera along a path](https://docs.mapbox.com/mapbox-gl-js/example/free-camera-path/)
 */
class FreeCameraOptions {
    orientation: ?quat;
    _position: ?MercatorCoordinate;
    _elevation: ?Elevation;
    _renderWorldCopies: boolean;

    constructor(position: ?MercatorCoordinate, orientation: ?quat) {
        this.position = position;
        this.orientation = orientation;
    }

    get position(): ?MercatorCoordinate {
        return this._position;
    }

    set position(position: ?MercatorCoordinate) {
        this._position = this._renderWorldCopies ? wrapCameraPosition(position) : position;
    }

    /**
     * Helper function for setting orientation of the camera by defining a focus point
     * on the map.
     *
     * @param {LngLatLike} location Location of the focus point on the map.
     * @param {vec3?} up Up vector of the camera is necessary in certain scenarios where bearing can't be deduced
     *      from the viewing direction.
     * @example
     * const camera = map.getFreeCameraOptions();
     *
     * const position = [138.72649, 35.33974];
     * const altitude = 3000;
     *
     * camera.position = mapboxgl.MercatorCoordinate.fromLngLat(position, altitude);
     * camera.lookAtPoint([138.73036, 35.36197]);
     * // Apply camera changes
     * map.setFreeCameraOptions(camera);
     */
    lookAtPoint(location: LngLatLike, up?: vec3) {
        this.orientation = null;
        if (!this.position) {
            return;
        }

        const altitude = this._elevation ? this._elevation.getAtPointOrZero(MercatorCoordinate.fromLngLat(location)) : 0;
        const pos: MercatorCoordinate = this.position;
        const target = MercatorCoordinate.fromLngLat(location, altitude);
        const forward = [target.x - pos.x, target.y - pos.y, target.z - pos.z];
        if (!up)
            up = [0, 0, 1];

        // flip z-component if the up vector is pointing downwards
        up[2] = Math.abs(up[2]);

        this.orientation = orientationFromFrame(forward, up);
    }

    /**
     * Helper function for setting the orientation of the camera as a pitch and a bearing.
     *
     * @param {number} pitch Pitch angle in degrees.
     * @param {number} bearing Bearing angle in degrees.
     * @example
     * const camera = map.getFreeCameraOptions();
     *
     * // Update camera pitch and bearing
     * camera.setPitchBearing(80, 90);
     * // Apply changes
     * map.setFreeCameraOptions(camera);
     */
    setPitchBearing(pitch: number, bearing: number) {
        this.orientation = orientationFromPitchBearing(degToRad(pitch), degToRad(-bearing));
    }
}

/**
 * While using the free camera API the outcome value of isZooming, isMoving and isRotating
 * is not a result of the free camera API.
 * If the user sets the map.interactive to true, there will be conflicting behaviors while
 * interacting with map via zooming or moving using mouse or/and keyboard which will result
 * in isZooming, isMoving and isRotating to return true while using free camera API. In order
 * to prevent the confilicting behavior please set map.interactive to false which will result
 * in muting the following events: zoom, zoomend, zoomstart, rotate, rotateend, rotatestart,
 * move, moveend, movestart, pitch, pitchend, pitchstart.
 */

class FreeCamera {
    _transform: mat4;
    _orientation: quat;

    constructor(position: ?vec3, orientation: ?quat) {
        this._transform = mat4.identity([]);
        this._orientation = quat.identity([]);

        if (orientation) {
            this._orientation = orientation;
            updateTransformOrientation(this._transform, this._orientation);
        }

        if (position) {
            updateTransformPosition(this._transform, position);
        }
    }

    get mercatorPosition(): MercatorCoordinate {
        const pos = this.position;
        return new MercatorCoordinate(pos[0], pos[1], pos[2]);
    }

    get position(): vec3 {
        const col: vec4 = getColumn(this._transform, 3);
        return [col[0], col[1], col[2]];
    }

    set position(value: vec3) {
        updateTransformPosition(this._transform, value);
    }

    get orientation(): quat {
        return this._orientation;
    }

    set orientation(value: quat) {
        this._orientation = value;
        updateTransformOrientation(this._transform, this._orientation);
    }

    getPitchBearing(): {pitch: number, bearing: number} {
        const f = this.forward();
        const r = this.right();

        return {
            bearing: Math.atan2(-r[1], r[0]),
            pitch: Math.atan2(Math.sqrt(f[0] * f[0] + f[1] * f[1]), -f[2])
        };
    }

    setPitchBearing(pitch: number, bearing: number) {
        this._orientation = orientationFromPitchBearing(pitch, bearing);
        updateTransformOrientation(this._transform, this._orientation);
    }

    forward(): vec3 {
        const col: vec4 = getColumn(this._transform, 2);
        // Forward direction is towards the negative Z-axis
        return [-col[0], -col[1], -col[2]];
    }

    up(): vec3 {
        const col: vec4 = getColumn(this._transform, 1);
        // Up direction has to be flipped to point towards north
        return [-col[0], -col[1], -col[2]];
    }

    right(): vec3 {
        const col: vec4 = getColumn(this._transform, 0);
        return [col[0], col[1], col[2]];
    }

    getCameraToWorld(worldSize: number, pixelsPerMeter: number): Float64Array {
        const cameraToWorld = new Float64Array(16);
        mat4.invert(cameraToWorld, this.getWorldToCamera(worldSize, pixelsPerMeter));
        return cameraToWorld;
    }

    getWorldToCameraPosition(worldSize: number, pixelsPerMeter: number, uniformScale: number): Float64Array {
        const invPosition = this.position;

        vec3.scale(invPosition, invPosition, -worldSize);
        const matrix = new Float64Array(16);
        mat4.fromScaling(matrix, [uniformScale, uniformScale, uniformScale]);
        mat4.translate(matrix, matrix, invPosition);

        // Adjust scale on z (3rd column 3rd row)
        matrix[10] *= pixelsPerMeter;

        return matrix;
    }

    getWorldToCamera(worldSize: number, pixelsPerMeter: number): Float64Array {
        // transformation chain from world space to camera space:
        // 1. Height value (z) of renderables is in meters. Scale z coordinate by pixelsPerMeter
        // 2. Transform from pixel coordinates to camera space with cameraMatrix^-1
        // 3. flip Y if required

        // worldToCamera: flip * cam^-1 * zScale
        // cameraToWorld: (flip * cam^-1 * zScale)^-1 => (zScale^-1 * cam * flip^-1)
        const matrix = new Float64Array(16);

        // Compute inverse of camera matrix and post-multiply negated translation
        const invOrientation = new Float64Array(4);
        const invPosition = this.position;

        quat.conjugate(invOrientation, this._orientation);
        vec3.scale(invPosition, invPosition, -worldSize);

        mat4.fromQuat(matrix, invOrientation);
        mat4.translate(matrix, matrix, invPosition);

        // Pre-multiply y (2nd row)
        matrix[1] *= -1.0;
        matrix[5] *= -1.0;
        matrix[9] *= -1.0;
        matrix[13] *= -1.0;

        // Post-multiply z (3rd column)
        matrix[8] *= pixelsPerMeter;
        matrix[9] *= pixelsPerMeter;
        matrix[10] *= pixelsPerMeter;
        matrix[11] *= pixelsPerMeter;

        return matrix;
    }

    getCameraToClipPerspective(fovy: number, aspectRatio: number, nearZ: number, farZ: number): Float64Array {
        const matrix = new Float64Array(16);
        mat4.perspective(matrix, fovy, aspectRatio, nearZ, farZ);
        return matrix;
    }

    getDistanceToElevation(elevationMeters: number): number {
        const z0 = elevationMeters === 0 ? 0 : mercatorZfromAltitude(elevationMeters, this.position[1]);
        const f = this.forward();
        return (z0 - this.position[2]) / f[2];
    }

    clone(): FreeCamera {
        return new FreeCamera([...this.position], [...this.orientation]);
    }
}

export {
    FreeCamera,
    FreeCameraOptions
};<|MERGE_RESOLUTION|>--- conflicted
+++ resolved
@@ -96,13 +96,7 @@
           right    [1, 0, 0]
         Orientation can be set freely but certain constraints still apply:
          - Orientation must be representable with only pitch and bearing.
-<<<<<<< HEAD
          - Pitch has an upper limit
-=======
-         - Pitch has an upper limit.
- * @see [Animate the camera around a point in 3D terrain](https://docs.mapbox.com/mapbox-gl-js/example/free-camera-point/)
- * @see [Animate the camera along a path](https://docs.mapbox.com/mapbox-gl-js/example/free-camera-path/)
->>>>>>> a06e428e
  * @example
  * const camera = map.getFreeCameraOptions();
  *
