--- conflicted
+++ resolved
@@ -1,15 +1,5 @@
 // @flow
 
-<<<<<<< HEAD
-const DOM = require('../../util/dom');
-const util = require('../../util/util');
-const window = require('../../util/window');
-const browser = require('../../util/browser');
-
-import type Map from '../map';
-import type Point from '@mapbox/point-geometry';
-import type Transform from '../../geo/transform';
-=======
 import DOM from '../../util/dom';
 import { bezier, bindAll } from '../../util/util';
 import window from '../../util/window';
@@ -20,7 +10,6 @@
 import type Map from '../map';
 import type Point from '@mapbox/point-geometry';
 import type {TaskID} from '../../util/task_queue';
->>>>>>> 2d800ca8
 
 const inertiaLinearity = 0.3,
     inertiaEasing = bezier(0, 0, inertiaLinearity, 1),
@@ -34,25 +23,14 @@
 class DragPanHandler {
     _map: Map;
     _el: HTMLElement;
-<<<<<<< HEAD
-    _enabled: boolean;
-    _active: boolean;
-    _pos: Point;
-    _previousPos: Point;
-=======
     _state: 'disabled' | 'enabled' | 'pending' | 'active';
->>>>>>> 2d800ca8
     _startPos: Point;
     _mouseDownPos: Point;
     _lastPos: Point;
     _lastMoveEvent: MouseEvent | TouchEvent | void;
     _inertia: Array<[number, Point]>;
-<<<<<<< HEAD
-    _lastMoveEvent: MouseEvent | TouchEvent | void;
-=======
     _frameId: ?TaskID;
     _clickTolerance: number;
->>>>>>> 2d800ca8
 
     /**
      * @private
@@ -69,14 +47,8 @@
             '_onMove',
             '_onMouseUp',
             '_onTouchEnd',
-<<<<<<< HEAD
-            '_onMouseUp',
-            '_onDragFrame',
-            '_onDragFinished'
-=======
             '_onBlur',
             '_onDragFrame'
->>>>>>> 2d800ca8
         ], this);
     }
 
@@ -156,10 +128,6 @@
         if (this._state !== 'enabled') return;
         if (e.touches.length > 1) return;
 
-<<<<<<< HEAD
-        this._active = false;
-        this._startPos = this._previousPos = DOM.mousePos(this._el, e);
-=======
         // Bind window-level event listeners for touchmove/end events. In the absence of
         // the pointer capture API, which is not supported by all necessary platforms,
         // window-level event listeners give us the best shot at capturing events that
@@ -178,30 +146,10 @@
 
         this._state = 'pending';
         this._startPos = this._mouseDownPos = this._lastPos = DOM.mousePos(this._el, e);
->>>>>>> 2d800ca8
         this._inertia = [[browser.now(), this._startPos]];
     }
 
     _onMove(e: MouseEvent | TouchEvent) {
-<<<<<<< HEAD
-        if (this._ignoreEvent(e)) return;
-        this._lastMoveEvent = e;
-        e.preventDefault();
-
-        this._pos = DOM.mousePos(this._el, e);
-        this._drainInertiaBuffer();
-        this._inertia.push([browser.now(), this._pos]);
-
-        if (!this.isActive()) {
-            // we treat the first move event (rather than the mousedown event)
-            // as the start of the drag
-            this._active = true;
-            this._map.moving = true;
-            this._fireEvent('dragstart', e);
-            this._fireEvent('movestart', e);
-
-            this._map._startAnimation(this._onDragFrame, this._onDragFinished);
-=======
         e.preventDefault();
 
         const pos = DOM.mousePos(this._el, e);
@@ -224,7 +172,6 @@
 
         if (!this._frameId) {
             this._frameId = this._map._requestRenderFrame(this._onDragFrame);
->>>>>>> 2d800ca8
         }
     }
 
@@ -232,35 +179,6 @@
      * Called in each render frame while dragging is happening.
      * @private
      */
-<<<<<<< HEAD
-    _onDragFrame(tr: Transform) {
-        const e = this._lastMoveEvent;
-        if (!e) return;
-
-        tr.setLocationAtPoint(tr.pointLocation(this._previousPos), this._pos);
-        this._fireEvent('drag', e);
-        this._fireEvent('move', e);
-
-        this._previousPos = this._pos;
-        delete this._lastMoveEvent;
-    }
-
-    /**
-     * Called when dragging stops.
-     * @private
-     */
-    _onDragFinished(e: MouseEvent | TouchEvent | FocusEvent | void) {
-        if (!this.isActive()) return;
-
-        this._active = false;
-        delete this._lastMoveEvent;
-        delete this._startPos;
-        delete this._previousPos;
-        delete this._pos;
-
-        this._fireEvent('dragend', e);
-        this._drainInertiaBuffer();
-=======
     _onDragFrame() {
         this._frameId = null;
 
@@ -312,7 +230,6 @@
             break;
         }
     }
->>>>>>> 2d800ca8
 
     _onBlur(e: FocusEvent) {
         switch (this._state) {
@@ -391,45 +308,8 @@
         }, { originalEvent: e });
     }
 
-<<<<<<< HEAD
-    _onUp(e: MouseEvent | TouchEvent | FocusEvent) {
-        this._onDragFinished(e);
-    }
-
-    _onMouseUp(e: MouseEvent | FocusEvent) {
-        if (this._ignoreEvent(e)) return;
-        this._onUp(e);
-        window.document.removeEventListener('mousemove', this._onMove);
-        window.document.removeEventListener('mouseup', this._onMouseUp);
-        window.removeEventListener('blur', this._onMouseUp);
-    }
-
-    _onTouchEnd(e: TouchEvent) {
-        if (this._ignoreEvent(e)) return;
-        this._onUp(e);
-        window.document.removeEventListener('touchmove', this._onMove);
-        window.document.removeEventListener('touchend', this._onTouchEnd);
-    }
-
-    _fireEvent(type: string, e: ?Event) {
-        return this._map.fire(type, e ? { originalEvent: e } : {});
-    }
-
-    _ignoreEvent(e: any) {
-        const map = this._map;
-
-        if (map.boxZoom && map.boxZoom.isActive()) return true;
-        if (map.dragRotate && map.dragRotate.isActive()) return true;
-        if (e.touches) {
-            return (e.touches.length > 1);
-        } else {
-            if (e.ctrlKey) return true;
-            return e.type !== 'mousemove' && e.button && e.button !== 0; // left button
-        }
-=======
     _fireEvent(type: string, e: *) {
         return this._map.fire(new Event(type, e ? { originalEvent: e } : {}));
->>>>>>> 2d800ca8
     }
 
     _drainInertiaBuffer() {
