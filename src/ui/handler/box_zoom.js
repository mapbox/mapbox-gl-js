--- conflicted
+++ resolved
@@ -9,14 +9,9 @@
 /**
  * The `BoxZoomHandler` allows the user to zoom the map to fit within a bounding box.
  * The bounding box is defined by clicking and holding `shift` while dragging the cursor.
-<<<<<<< HEAD
  *
- * @see [Toggle interactions](https://docs.mapbox.com/mapbox-gl-js/example/toggle-interaction-handlers/)
- * @see [Highlight features within a bounding box](https://docs.mapbox.com/mapbox-gl-js/example/using-box-queryrenderedfeatures/)
-=======
  * @see [Example: Toggle interactions](https://docs.mapbox.com/mapbox-gl-js/example/toggle-interaction-handlers/)
  * @see [Example: Highlight features within a bounding box](https://docs.mapbox.com/mapbox-gl-js/example/using-box-queryrenderedfeatures/)
->>>>>>> dd0aad48
  */
 class BoxZoomHandler {
     _map: Map;
