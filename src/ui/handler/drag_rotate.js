// @flow

const DOM = require('../../util/dom');
const util = require('../../util/util');
const window = require('../../util/window');
const browser = require('../../util/browser');

import type Map from '../map';
import type Point from '@mapbox/point-geometry';
import type Transform from '../../geo/transform';

const inertiaLinearity = 0.25,
    inertiaEasing = util.bezier(0, 0, inertiaLinearity, 1),
    inertiaMaxSpeed = 180, // deg/s
    inertiaDeceleration = 720; // deg/s^2

/**
 * The `DragRotateHandler` allows the user to rotate the map by clicking and
 * dragging the cursor while holding the right mouse button or `ctrl` key.
 *
 * @param {Map} map The Mapbox GL JS map to add the handler to.
 * @param {Object} [options]
 * @param {number} [options.bearingSnap] The threshold, measured in degrees, that determines when the map's
 *   bearing will snap to north.
 * @param {bool} [options.pitchWithRotate=true] Control the map pitch in addition to the bearing
 */
class DragRotateHandler {
    _map: Map;
    _el: HTMLElement;
    _enabled: boolean;
    _active: boolean;
    _button: 'right' | 'left';
    _bearingSnap: number;
    _pitchWithRotate: boolean;

    _lastMoveEvent: MouseEvent;
    _pos: Point;
    _previousPos: Point;
    _inertia: Array<[number, number]>;
    _center: Point;

    constructor(map: Map, options: {
        button?: 'right' | 'left',
        element?: HTMLElement,
        bearingSnap?: number,
        pitchWithRotate?: boolean
    }) {
        this._map = map;
        this._el = options.element || map.getCanvasContainer();
        this._button = options.button || 'right';
        this._bearingSnap = options.bearingSnap || 0;
        this._pitchWithRotate = options.pitchWithRotate !== false;

        util.bindAll([
            '_onDown',
            '_onMove',
            '_onUp',
            '_onDragFrame'
        ], this);
    }

    /**
     * Returns a Boolean indicating whether the "drag to rotate" interaction is enabled.
     *
     * @returns {boolean} `true` if the "drag to rotate" interaction is enabled.
     */
    isEnabled() {
        return !!this._enabled;
    }

    /**
     * Returns a Boolean indicating whether the "drag to rotate" interaction is active, i.e. currently being used.
     *
     * @returns {boolean} `true` if the "drag to rotate" interaction is active.
     */
    isActive() {
        return !!this._active;
    }

    /**
     * Enables the "drag to rotate" interaction.
     *
     * @example
     * map.dragRotate.enable();
     */
    enable() {
        if (this.isEnabled()) return;
        this._el.addEventListener('mousedown', this._onDown);
        this._enabled = true;
    }

    /**
     * Disables the "drag to rotate" interaction.
     *
     * @example
     * map.dragRotate.disable();
     */
    disable() {
        if (!this.isEnabled()) return;
        this._el.removeEventListener('mousedown', this._onDown);
        this._enabled = false;
    }

    _onDown(e: MouseEvent) {
        if (this._map.boxZoom && this._map.boxZoom.isActive()) return;
        if (this._map.dragPan && this._map.dragPan.isActive()) return;
        if (this.isActive()) return;

        if (this._button === 'right') {
            const button = (e.ctrlKey ? 0 : 2);   // ? ctrl+left button : right button
            let eventButton = e.button;
            if (typeof window.InstallTrigger !== 'undefined' && e.button === 2 && e.ctrlKey &&
                window.navigator.platform.toUpperCase().indexOf('MAC') >= 0) {
                // Fix for https://github.com/mapbox/mapbox-gl-js/issues/3131:
                // Firefox (detected by InstallTrigger) on Mac determines e.button = 2 when
                // using Control + left click
                eventButton = 0;
            }
            if (eventButton !== button) return;
        } else {
            if (e.ctrlKey || e.button !== 0) return;
        }

        DOM.disableDrag();

        window.document.addEventListener('mousemove', this._onMove, {capture: true});
        window.document.addEventListener('mouseup', this._onUp);
        /* Deactivate DragRotate when the window looses focus. Otherwise if a mouseup occurs when the window isn't in focus, DragRotate will still be active even though the mouse is no longer pressed. */
        window.addEventListener('blur', this._onUp);

        this._active = false;
        this._inertia = [[browser.now(), this._map.getBearing()]];
        this._previousPos = DOM.mousePos(this._el, e);
        this._center = this._map.transform.centerPoint;  // Center of rotation

        e.preventDefault();
    }

    _onMove(e: MouseEvent) {
        this._lastMoveEvent = e;
        const pos = DOM.mousePos(this._el, e);
        // if the dragging animation was interrupted (e.g. by another handler),
        // we need to reestablish a _previousPos before we can resume dragging
        if (!this._previousPos) {
            this._previousPos = pos;
            return;
        }

        this._pos = pos;

        if (!this.isActive()) {
            this._active = true;
            this._fireEvent('rotatestart', e);
            this._fireEvent('movestart', e);
            if (this._pitchWithRotate) {
                this._fireEvent('pitchstart', e);
            }
        }
<<<<<<< HEAD

        // ensure a new render frame is scheduled
        this._map._update();
    }

    _onUp(e: MouseEvent | FocusEvent) {
        window.document.removeEventListener('mousemove', this._onMove, {capture: true});
        window.document.removeEventListener('mouseup', this._onUp);
        window.removeEventListener('blur', this._onUp);

        DOM.enableDrag();
=======
>>>>>>> 3c04bbe2

        this._map._startAnimation(this._onDragFrame);
    }

    _onDragFrame(tr: Transform) {
        const e = this._lastMoveEvent;
        if (!e) return;

        const p1 = this._previousPos,
            p2 = this._pos,
            bearingDiff = (p1.x - p2.x) * 0.8,
            pitchDiff = (p1.y - p2.y) * -0.5,
            bearing = tr.bearing - bearingDiff,
            pitch = tr.pitch - pitchDiff,
            inertia = this._inertia,
            last = inertia[inertia.length - 1];

        this._drainInertiaBuffer();
        inertia.push([browser.now(), this._map._normalizeBearing(bearing, last[1])]);

        tr.bearing = bearing;
        if (this._pitchWithRotate) {
            this._fireEvent('pitch', e);
            tr.pitch = pitch;
        }

        this._fireEvent('rotate', e);
        this._fireEvent('move', e);

        delete this._lastMoveEvent;
        this._previousPos = this._pos;
    }

    _onUp(e: MouseEvent | FocusEvent) {
        window.document.removeEventListener('mousemove', this._onMove, {capture: true});
        window.document.removeEventListener('mouseup', this._onUp);
        window.removeEventListener('blur', this._onUp);

        DOM.enableDrag();

        if (!this.isActive()) return;

        this._active = false;
        delete this._lastMoveEvent;
        delete this._previousPos;

        this._fireEvent('rotateend', e);
        this._drainInertiaBuffer();

        const map = this._map,
            mapBearing = map.getBearing(),
            inertia = this._inertia;

        const finish = () => {
            if (Math.abs(mapBearing) < this._bearingSnap) {
                map.resetNorth({noMoveStart: true}, { originalEvent: e });
            } else {
                this._fireEvent('moveend', e);
            }
            if (this._pitchWithRotate) this._fireEvent('pitchend', e);
        };

        if (inertia.length < 2) {
            finish();
            return;
        }

        const first = inertia[0],
            last = inertia[inertia.length - 1],
            previous = inertia[inertia.length - 2];
        let bearing = map._normalizeBearing(mapBearing, previous[1]);
        const flingDiff = last[1] - first[1],
            sign = flingDiff < 0 ? -1 : 1,
            flingDuration = (last[0] - first[0]) / 1000;

        if (flingDiff === 0 || flingDuration === 0) {
            finish();
            return;
        }

        let speed = Math.abs(flingDiff * (inertiaLinearity / flingDuration));  // deg/s
        if (speed > inertiaMaxSpeed) {
            speed = inertiaMaxSpeed;
        }

        const duration = speed / (inertiaDeceleration * inertiaLinearity),
            offset = sign * speed * (duration / 2);

        bearing += offset;

        if (Math.abs(map._normalizeBearing(bearing, 0)) < this._bearingSnap) {
            bearing = map._normalizeBearing(0, bearing);
        }

        map.rotateTo(bearing, {
            duration: duration * 1000,
            easing: inertiaEasing,
            noMoveStart: true
        }, { originalEvent: e });
    }

    _fireEvent(type: string, e: ?Event) {
        return this._map.fire(type, e ? { originalEvent: e } : {});
    }

    _drainInertiaBuffer() {
        const inertia = this._inertia,
            now = browser.now(),
            cutoff = 160;   //msec

        while (inertia.length > 0 && now - inertia[0][0] > cutoff)
            inertia.shift();
    }
}

module.exports = DragRotateHandler;<|MERGE_RESOLUTION|>--- conflicted
+++ resolved
@@ -138,15 +138,7 @@
 
     _onMove(e: MouseEvent) {
         this._lastMoveEvent = e;
-        const pos = DOM.mousePos(this._el, e);
-        // if the dragging animation was interrupted (e.g. by another handler),
-        // we need to reestablish a _previousPos before we can resume dragging
-        if (!this._previousPos) {
-            this._previousPos = pos;
-            return;
-        }
-
-        this._pos = pos;
+        this._pos = DOM.mousePos(this._el, e);
 
         if (!this.isActive()) {
             this._active = true;
@@ -156,20 +148,6 @@
                 this._fireEvent('pitchstart', e);
             }
         }
-<<<<<<< HEAD
-
-        // ensure a new render frame is scheduled
-        this._map._update();
-    }
-
-    _onUp(e: MouseEvent | FocusEvent) {
-        window.document.removeEventListener('mousemove', this._onMove, {capture: true});
-        window.document.removeEventListener('mouseup', this._onUp);
-        window.removeEventListener('blur', this._onUp);
-
-        DOM.enableDrag();
-=======
->>>>>>> 3c04bbe2
 
         this._map._startAnimation(this._onDragFrame);
     }
