// @flow

import type {TouchZoomHandler, TouchRotateHandler} from '../touch_zoom_rotate.js';
import type TapDragZoomHandler from '../tap_drag_zoom.js';

/**
 * The `TouchZoomRotateHandler` allows the user to zoom and rotate the map by
 * pinching on a touchscreen.
 *
 * They can zoom with one finger by double tapping and dragging. On the second tap,
 * hold the finger down and drag up or down to zoom in or out.
<<<<<<< HEAD
 *
 * @see [Toggle interactions](https://docs.mapbox.com/mapbox-gl-js/example/toggle-interaction-handlers/)
=======
 * @see [Example: Toggle interactions](https://docs.mapbox.com/mapbox-gl-js/example/toggle-interaction-handlers/)
>>>>>>> dd0aad48
 */
export default class TouchZoomRotateHandler {

    _el: HTMLElement;
    _touchZoom: TouchZoomHandler;
    _touchRotate: TouchRotateHandler;
    _tapDragZoom: TapDragZoomHandler;
    _rotationDisabled: boolean;
    _enabled: boolean;

    /**
     * @private
    */
    constructor(el: HTMLElement, touchZoom: TouchZoomHandler, touchRotate: TouchRotateHandler, tapDragZoom: TapDragZoomHandler) {
        this._el = el;
        this._touchZoom = touchZoom;
        this._touchRotate = touchRotate;
        this._tapDragZoom = tapDragZoom;
        this._rotationDisabled = false;
        this._enabled = true;
    }

    /**
     * Enables the "pinch to rotate and zoom" interaction.
     *
     * @param {Object} [options] Options object.
     * @param {string} [options.around] If "center" is passed, map will zoom around the center
     *
     * @example
     * map.touchZoomRotate.enable();
     * @example
     * map.touchZoomRotate.enable({around: 'center'});
     */
    enable(options: ?{around?: 'center'}) {
        this._touchZoom.enable(options);
        if (!this._rotationDisabled) this._touchRotate.enable(options);
        this._tapDragZoom.enable();
        this._el.classList.add('mapboxgl-touch-zoom-rotate');
    }

    /**
     * Disables the "pinch to rotate and zoom" interaction.
     *
     * @example
     * map.touchZoomRotate.disable();
     */
    disable() {
        this._touchZoom.disable();
        this._touchRotate.disable();
        this._tapDragZoom.disable();
        this._el.classList.remove('mapboxgl-touch-zoom-rotate');
    }

    /**
     * Returns a Boolean indicating whether the "pinch to rotate and zoom" interaction is enabled.
     *
     * @returns {boolean} `true` if the "pinch to rotate and zoom" interaction is enabled.
     * @example
     * const isTouchZoomRotateEnabled = map.touchZoomRotate.isEnabled();
     */
    isEnabled() {
        return this._touchZoom.isEnabled() &&
            (this._rotationDisabled || this._touchRotate.isEnabled()) &&
            this._tapDragZoom.isEnabled();
    }

    /**
     * Returns true if the handler is enabled and has detected the start of a zoom/rotate gesture.
     *
     * @returns {boolean} `true` if enabled and a zoom/rotate gesture was detected.
     * @example
     * const isTouchZoomRotateActive = map.touchZoomRotate.isActive();
     */
    isActive() {
        return this._touchZoom.isActive() || this._touchRotate.isActive() || this._tapDragZoom.isActive();
    }

    /**
     * Disables the "pinch to rotate" interaction, leaving the "pinch to zoom"
     * interaction enabled.
     *
     * @example
     * map.touchZoomRotate.disableRotation();
     */
    disableRotation() {
        this._rotationDisabled = true;
        this._touchRotate.disable();
    }

    /**
     * Enables the "pinch to rotate" interaction.
     *
     * @example
     * map.touchZoomRotate.enable();
     * map.touchZoomRotate.enableRotation();
     */
    enableRotation() {
        this._rotationDisabled = false;
        if (this._touchZoom.isEnabled()) this._touchRotate.enable();
    }
}<|MERGE_RESOLUTION|>--- conflicted
+++ resolved
@@ -9,12 +9,8 @@
  *
  * They can zoom with one finger by double tapping and dragging. On the second tap,
  * hold the finger down and drag up or down to zoom in or out.
-<<<<<<< HEAD
  *
- * @see [Toggle interactions](https://docs.mapbox.com/mapbox-gl-js/example/toggle-interaction-handlers/)
-=======
  * @see [Example: Toggle interactions](https://docs.mapbox.com/mapbox-gl-js/example/toggle-interaction-handlers/)
->>>>>>> dd0aad48
  */
 export default class TouchZoomRotateHandler {
 
