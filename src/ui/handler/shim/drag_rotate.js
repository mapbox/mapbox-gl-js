// @flow

import type {MouseRotateHandler, MousePitchHandler} from '../mouse.js';

/**
 * The `DragRotateHandler` allows the user to rotate the map by clicking and
 * dragging the cursor while holding the right mouse button or `ctrl` key.
<<<<<<< HEAD
 *
 * @see [Toggle interactions](https://docs.mapbox.com/mapbox-gl-js/example/toggle-interaction-handlers/)
 * @see [Disable map rotation](https://docs.mapbox.com/mapbox-gl-js/example/disable-rotation/)
=======
 * @see [Example: Toggle interactions](https://docs.mapbox.com/mapbox-gl-js/example/toggle-interaction-handlers/)
 * @see [Example: Disable map rotation](https://docs.mapbox.com/mapbox-gl-js/example/disable-rotation/)
>>>>>>> dd0aad48
 */
export default class DragRotateHandler {

    _mouseRotate: MouseRotateHandler;
    _mousePitch: MousePitchHandler;
    _pitchWithRotate: boolean;

    /**
     * @param {Object} [options]
     * @param {number} [options.bearingSnap] The threshold, measured in degrees, that determines when the map's
     *   bearing will snap to north.
     * @param {bool} [options.pitchWithRotate=true] Control the map pitch in addition to the bearing
     * @private
     */
    constructor(options: {pitchWithRotate: boolean}, mouseRotate: MouseRotateHandler, mousePitch: MousePitchHandler) {
        this._pitchWithRotate = options.pitchWithRotate;
        this._mouseRotate = mouseRotate;
        this._mousePitch = mousePitch;
    }

    /**
     * Enables the "drag to rotate" interaction.
     *
     * @example
     * map.dragRotate.enable();
     */
    enable() {
        this._mouseRotate.enable();
        if (this._pitchWithRotate) this._mousePitch.enable();
    }

    /**
     * Disables the "drag to rotate" interaction.
     *
     * @example
     * map.dragRotate.disable();
     */
    disable() {
        this._mouseRotate.disable();
        this._mousePitch.disable();
    }

    /**
     * Returns a Boolean indicating whether the "drag to rotate" interaction is enabled.
     *
     * @returns {boolean} `true` if the "drag to rotate" interaction is enabled.
     * @example
     * const isDragRotateEnabled = map.dragRotate.isEnabled();
     */
    isEnabled() {
        return this._mouseRotate.isEnabled() && (!this._pitchWithRotate || this._mousePitch.isEnabled());
    }

    /**
     * Returns a Boolean indicating whether the "drag to rotate" interaction is active, i.e. currently being used.
     *
     * @returns {boolean} `true` if the "drag to rotate" interaction is active.
     * @example
     * const isDragRotateActive = map.dragRotate.isActive();
     */
    isActive() {
        return this._mouseRotate.isActive() || this._mousePitch.isActive();
    }
}<|MERGE_RESOLUTION|>--- conflicted
+++ resolved
@@ -5,14 +5,9 @@
 /**
  * The `DragRotateHandler` allows the user to rotate the map by clicking and
  * dragging the cursor while holding the right mouse button or `ctrl` key.
-<<<<<<< HEAD
  *
- * @see [Toggle interactions](https://docs.mapbox.com/mapbox-gl-js/example/toggle-interaction-handlers/)
- * @see [Disable map rotation](https://docs.mapbox.com/mapbox-gl-js/example/disable-rotation/)
-=======
  * @see [Example: Toggle interactions](https://docs.mapbox.com/mapbox-gl-js/example/toggle-interaction-handlers/)
  * @see [Example: Disable map rotation](https://docs.mapbox.com/mapbox-gl-js/example/disable-rotation/)
->>>>>>> dd0aad48
  */
 export default class DragRotateHandler {
 
