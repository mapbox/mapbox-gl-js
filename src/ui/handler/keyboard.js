// @flow

import type Map from '../map.js';

const defaultOptions = {
    panStep: 100,
    bearingStep: 15,
    pitchStep: 10
};

/**
 * The `KeyboardHandler` allows the user to zoom, rotate, and pan the map using
 * the following keyboard shortcuts:
 *
 * - `=` / `+`: Increase the zoom level by 1.
 * - `Shift-=` / `Shift-+`: Increase the zoom level by 2.
 * - `-`: Decrease the zoom level by 1.
 * - `Shift--`: Decrease the zoom level by 2.
 * - Arrow keys: Pan by 100 pixels.
 * - `Shift+⇢`: Increase the rotation by 15 degrees.
 * - `Shift+⇠`: Decrease the rotation by 15 degrees.
 * - `Shift+⇡`: Increase the pitch by 10 degrees.
 * - `Shift+⇣`: Decrease the pitch by 10 degrees.
<<<<<<< HEAD
 *
 * @see [Toggle interactions](https://docs.mapbox.com/mapbox-gl-js/example/toggle-interaction-handlers/)
 * @see [Navigate the map with game-like controls](https://docs.mapbox.com/mapbox-gl-js/example/game-controls/)
 * @see [Display map navigation controls](https://docs.mapbox.com/mapbox-gl-js/example/navigation/)
=======
 * @see [Example: Toggle interactions](https://docs.mapbox.com/mapbox-gl-js/example/toggle-interaction-handlers/)
 * @see [Example: Navigate the map with game-like controls](https://docs.mapbox.com/mapbox-gl-js/example/game-controls/)
 * @see [Example: Display map navigation controls](https://docs.mapbox.com/mapbox-gl-js/example/navigation/)
>>>>>>> dd0aad48
 */
class KeyboardHandler {
    _enabled: boolean;
    _active: boolean;
    _panStep: number;
    _bearingStep: number;
    _pitchStep: number;
    _rotationDisabled: boolean;

    /**
    * @private
    */
    constructor() {
        const stepOptions = defaultOptions;
        this._panStep = stepOptions.panStep;
        this._bearingStep = stepOptions.bearingStep;
        this._pitchStep = stepOptions.pitchStep;
        this._rotationDisabled = false;
    }

    reset() {
        this._active = false;
    }

    keydown(e: KeyboardEvent) {
        if (e.altKey || e.ctrlKey || e.metaKey) return;

        let zoomDir = 0;
        let bearingDir = 0;
        let pitchDir = 0;
        let xDir = 0;
        let yDir = 0;

        switch (e.keyCode) {
        case 61:
        case 107:
        case 171:
        case 187:
            zoomDir = 1;
            break;

        case 189:
        case 109:
        case 173:
            zoomDir = -1;
            break;

        case 37:
            if (e.shiftKey) {
                bearingDir = -1;
            } else {
                e.preventDefault();
                xDir = -1;
            }
            break;

        case 39:
            if (e.shiftKey) {
                bearingDir = 1;
            } else {
                e.preventDefault();
                xDir = 1;
            }
            break;

        case 38:
            if (e.shiftKey) {
                pitchDir = 1;
            } else {
                e.preventDefault();
                yDir = -1;
            }
            break;

        case 40:
            if (e.shiftKey) {
                pitchDir = -1;
            } else {
                e.preventDefault();
                yDir = 1;
            }
            break;

        default:
            return;
        }

        if (this._rotationDisabled) {
            bearingDir = 0;
            pitchDir = 0;
        }

        return {
            cameraAnimation: (map: Map) => {
                const zoom = map.getZoom();
                map.easeTo({
                    duration: 300,
                    easeId: 'keyboardHandler',
                    easing: easeOut,

                    zoom: zoomDir ? Math.round(zoom) + zoomDir * (e.shiftKey ? 2 : 1) : zoom,
                    bearing: map.getBearing() + bearingDir * this._bearingStep,
                    pitch: map.getPitch() + pitchDir * this._pitchStep,
                    offset: [-xDir * this._panStep, -yDir * this._panStep],
                    center: map.getCenter()
                }, {originalEvent: e});
            }
        };
    }

    /**
     * Enables the "keyboard rotate and zoom" interaction.
     *
     * @example
     * map.keyboard.enable();
     */
    enable() {
        this._enabled = true;
    }

    /**
     * Disables the "keyboard rotate and zoom" interaction.
     *
     * @example
     * map.keyboard.disable();
     */
    disable() {
        this._enabled = false;
        this.reset();
    }

    /**
     * Returns a Boolean indicating whether the "keyboard rotate and zoom"
     * interaction is enabled.
     *
     * @returns {boolean} `true` if the "keyboard rotate and zoom"
     * interaction is enabled.
     * @example
     * const isKeyboardEnabled = map.keyboard.isEnabled();
     */
    isEnabled() {
        return this._enabled;
    }

    /**
     * Returns true if the handler is enabled and has detected the start of a
     * zoom/rotate gesture.
     *
     * @returns {boolean} `true` if the handler is enabled and has detected the
     * start of a zoom/rotate gesture.
     * @example
     * const isKeyboardActive = map.keyboard.isActive();
     */
    isActive() {
        return this._active;
    }

    /**
     * Disables the "keyboard pan/rotate" interaction, leaving the
     * "keyboard zoom" interaction enabled.
     *
     * @example
     * map.keyboard.disableRotation();
     */
    disableRotation() {
        this._rotationDisabled = true;
    }

    /**
     * Enables the "keyboard pan/rotate" interaction.
     *
     * @example
     * map.keyboard.enable();
     * map.keyboard.enableRotation();
     */
    enableRotation() {
        this._rotationDisabled = false;
    }
}

function easeOut(t: number) {
    return t * (2 - t);
}

export default KeyboardHandler;<|MERGE_RESOLUTION|>--- conflicted
+++ resolved
@@ -21,16 +21,10 @@
  * - `Shift+⇠`: Decrease the rotation by 15 degrees.
  * - `Shift+⇡`: Increase the pitch by 10 degrees.
  * - `Shift+⇣`: Decrease the pitch by 10 degrees.
-<<<<<<< HEAD
  *
- * @see [Toggle interactions](https://docs.mapbox.com/mapbox-gl-js/example/toggle-interaction-handlers/)
- * @see [Navigate the map with game-like controls](https://docs.mapbox.com/mapbox-gl-js/example/game-controls/)
- * @see [Display map navigation controls](https://docs.mapbox.com/mapbox-gl-js/example/navigation/)
-=======
  * @see [Example: Toggle interactions](https://docs.mapbox.com/mapbox-gl-js/example/toggle-interaction-handlers/)
  * @see [Example: Navigate the map with game-like controls](https://docs.mapbox.com/mapbox-gl-js/example/game-controls/)
  * @see [Example: Display map navigation controls](https://docs.mapbox.com/mapbox-gl-js/example/navigation/)
->>>>>>> dd0aad48
  */
 class KeyboardHandler {
     _enabled: boolean;
