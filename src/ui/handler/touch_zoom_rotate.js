--- conflicted
+++ resolved
@@ -197,12 +197,8 @@
 
 /**
  * The `TouchPitchHandler` allows the user to pitch the map by dragging up and down with two fingers.
-<<<<<<< HEAD
  *
- * @see [Set pitch and bearing](https://docs.mapbox.com/mapbox-gl-js/example/set-perspective/)
-=======
  * @see [Example: Set pitch and bearing](https://docs.mapbox.com/mapbox-gl-js/example/set-perspective/)
->>>>>>> dd0aad48
 */
 export class TouchPitchHandler extends TwoTouchHandler {
 
