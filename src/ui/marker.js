--- conflicted
+++ resolved
@@ -32,10 +32,10 @@
 const defaultWidth = 27;
 
 export const TERRAIN_OCCLUDED_OPACITY = 0.2;
-// Zoom levels to transition "upright" aligned markers in globe view.
+// Zoom levels to transition "horizon" aligned markers in globe view.
 const ALIGN_TO_HORIZON_BELOW_ZOOM = 4;
 const ALIGN_TO_SCREEN_ABOVE_ZOOM = 6; // Can't be larger than GLOBE_ZOOM_THRESHOLD_MAX.
-const MAX_PITCH = 80; // Ensure that markers with "upright" pitch alignment doen't disappear completely (as they would at pitch 90)
+const MAX_PITCH = 80; // Ensure that markers with "horizon" pitch alignment doen't disappear completely (as they would at pitch 90)
 
 /**
  * Creates a marker component.
@@ -473,9 +473,9 @@
 
         const xy = this._calculateXYTransform();
         const z = this._calculateZTransform();
-        // In globe `upright` alignment, we adjust first pitch, then rotation so that the marker
+        // In globe `horizon` alignment, we adjust first pitch, then rotation so that the marker
         // is always compressed vertically and appears to be popping out from the map.
-        const rotation = this.getPitchAlignment() === 'upright' ? z + xy : xy + z;
+        const rotation = this.getPitchAlignment() === 'horizon' ? z + xy : xy + z;
         const offset = this._offset.mult(this._scale);
 
         this._element.style.transform = `
@@ -496,7 +496,7 @@
                 const pitch = map.getPitch();
                 return pitch ? `rotateX(${pitch}deg)` : '';
             } // "map" alignment on globe
-            const tilt = radToDeg(globeTiltAtScreenPoint(map.transform, pos));
+            const tilt = radToDeg(globeTiltAtLngLat(map.transform, pos));
             const posFromCenter = pos.sub(globeCenterToScreenPoint(map.transform));
             const tiltOverDist =  tilt / (Math.abs(posFromCenter.x) + Math.abs(posFromCenter.y));
             const yTilt = posFromCenter.x * tiltOverDist;
@@ -504,9 +504,8 @@
             if (!xTilt && !yTilt) { return ''; }
             return `rotateX(${xTilt}deg) rotateY(${yTilt}deg)`;
         }
-<<<<<<< HEAD
-        if (map._usingGlobe()) {         // "upright" with globe
-            const pitch = MAX_PITCH * (1 - radToDeg(globeTiltAtScreenPoint(map.transform, pos)) / 90);
+        if (map._usingGlobe()) {         // 'horizon" alignment on globe
+            const pitch = MAX_PITCH * (1 - radToDeg(globeTiltAtLngLat(map.transform, this._lngLat)) / 90);
             let zoomTransition = 1;
             const zoom = map.getZoom();
             const centerPoint = globeCenterToScreenPoint(map.transform);
@@ -517,16 +516,7 @@
             }
             return `rotateX(${pitch * zoomTransition}deg)`;
         }
-        return ''; // Upright without globe (or at high zooms) behavies as viewport
-=======
-        const tilt = radToDeg(globeTiltAtLngLat(map.transform, this._lngLat));
-        const posFromCenter = pos.sub(globeCenterToScreenPoint(map.transform));
-        const tiltOverDist =  tilt / (Math.abs(posFromCenter.x) + Math.abs(posFromCenter.y));
-        const yTilt = posFromCenter.x * tiltOverDist;
-        const xTilt = -posFromCenter.y * tiltOverDist;
-        if (!xTilt && !yTilt) { return ''; }
-        return `rotateX(${xTilt}deg) rotateY(${yTilt}deg)`;
->>>>>>> 47a6c93d
+        return ''; // 'horizon' without globe (or at high zooms) behavies as viewport
     }
 
     _calculateZTransform(): string {
@@ -547,7 +537,7 @@
                 return radToDeg(Math.atan2(diff.y, diff.x)) - 90;
             }
             return this._rotation - map.getBearing();
-        } else if (this._rotationAlignment === "upright" && map._usingGlobe()) {
+        } else if (this._rotationAlignment === "horizon" && map._usingGlobe()) {
             const zoom = map.getZoom();
             const centerPoint = globeCenterToScreenPoint(map.transform);
             let zoomTransition = 1;
@@ -815,7 +805,7 @@
      */
     getRotationAlignment(): string {
         return (this._rotationAlignment === `auto` ||
-            (this._map && this._rotationAlignment === 'upright' && !this._map._usingGlobe())) ?
+            (this._map && this._rotationAlignment === 'horizon' && !this._map._usingGlobe())) ?
             'viewport' : this._rotationAlignment;
     }
 
@@ -841,7 +831,7 @@
      * const alignment = marker.getPitchAlignment();
      */
     getPitchAlignment(): string {
-        if (this._map && this._pitchAlignment === 'upright' && !this._map._usingGlobe()) { return 'viewport'; }
+        if (this._map && this._pitchAlignment === 'horizon' && !this._map._usingGlobe()) { return 'viewport'; }
         return this._pitchAlignment === 'auto' ? this.getRotationAlignment() : this._pitchAlignment;
     }
 }