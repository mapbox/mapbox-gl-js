--- conflicted
+++ resolved
@@ -60,10 +60,6 @@
             options = extend({element: options}, arguments[1]);
         }
 
-<<<<<<< HEAD
-    constructor(element: ?HTMLElement, options?: {offset: PointLike}) {
-        bindAll(['_update', '_onMapClick'], this);
-=======
         bindAll([
             '_update',
             '_onMove',
@@ -76,7 +72,6 @@
         this._color = options && options.color || '#3FB1CE';
         this._draggable = options && options.draggable || false;
         this._state = 'inactive';
->>>>>>> 2d800ca8
 
         if (!options || !options.element) {
             this._defaultMarker = true;
@@ -170,11 +165,7 @@
 
             svg.appendChild(page1);
 
-<<<<<<< HEAD
-            element.appendChild(svg);
-=======
             this._element.appendChild(svg);
->>>>>>> 2d800ca8
 
             // if no element and no offset option given apply an offset for the default marker
             // the -14 as the y value of the default marker offset was determined as follows
@@ -183,24 +174,6 @@
             // the y value of the center of the shadow ellipse relative to the svg top left is "shadow transform translate-y (29.0) + ellipse cy (5.80029008)"
             // offset to the svg center "height (41 / 2)" gives (29.0 + 5.80029008) - (41 / 2) and rounded for an integer pixel offset gives 14
             // negative is used to move the marker up from the center so the tip is at the Marker lngLat
-<<<<<<< HEAD
-            const defaultMarkerOffset = [0, -14];
-            if (!(options && options.offset)) {
-                if (!options) {
-                    options = {
-                        offset: defaultMarkerOffset
-                    };
-                } else {
-                    options.offset = defaultMarkerOffset;
-                }
-            }
-        }
-
-        this._offset = Point.convert(options && options.offset || [0, 0]);
-
-        element.classList.add('mapboxgl-marker');
-        this._element = element;
-=======
             this._offset = Point.convert(options && options.offset || [0, -14]);
         } else {
             this._element = options.element;
@@ -208,7 +181,6 @@
         }
 
         this._element.classList.add('mapboxgl-marker');
->>>>>>> 2d800ca8
 
         this._popup = null;
     }
@@ -429,29 +401,6 @@
          */
         this.fire(new Event('drag'));
     }
-<<<<<<< HEAD
-
-    /**
-     * Get the marker's offset.
-     * @returns {Point}
-     */
-    getOffset() {
-        return this._offset;
-    }
-
-    /**
-     * Sets the offset of the marker
-     * @param {PointLike} offset The offset in pixels as a {@link PointLike} object to apply relative to the element's center. Negatives indicate left and up.
-     * @returns {Marker} `this`
-     */
-    setOffset(offset: PointLike) {
-        this._offset = Point.convert(offset);
-        this._update();
-        return this;
-    }
-}
-=======
->>>>>>> 2d800ca8
 
     _onUp() {
         // revert to normal pointer event handling
