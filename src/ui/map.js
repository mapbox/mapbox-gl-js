--- conflicted
+++ resolved
@@ -1782,13 +1782,8 @@
      *
      * @param {string} layerId The ID of the layer to which the filter will be applied.
      * @param {Array | null | undefined} filter The filter, conforming to the Mapbox Style Specification's
-<<<<<<< HEAD
-     *   [filter definition](https://www.mapbox.com/mapbox-gl-js/style-spec/#other-filter).  If `null` or `undefined` is provided, the function removes any existing filter from the layer.
+     *   [filter definition](https://docs.mapbox.com/mapbox-gl-js/style-spec/layers/#filter).  If `null` or `undefined` is provided, the function removes any existing filter from the layer.
      * @param {Object} [options] Options object.
-=======
-     *   [filter definition](https://docs.mapbox.com/mapbox-gl-js/style-spec/layers/#filter).  If `null` or `undefined` is provided, the function removes any existing filter from the layer.
-     * @param {Object} [options]
->>>>>>> 0f3107fd
      * @param {boolean} [options.validate=true] Whether to check if the filter conforms to the Mapbox GL Style Specification. Disabling validation is a performance optimization that should only be used if you have previously validated the values you will be passing to this function.
      *
      * @returns {Map} `this`
