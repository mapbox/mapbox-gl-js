// @flow

import {version} from '../../package.json';
import {extend, bindAll, warnOnce, uniqueId} from '../util/util';
import browser from '../util/browser';
import window from '../util/window';
const {HTMLImageElement, HTMLElement, ImageBitmap} = window;
import DOM from '../util/dom';
import {getImage, getJSON, ResourceType} from '../util/ajax';
import {RequestManager} from '../util/mapbox';
import Style from '../style/style';
import EvaluationParameters from '../style/evaluation_parameters';
import Painter from '../render/painter';
import Transform from '../geo/transform';
import Hash from './hash';
import bindHandlers from './bind_handlers';
import Camera from './camera';
import LngLat from '../geo/lng_lat';
import LngLatBounds from '../geo/lng_lat_bounds';
import Point from '@mapbox/point-geometry';
import AttributionControl from './control/attribution_control';
import LogoControl from './control/logo_control';
import isSupported from '@mapbox/mapbox-gl-supported';
import {RGBAImage} from '../util/image';
import {Event, ErrorEvent} from '../util/evented';
import {MapMouseEvent} from './events';
import TaskQueue from '../util/task_queue';
import webpSupported from '../util/webp_supported';
import {PerformanceMarkers, PerformanceUtils} from '../util/performance';

import {setCacheLimits} from '../util/tile_request_cache';

import type {PointLike} from '@mapbox/point-geometry';
import type {RequestTransformFunction} from '../util/mapbox';
import type {LngLatLike} from '../geo/lng_lat';
import type {LngLatBoundsLike} from '../geo/lng_lat_bounds';
import type {StyleOptions, StyleSetterOptions} from '../style/style';
import type {MapEvent, MapDataEvent} from './events';
import type {CustomLayerInterface} from '../style/style_layer/custom_style_layer';
import type {StyleImageInterface, StyleImageMetadata} from '../style/style_image';

import type ScrollZoomHandler from './handler/scroll_zoom';
import type BoxZoomHandler from './handler/box_zoom';
import type DragRotateHandler from './handler/drag_rotate';
import type DragPanHandler, {DragPanOptions} from './handler/drag_pan';
import type KeyboardHandler from './handler/keyboard';
import type DoubleClickZoomHandler from './handler/dblclick_zoom';
import type TouchZoomRotateHandler from './handler/touch_zoom_rotate';
import defaultLocale from './default_locale';
import type {TaskID} from '../util/task_queue';
import type {Cancelable} from '../types/cancelable';
import type {
    LayerSpecification,
    FilterSpecification,
    StyleSpecification,
    LightSpecification,
    SourceSpecification
} from '../style-spec/types';

type ControlPosition = 'top-left' | 'top-right' | 'bottom-left' | 'bottom-right';
/* eslint-disable no-use-before-define */
type IControl = {
    onAdd(map: Map): HTMLElement;
    onRemove(map: Map): void;

    +getDefaultPosition?: () => ControlPosition;
}
/* eslint-enable no-use-before-define */

type MapOptions = {
    hash?: boolean | string,
    interactive?: boolean,
    container: HTMLElement | string,
    bearingSnap?: number,
    attributionControl?: boolean,
    customAttribution?: string | Array<string>,
    logoPosition?: ControlPosition,
    failIfMajorPerformanceCaveat?: boolean,
    preserveDrawingBuffer?: boolean,
    antialias?: boolean,
    refreshExpiredTiles?: boolean,
    maxBounds?: LngLatBoundsLike,
    scrollZoom?: boolean,
    minZoom?: ?number,
    maxZoom?: ?number,
    minPitch?: ?number,
    maxPitch?: ?number,
    boxZoom?: boolean,
    dragRotate?: boolean,
    dragPan?: DragPanOptions,
    keyboard?: boolean,
    doubleClickZoom?: boolean,
    touchZoomRotate?: boolean,
    trackResize?: boolean,
    center?: LngLatLike,
    zoom?: number,
    bearing?: number,
    pitch?: number,
    renderWorldCopies?: boolean,
    maxTileCacheSize?: number,
    transformRequest?: RequestTransformFunction,
    accessToken: string,
    locale?: Object
};

const defaultMinZoom = -2;
const defaultMaxZoom = 22;

// the default values, but also the valid range
const defaultMinPitch = 0;
const defaultMaxPitch = 60;

const defaultOptions = {
    center: [0, 0],
    zoom: 0,
    bearing: 0,
    pitch: 0,

    minZoom: defaultMinZoom,
    maxZoom: defaultMaxZoom,

    minPitch: defaultMinPitch,
    maxPitch: defaultMaxPitch,

    interactive: true,
    scrollZoom: true,
    boxZoom: true,
    dragRotate: true,
    dragPan: true,
    keyboard: true,
    doubleClickZoom: true,
    touchZoomRotate: true,

    bearingSnap: 7,
    clickTolerance: 3,

    hash: false,
    attributionControl: true,

    failIfMajorPerformanceCaveat: false,
    preserveDrawingBuffer: false,
    trackResize: true,
    renderWorldCopies: true,
    refreshExpiredTiles: true,
    maxTileCacheSize: null,
    localIdeographFontFamily: 'sans-serif',
    transformRequest: null,
    accessToken: null,
    fadeDuration: 300,
    crossSourceCollisions: true
};

/**
 * The `Map` object represents the map on your page. It exposes methods
 * and properties that enable you to programmatically change the map,
 * and fires events as users interact with it.
 *
 * You create a `Map` by specifying a `container` and other options.
 * Then Mapbox GL JS initializes the map on the page and returns your `Map`
 * object.
 *
 * @extends Evented
 * @param {Object} options
 * @param {HTMLElement|string} options.container The HTML element in which Mapbox GL JS will render the map, or the element's string `id`. The specified element must have no children.
 * @param {number} [options.minZoom=0] The minimum zoom level of the map (0-24).
 * @param {number} [options.maxZoom=22] The maximum zoom level of the map (0-24).
 * @param {number} [options.minPitch=0] The minimum pitch of the map (0-60).
 * @param {number} [options.maxPitch=60] The maximum pitch of the map (0-60).
 * @param {Object|string} [options.style] The map's Mapbox style. This must be an a JSON object conforming to
 * the schema described in the [Mapbox Style Specification](https://mapbox.com/mapbox-gl-style-spec/), or a URL to
 * such JSON.
 *
 * To load a style from the Mapbox API, you can use a URL of the form `mapbox://styles/:owner/:style`,
 * where `:owner` is your Mapbox account name and `:style` is the style ID. Or you can use one of the following
 * [the predefined Mapbox styles](https://www.mapbox.com/maps/):
 *
 *  * `mapbox://styles/mapbox/streets-v11`
 *  * `mapbox://styles/mapbox/outdoors-v11`
 *  * `mapbox://styles/mapbox/light-v10`
 *  * `mapbox://styles/mapbox/dark-v10`
 *  * `mapbox://styles/mapbox/satellite-v9`
 *  * `mapbox://styles/mapbox/satellite-streets-v11`
 *  * `mapbox://styles/mapbox/navigation-preview-day-v4`
 *  * `mapbox://styles/mapbox/navigation-preview-night-v4`
 *  * `mapbox://styles/mapbox/navigation-guidance-day-v4`
 *  * `mapbox://styles/mapbox/navigation-guidance-night-v4`
 *
 * Tilesets hosted with Mapbox can be style-optimized if you append `?optimize=true` to the end of your style URL, like `mapbox://styles/mapbox/streets-v11?optimize=true`.
 * Learn more about style-optimized vector tiles in our [API documentation](https://www.mapbox.com/api-documentation/maps/#retrieve-tiles).
 *
 * @param {(boolean|string)} [options.hash=false] If `true`, the map's position (zoom, center latitude, center longitude, bearing, and pitch) will be synced with the hash fragment of the page's URL.
 *   For example, `http://path/to/my/page.html#2.59/39.26/53.07/-24.1/60`.
 *   An additional string may optionally be provided to indicate a parameter-styled hash,
 *   e.g. http://path/to/my/page.html#map=2.59/39.26/53.07/-24.1/60&foo=bar, where foo
 *   is a custom parameter and bar is an arbitrary hash distinct from the map hash.
 * @param {boolean} [options.interactive=true] If `false`, no mouse, touch, or keyboard listeners will be attached to the map, so it will not respond to interaction.
 * @param {number} [options.bearingSnap=7] The threshold, measured in degrees, that determines when the map's
 *   bearing will snap to north. For example, with a `bearingSnap` of 7, if the user rotates
 *   the map within 7 degrees of north, the map will automatically snap to exact north.
 * @param {boolean} [options.pitchWithRotate=true] If `false`, the map's pitch (tilt) control with "drag to rotate" interaction will be disabled.
 * @param {number} [options.clickTolerance=3] The max number of pixels a user can shift the mouse pointer during a click for it to be considered a valid click (as opposed to a mouse drag).
 * @param {boolean} [options.attributionControl=true] If `true`, an {@link AttributionControl} will be added to the map.
 * @param {string | Array<string>} [options.customAttribution] String or strings to show in an {@link AttributionControl}. Only applicable if `options.attributionControl` is `true`.
 * @param {string} [options.logoPosition='bottom-left'] A string representing the position of the Mapbox wordmark on the map. Valid options are `top-left`,`top-right`, `bottom-left`, `bottom-right`.
 * @param {boolean} [options.failIfMajorPerformanceCaveat=false] If `true`, map creation will fail if the performance of Mapbox
 *   GL JS would be dramatically worse than expected (i.e. a software renderer would be used).
 * @param {boolean} [options.preserveDrawingBuffer=false] If `true`, the map's canvas can be exported to a PNG using `map.getCanvas().toDataURL()`. This is `false` by default as a performance optimization.
 * @param {boolean} [options.antialias] If `true`, the gl context will be created with MSAA antialiasing, which can be useful for antialiasing custom layers. this is `false` by default as a performance optimization.
 * @param {boolean} [options.refreshExpiredTiles=true] If `false`, the map won't attempt to re-request tiles once they expire per their HTTP `cacheControl`/`expires` headers.
 * @param {LngLatBoundsLike} [options.maxBounds] If set, the map will be constrained to the given bounds.
 * @param {boolean|Object} [options.scrollZoom=true] If `true`, the "scroll to zoom" interaction is enabled. An `Object` value is passed as options to {@link ScrollZoomHandler#enable}.
 * @param {boolean} [options.boxZoom=true] If `true`, the "box zoom" interaction is enabled (see {@link BoxZoomHandler}).
 * @param {boolean} [options.dragRotate=true] If `true`, the "drag to rotate" interaction is enabled (see {@link DragRotateHandler}).
 * @param {boolean|Object} [options.dragPan=true] If `true`, the "drag to pan" interaction is enabled. An `Object` value is passed as options to {@link DragPanHandler#enable}.
 * @param {boolean} [options.keyboard=true] If `true`, keyboard shortcuts are enabled (see {@link KeyboardHandler}).
 * @param {boolean} [options.doubleClickZoom=true] If `true`, the "double click to zoom" interaction is enabled (see {@link DoubleClickZoomHandler}).
 * @param {boolean|Object} [options.touchZoomRotate=true] If `true`, the "pinch to rotate and zoom" interaction is enabled. An `Object` value is passed as options to {@link TouchZoomRotateHandler#enable}.
 * @param {boolean} [options.trackResize=true]  If `true`, the map will automatically resize when the browser window resizes.
 * @param {LngLatLike} [options.center=[0, 0]] The inital geographical centerpoint of the map. If `center` is not specified in the constructor options, Mapbox GL JS will look for it in the map's style object. If it is not specified in the style, either, it will default to `[0, 0]` Note: Mapbox GL uses longitude, latitude coordinate order (as opposed to latitude, longitude) to match GeoJSON.
 * @param {number} [options.zoom=0] The initial zoom level of the map. If `zoom` is not specified in the constructor options, Mapbox GL JS will look for it in the map's style object. If it is not specified in the style, either, it will default to `0`.
 * @param {number} [options.bearing=0] The initial bearing (rotation) of the map, measured in degrees counter-clockwise from north. If `bearing` is not specified in the constructor options, Mapbox GL JS will look for it in the map's style object. If it is not specified in the style, either, it will default to `0`.
 * @param {number} [options.pitch=0] The initial pitch (tilt) of the map, measured in degrees away from the plane of the screen (0-60). If `pitch` is not specified in the constructor options, Mapbox GL JS will look for it in the map's style object. If it is not specified in the style, either, it will default to `0`.
 * @param {LngLatBoundsLike} [options.bounds] The initial bounds of the map. If `bounds` is specified, it overrides `center` and `zoom` constructor options.
 * @param {Object} [options.fitBoundsOptions] A [`fitBounds`](#map#fitbounds) options object to use _only_ when fitting the initial `bounds` provided above.
 * @param {boolean} [options.renderWorldCopies=true]  If `true`, multiple copies of the world will be rendered side by side beyond -180 and 180 degrees longitude. If set to `false`:
 * - When the map is zoomed out far enough that a single representation of the world does not fill the map's entire
 * container, there will be blank space beyond 180 and -180 degrees longitude.
 * - Features that cross 180 and -180 degrees longitude will be cut in two (with one portion on the right edge of the
 * map and the other on the left edge of the map) at every zoom level.
 * @param {number} [options.maxTileCacheSize=null]  The maximum number of tiles stored in the tile cache for a given source. If omitted, the cache will be dynamically sized based on the current viewport.
 * @param {string} [options.localIdeographFontFamily='sans-serif'] Defines a CSS
 *   font-family for locally overriding generation of glyphs in the 'CJK Unified Ideographs', 'Hiragana', 'Katakana' and 'Hangul Syllables' ranges.
 *   In these ranges, font settings from the map's style will be ignored, except for font-weight keywords (light/regular/medium/bold).
 *   Set to `false`, to enable font settings from the map's style for these glyph ranges.  Note that [Mapbox Studio](https://studio.mapbox.com/) sets this value to `false` by default.
 *   The purpose of this option is to avoid bandwidth-intensive glyph server requests. (See [Use locally generated ideographs](https://www.mapbox.com/mapbox-gl-js/example/local-ideographs).)
 * @param {RequestTransformFunction} [options.transformRequest=null] A callback run before the Map makes a request for an external URL. The callback can be used to modify the url, set headers, or set the credentials property for cross-origin requests.
 *   Expected to return an object with a `url` property and optionally `headers` and `credentials` properties.
 * @param {boolean} [options.collectResourceTiming=false] If `true`, Resource Timing API information will be collected for requests made by GeoJSON and Vector Tile web workers (this information is normally inaccessible from the main Javascript thread). Information will be returned in a `resourceTiming` property of relevant `data` events.
 * @param {number} [options.fadeDuration=300] Controls the duration of the fade-in/fade-out animation for label collisions, in milliseconds. This setting affects all symbol layers. This setting does not affect the duration of runtime styling transitions or raster tile cross-fading.
 * @param {boolean} [options.crossSourceCollisions=true] If `true`, symbols from multiple sources can collide with each other during collision detection. If `false`, collision detection is run separately for the symbols in each source.
 * @param {string} [options.accessToken=null] If specified, map will use this token instead of the one defined in mapboxgl.accessToken.
 * @param {string} [options.locale=null] A patch to apply to the default localization table for UI strings, e.g. control tooltips. The `locale` object maps namespaced UI string IDs to translated strings in the target language; see `src/ui/default_locale.js` for an example with all supported string IDs. The object may specify all UI strings (thereby adding support for a new translation) or only a subset of strings (thereby patching the default translation table).
 * @example
 * var map = new mapboxgl.Map({
 *   container: 'map',
 *   center: [-122.420679, 37.772537],
 *   zoom: 13,
 *   style: style_object,
 *   hash: true,
 *   transformRequest: (url, resourceType)=> {
 *     if(resourceType === 'Source' && url.startsWith('http://myHost')) {
 *       return {
 *        url: url.replace('http', 'https'),
 *        headers: { 'my-custom-header': true},
 *        credentials: 'include'  // Include cookies for cross-origin requests
 *      }
 *     }
 *   }
 * });
 * @see [Display a map](https://www.mapbox.com/mapbox-gl-js/examples/)
 */
class Map extends Camera {
    style: Style;
    painter: Painter;

    _container: HTMLElement;
    _missingCSSCanary: HTMLElement;
    _canvasContainer: HTMLElement;
    _controlContainer: HTMLElement;
    _controlPositions: {[string]: HTMLElement};
    _interactive: ?boolean;
    _showTileBoundaries: ?boolean;
    _showCollisionBoxes: ?boolean;
    _showOverdrawInspector: boolean;
    _repaint: ?boolean;
    _vertices: ?boolean;
    _canvas: HTMLCanvasElement;
    _maxTileCacheSize: number;
    _frame: ?Cancelable;
    _styleDirty: ?boolean;
    _sourcesDirty: ?boolean;
    _placementDirty: ?boolean;
    _loaded: boolean;
    // accounts for placement finishing as well
    _fullyLoaded: boolean;
    _trackResize: boolean;
    _preserveDrawingBuffer: boolean;
    _failIfMajorPerformanceCaveat: boolean;
    _antialias: boolean;
    _refreshExpiredTiles: boolean;
    _hash: Hash;
    _delegatedListeners: any;
    _fadeDuration: number;
    _crossSourceCollisions: boolean;
    _crossFadingFactor: number;
    _collectResourceTiming: boolean;
    _renderTaskQueue: TaskQueue;
    _controls: Array<IControl>;
    _mapId: number;
    _localIdeographFontFamily: string;
    _requestManager: RequestManager;
    _locale: Object;

    /**
     * The map's {@link ScrollZoomHandler}, which implements zooming in and out with a scroll wheel or trackpad.
     * Find more details and examples using `scrollZoom` in the {@link ScrollZoomHandler} section.
     */
    scrollZoom: ScrollZoomHandler;

    /**
     * The map's {@link BoxZoomHandler}, which implements zooming using a drag gesture with the Shift key pressed.
     * Find more details and examples using `boxZoom` in the {@link BoxZoomHandler} section.
     */
    boxZoom: BoxZoomHandler;

    /**
     * The map's {@link DragRotateHandler}, which implements rotating the map while dragging with the right
     * mouse button or with the Control key pressed. Find more details and examples using `dragRotate`
     * in the {@link DragRotateHandler} section.
     */
    dragRotate: DragRotateHandler;

    /**
     * The map's {@link DragPanHandler}, which implements dragging the map with a mouse or touch gesture.
     * Find more details and examples using `dragPan` in the {@link DragPanHandler} section.
     */
    dragPan: DragPanHandler;

    /**
     * The map's {@link KeyboardHandler}, which allows the user to zoom, rotate, and pan the map using keyboard
     * shortcuts. Find more details and examples using `keyboard` in the {@link KeyboardHandler} section.
     */
    keyboard: KeyboardHandler;

    /**
     * The map's {@link DoubleClickZoomHandler}, which allows the user to zoom by double clicking.
     * Find more details and examples using `doubleClickZoom` in the {@link DoubleClickZoomHandler} section.
     */
    doubleClickZoom: DoubleClickZoomHandler;

    /**
     * The map's {@link TouchZoomRotateHandler}, which allows the user to zoom or rotate the map with touch gestures.
     * Find more details and examples using `touchZoomRotate` in the {@link TouchZoomRotateHandler} section.
     */
    touchZoomRotate: TouchZoomRotateHandler;

    constructor(options: MapOptions) {
        PerformanceUtils.mark(PerformanceMarkers.create);

        options = extend({}, defaultOptions, options);

        if (options.minZoom != null && options.maxZoom != null && options.minZoom > options.maxZoom) {
            throw new Error(`maxZoom must be greater than or equal to minZoom`);
        }

        if (options.minPitch != null && options.maxPitch != null && options.minPitch > options.maxPitch) {
            throw new Error(`maxPitch must be greater than or equal to minPitch`);
        }

        if (options.minPitch != null && options.minPitch < defaultMinPitch) {
            throw new Error(`minPitch must be greater than or equal to ${defaultMinPitch}`);
        }

        if (options.maxPitch != null && options.maxPitch > defaultMaxPitch) {
            throw new Error(`maxPitch must be less than or equal to ${defaultMaxPitch}`);
        }

        const transform = new Transform(options.minZoom, options.maxZoom, options.minPitch, options.maxPitch, options.renderWorldCopies);
        super(transform, options);

        this._interactive = options.interactive;
        this._maxTileCacheSize = options.maxTileCacheSize;
        this._failIfMajorPerformanceCaveat = options.failIfMajorPerformanceCaveat;
        this._preserveDrawingBuffer = options.preserveDrawingBuffer;
        this._antialias = options.antialias;
        this._trackResize = options.trackResize;
        this._bearingSnap = options.bearingSnap;
        this._refreshExpiredTiles = options.refreshExpiredTiles;
        this._fadeDuration = options.fadeDuration;
        this._crossSourceCollisions = options.crossSourceCollisions;
        this._crossFadingFactor = 1;
        this._collectResourceTiming = options.collectResourceTiming;
        this._renderTaskQueue = new TaskQueue();
        this._controls = [];
        this._mapId = uniqueId();
        this._locale = extend({}, defaultLocale, options.locale);

        this._requestManager = new RequestManager(options.transformRequest, options.accessToken);

        if (typeof options.container === 'string') {
            this._container = window.document.getElementById(options.container);
            if (!this._container) {
                throw new Error(`Container '${options.container}' not found.`);
            }
        } else if (options.container instanceof HTMLElement) {
            this._container = options.container;
        } else {
            throw new Error(`Invalid type: 'container' must be a String or HTMLElement.`);
        }

        if (options.maxBounds) {
            this.setMaxBounds(options.maxBounds);
        }

        bindAll([
            '_onWindowOnline',
            '_onWindowResize',
            '_contextLost',
            '_contextRestored'
        ], this);

        this._setupContainer();
        this._setupPainter();
        if (this.painter === undefined) {
            throw new Error(`Failed to initialize WebGL.`);
        }

        this.on('move', () => this._update(false));
        this.on('moveend', () => this._update(false));
        this.on('zoom', () => this._update(true));

        if (typeof window !== 'undefined') {
            window.addEventListener('online', this._onWindowOnline, false);
            window.addEventListener('resize', this._onWindowResize, false);
        }

        bindHandlers(this, options);

        const hashName = (typeof options.hash === 'string' && options.hash) || undefined;
        this._hash = options.hash && (new Hash(hashName)).addTo(this);
        // don't set position from options if set through hash
        if (!this._hash || !this._hash._onHashChange()) {
            this.jumpTo({
                center: options.center,
                zoom: options.zoom,
                bearing: options.bearing,
                pitch: options.pitch
            });

            if (options.bounds) {
                this.resize();
                this.fitBounds(options.bounds, extend({}, options.fitBoundsOptions, {duration: 0}));
            }
        }

        this.resize();

        this._localIdeographFontFamily = options.localIdeographFontFamily;
        if (options.style) this.setStyle(options.style, {localIdeographFontFamily: options.localIdeographFontFamily});

        if (options.attributionControl)
            this.addControl(new AttributionControl({customAttribution: options.customAttribution}));

        this.addControl(new LogoControl(), options.logoPosition);

        this.on('style.load', () => {
            if (this.transform.unmodified) {
                this.jumpTo((this.style.stylesheet: any));
            }
        });
        this.on('data', (event: MapDataEvent) => {
            this._update(event.dataType === 'style');
            this.fire(new Event(`${event.dataType}data`, event));
        });
        this.on('dataloading', (event: MapDataEvent) => {
            this.fire(new Event(`${event.dataType}dataloading`, event));
        });
    }

    /*
    * Returns a unique number for this map instance which is used for the MapLoadEvent
    * to make sure we only fire one event per instantiated map object.
    * @private
    * @returns {number}
    */
    _getMapId() {
        return this._mapId;
    }

    /**
     * Adds an {@link IControl} to the map, calling `control.onAdd(this)`.
     *
     * @param {IControl} control The {@link IControl} to add.
     * @param {string} [position] position on the map to which the control will be added.
     * Valid values are `'top-left'`, `'top-right'`, `'bottom-left'`, and `'bottom-right'`. Defaults to `'top-right'`.
     * @returns {Map} `this`
     * @example
     * // Add zoom and rotation controls to the map.
     * map.addControl(new mapboxgl.NavigationControl());
     * @see [Display map navigation controls](https://www.mapbox.com/mapbox-gl-js/example/navigation/)
     */
    addControl(control: IControl, position?: ControlPosition) {
        if (position === undefined && control.getDefaultPosition) {
            position = control.getDefaultPosition();
        }
        if (position === undefined) {
            position = 'top-right';
        }
        if (!control || !control.onAdd) {
            return this.fire(new ErrorEvent(new Error(
                'Invalid argument to map.addControl(). Argument must be a control with onAdd and onRemove methods.')));
        }
        const controlElement = control.onAdd(this);
        this._controls.push(control);

        const positionContainer = this._controlPositions[position];
        if (position.indexOf('bottom') !== -1) {
            positionContainer.insertBefore(controlElement, positionContainer.firstChild);
        } else {
            positionContainer.appendChild(controlElement);
        }
        return this;
    }

    /**
     * Removes the control from the map.
     *
     * @param {IControl} control The {@link IControl} to remove.
     * @returns {Map} `this`
     * @example
     * // Define a new navigation control.
     * var navigation = new mapboxgl.NavigationControl();
     * // Add zoom and rotation controls to the map.
     * map.addControl(navigation);
     * // Remove zoom and rotation controls from the map.
     * map.removeControl(navigation);
     */
    removeControl(control: IControl) {
        if (!control || !control.onRemove) {
            return this.fire(new ErrorEvent(new Error(
                'Invalid argument to map.removeControl(). Argument must be a control with onAdd and onRemove methods.')));
        }
        const ci = this._controls.indexOf(control);
        if (ci > -1) this._controls.splice(ci, 1);
        control.onRemove(this);
        return this;
    }

    /**
     * Resizes the map according to the dimensions of its
     * `container` element.
     *
     * Checks if the map container size changed and updates the map if it has changed.
     * This method must be called after the map's `container` is resized programmatically
     * or when the map is shown after being initially hidden with CSS.
     *
     * @param eventData Additional properties to be passed to `movestart`, `move`, `resize`, and `moveend`
     *   events that get triggered as a result of resize. This can be useful for differentiating the
     *   source of an event (for example, user-initiated or programmatically-triggered events).
     * @returns {Map} `this`
     * @example
     * // Resize the map when the map container is shown
     * // after being initially hidden with CSS.
     * var mapDiv = document.getElementById('map');
     * if (mapDiv.style.visibility === true) map.resize();
     */
    resize(eventData?: Object) {
        const dimensions = this._containerDimensions();
        const width = dimensions[0];
        const height = dimensions[1];

        this._resizeCanvas(width, height);
        this.transform.resize(width, height);
        this.painter.resize(width, height);

        this.fire(new Event('movestart', eventData))
            .fire(new Event('move', eventData))
            .fire(new Event('resize', eventData))
            .fire(new Event('moveend', eventData));
        return this;
    }

    /**
     * Returns the map's geographical bounds. When the bearing or pitch is non-zero, the visible region is not
     * an axis-aligned rectangle, and the result is the smallest bounds that encompasses the visible region.
     * @returns {LngLatBounds} The geographical bounds of the map as {@link LngLatBounds}.
     * @example
     * var bounds = map.getBounds();
     */
    getBounds(): LngLatBounds {
        return this.transform.getBounds();
    }

    /**
     * Returns the maximum geographical bounds the map is constrained to, or `null` if none set.
     * @returns The map object.
     * @example
     * var maxBounds = map.getMaxBounds();
     */
    getMaxBounds(): LngLatBounds | null {
        return this.transform.getMaxBounds();
    }

    /**
     * Sets or clears the map's geographical bounds.
     *
     * Pan and zoom operations are constrained within these bounds.
     * If a pan or zoom is performed that would
     * display regions outside these bounds, the map will
     * instead display a position and zoom level
     * as close as possible to the operation's request while still
     * remaining within the bounds.
     *
     * @param {LngLatBoundsLike | null | undefined} bounds The maximum bounds to set. If `null` or `undefined` is provided, the function removes the map's maximum bounds.
     * @returns {Map} `this`
     * @example
     * // Define bounds that conform to the `LngLatBoundsLike` object.
     * var bounds = [
     *   [-74.04728, 40.68392], // [west, south]
     *   [-73.91058, 40.87764]  // [east, north]
     * ];
     * // Set the map's max bounds.
     * map.setMaxBounds(bounds);
     */
    setMaxBounds(bounds: LngLatBoundsLike) {
        this.transform.setMaxBounds(LngLatBounds.convert(bounds));
        return this._update();
    }

    /**
     * Sets or clears the map's minimum zoom level.
     * If the map's current zoom level is lower than the new minimum,
     * the map will zoom to the new minimum.
     *
     * It is not always possible to zoom out and reach the set `minZoom`.
     * Other factors such as map height may restrict zooming. For example,
     * if the map is 512px tall it will not be possible to zoom below zoom 0
     * no matter what the `minZoom` is set to.
     *
     * @param {number | null | undefined} minZoom The minimum zoom level to set (-2 - 24).
     *   If `null` or `undefined` is provided, the function removes the current minimum zoom (i.e. sets it to -2).
     * @returns {Map} `this`
     * @example
     * map.setMinZoom(12.25);
     */
    setMinZoom(minZoom?: ?number) {

        minZoom = minZoom === null || minZoom === undefined ? defaultMinZoom : minZoom;

        if (minZoom >= defaultMinZoom && minZoom <= this.transform.maxZoom) {
            this.transform.minZoom = minZoom;
            this._update();

            if (this.getZoom() < minZoom) this.setZoom(minZoom);

            return this;

        } else throw new Error(`minZoom must be between ${defaultMinZoom} and the current maxZoom, inclusive`);
    }

    /**
     * Returns the map's minimum allowable zoom level.
     *
     * @returns {number} minZoom
     * @example
     * var minZoom = map.getMinZoom();
     */
    getMinZoom() { return this.transform.minZoom; }

    /**
     * Sets or clears the map's maximum zoom level.
     * If the map's current zoom level is higher than the new maximum,
     * the map will zoom to the new maximum.
     *
     * @param {number | null | undefined} maxZoom The maximum zoom level to set.
     *   If `null` or `undefined` is provided, the function removes the current maximum zoom (sets it to 22).
     * @returns {Map} `this`
     * @example
     * map.setMaxZoom(18.75);
     */
    setMaxZoom(maxZoom?: ?number) {

        maxZoom = maxZoom === null || maxZoom === undefined ? defaultMaxZoom : maxZoom;

        if (maxZoom >= this.transform.minZoom) {
            this.transform.maxZoom = maxZoom;
            this._update();

            if (this.getZoom() > maxZoom) this.setZoom(maxZoom);

            return this;

        } else throw new Error(`maxZoom must be greater than the current minZoom`);
    }

    /**
     * Returns the map's maximum allowable zoom level.
     *
     * @returns {number} maxZoom
     * @example
     * var maxZoom = map.getMaxZoom();
     */
    getMaxZoom() { return this.transform.maxZoom; }

    /**
     * Sets or clears the map's minimum pitch.
     * If the map's current pitch is lower than the new minimum,
     * the map will pitch to the new minimum.
     *
     * @param {number | null | undefined} minPitch The minimum pitch to set (0-60).
     *   If `null` or `undefined` is provided, the function removes the current minimum pitch (i.e. sets it to 0).
     * @returns {Map} `this`
     */
    setMinPitch(minPitch?: ?number) {

        minPitch = minPitch === null || minPitch === undefined ? defaultMinPitch : minPitch;

        if (minPitch < defaultMinPitch) {
            throw new Error(`minPitch must be greater than or equal to ${defaultMinPitch}`);
        }

        if (minPitch >= defaultMinPitch && minPitch <= this.transform.maxPitch) {
            this.transform.minPitch = minPitch;
            this._update();

            if (this.getPitch() < minPitch) this.setPitch(minPitch);

            return this;

        } else throw new Error(`minPitch must be between ${defaultMinPitch} and the current maxPitch, inclusive`);
    }

    /**
     * Returns the map's minimum allowable pitch.
     *
     * @returns {number} minPitch
     */
    getMinPitch() { return this.transform.minPitch; }

    /**
     * Sets or clears the map's maximum pitch.
     * If the map's current pitch is higher than the new maximum,
     * the map will pitch to the new maximum.
     *
     * @param {number | null | undefined} maxPitch The maximum pitch to set.
     *   If `null` or `undefined` is provided, the function removes the current maximum pitch (sets it to 60).
     * @returns {Map} `this`
     */
    setMaxPitch(maxPitch?: ?number) {

        maxPitch = maxPitch === null || maxPitch === undefined ? defaultMaxPitch : maxPitch;

        if (maxPitch > defaultMaxPitch) {
            throw new Error(`maxPitch must be less than or equal to ${defaultMaxPitch}`);
        }

        if (maxPitch >= this.transform.minPitch) {
            this.transform.maxPitch = maxPitch;
            this._update();

            if (this.getPitch() > maxPitch) this.setPitch(maxPitch);

            return this;

        } else throw new Error(`maxPitch must be greater than the current minPitch`);
    }

    /**
     * Returns the map's maximum allowable pitch.
     *
     * @returns {number} maxPitch
     */
    getMaxPitch() { return this.transform.maxPitch; }

    /**
     * Returns the state of `renderWorldCopies`. If `true`, multiple copies of the world will be rendered side by side beyond -180 and 180 degrees longitude. If set to `false`:
     * - When the map is zoomed out far enough that a single representation of the world does not fill the map's entire
     * container, there will be blank space beyond 180 and -180 degrees longitude.
     * - Features that cross 180 and -180 degrees longitude will be cut in two (with one portion on the right edge of the
     * map and the other on the left edge of the map) at every zoom level.
     * @returns {boolean} renderWorldCopies
     * @example
     * var worldCopiesRendered = map.getRenderWorldCopies();
     * @see [Render world copies](https://docs.mapbox.com/mapbox-gl-js/example/render-world-copies/)
     */
    getRenderWorldCopies() { return this.transform.renderWorldCopies; }

    /**
     * Sets the state of `renderWorldCopies`.
     *
     * @param {boolean} renderWorldCopies If `true`, multiple copies of the world will be rendered side by side beyond -180 and 180 degrees longitude. If set to `false`:
     * - When the map is zoomed out far enough that a single representation of the world does not fill the map's entire
     * container, there will be blank space beyond 180 and -180 degrees longitude.
     * - Features that cross 180 and -180 degrees longitude will be cut in two (with one portion on the right edge of the
     * map and the other on the left edge of the map) at every zoom level.
     *
     * `undefined` is treated as `true`, `null` is treated as `false`.
     * @returns {Map} `this`
     * @example
     * map.setRenderWorldCopies(true);
     * @see [Render world copies](https://docs.mapbox.com/mapbox-gl-js/example/render-world-copies/)
     */
    setRenderWorldCopies(renderWorldCopies?: ?boolean) {
        this.transform.renderWorldCopies = renderWorldCopies;
        return this._update();
    }

    /**
     * Returns a {@link Point} representing pixel coordinates, relative to the map's `container`,
     * that correspond to the specified geographical location.
     *
     * @param {LngLatLike} lnglat The geographical location to project.
     * @returns {Point} The {@link Point} corresponding to `lnglat`, relative to the map's `container`.
     * @example
     * var coordinate = [-122.420679, 37.772537];
     * var point = map.project(coordinate);
     */
    project(lnglat: LngLatLike) {
        return this.transform.locationPoint(LngLat.convert(lnglat));
    }

    /**
     * Returns a {@link LngLat} representing geographical coordinates that correspond
     * to the specified pixel coordinates.
     *
     * @param {PointLike} point The pixel coordinates to unproject.
     * @returns {LngLat} The {@link LngLat} corresponding to `point`.
     * @example
     * map.on('click', function(e) {
     *   // When the map is clicked, get the geographic coordinate.
     *   var coordinate = map.unproject(e.point);
     * });
     */
    unproject(point: PointLike) {
        return this.transform.pointLocation(Point.convert(point));
    }

    /**
     * Returns true if the map is panning, zooming, rotating, or pitching due to a camera animation or user gesture.
     * @returns {boolean} True if the map is moving.
     * @example
     * var isMoving = map.isMoving();
     */
    isMoving(): boolean {
        return this._moving ||
            this.dragPan.isActive() ||
            this.dragRotate.isActive() ||
            this.scrollZoom.isActive();
    }

    /**
     * Returns true if the map is zooming due to a camera animation or user gesture.
     * @returns {boolean} True if the map is zooming.
     * @example
     * var isZooming = map.isZooming();
     */
    isZooming(): boolean {
        return this._zooming ||
            this.scrollZoom.isZooming();
    }

    /**
     * Returns true if the map is rotating due to a camera animation or user gesture.
<<<<<<< HEAD
     * @returns {boolean} True if hte map is rotating.
=======
     * @returns {Boolean} True if the map is rotating.
>>>>>>> 910b2b53
     * @example
     * map.isRotating();
     */
    isRotating(): boolean {
        return this._rotating ||
            this.dragRotate.isActive();
    }

    _createDelegatedListener(type: MapEvent, layerId: any, listener: any) {
        if (type === 'mouseenter' || type === 'mouseover') {
            let mousein = false;
            const mousemove = (e) => {
                const features = this.getLayer(layerId) ? this.queryRenderedFeatures(e.point, {layers: [layerId]}) : [];
                if (!features.length) {
                    mousein = false;
                } else if (!mousein) {
                    mousein = true;
                    listener.call(this, new MapMouseEvent(type, this, e.originalEvent, {features}));
                }
            };
            const mouseout = () => {
                mousein = false;
            };
            return {layer: layerId, listener, delegates: {mousemove, mouseout}};
        } else if (type === 'mouseleave' || type === 'mouseout') {
            let mousein = false;
            const mousemove = (e) => {
                const features = this.getLayer(layerId) ? this.queryRenderedFeatures(e.point, {layers: [layerId]}) : [];
                if (features.length) {
                    mousein = true;
                } else if (mousein) {
                    mousein = false;
                    listener.call(this, new MapMouseEvent(type, this, e.originalEvent));
                }
            };
            const mouseout = (e) => {
                if (mousein) {
                    mousein = false;
                    listener.call(this, new MapMouseEvent(type, this, e.originalEvent));
                }
            };
            return {layer: layerId, listener, delegates: {mousemove, mouseout}};
        } else {
            const delegate = (e) => {
                const features = this.getLayer(layerId) ? this.queryRenderedFeatures(e.point, {layers: [layerId]}) : [];
                if (features.length) {
                    // Here we need to mutate the original event, so that preventDefault works as expected.
                    e.features = features;
                    listener.call(this, e);
                    delete e.features;
                }
            };
            return {layer: layerId, listener, delegates: {[type]: delegate}};
        }
    }

    /**
     * Adds a listener for events of a specified type.
     *
     * @method
     * @name on
     * @memberof Map
     * @instance
     * @param {string} type The event type to add a listen for.
     * @param {Function} listener The function to be called when the event is fired.
     *   The listener function is called with the data object passed to `fire`,
     *   extended with `target` and `type` properties.
     * @returns {Map} `this`
     */

    /**
     * Adds a listener for events of a specified type occurring on features in a specified style layer.
     *
     * @param {string} type The event type to listen for; one of `'mousedown'`, `'mouseup'`, `'click'`, `'dblclick'`,
     * `'mousemove'`, `'mouseenter'`, `'mouseleave'`, `'mouseover'`, `'mouseout'`, `'contextmenu'`, `'touchstart'`,
     * `'touchend'`, or `'touchcancel'`. `mouseenter` and `mouseover` events are triggered when the cursor enters
     * a visible portion of the specified layer from outside that layer or outside the map canvas. `mouseleave`
     * and `mouseout` events are triggered when the cursor leaves a visible portion of the specified layer, or leaves
     * the map canvas.
     * @param {string} layerId The ID of a style layer. Only events whose location is within a visible
     * feature in this layer will trigger the listener. The event will have a `features` property containing
     * an array of the matching features.
     * @param {Function} listener The function to be called when the event is fired.
     * @returns {Map} `this`
     */
    on(type: MapEvent, layerId: any, listener: any) {
        if (listener === undefined) {
            return super.on(type, layerId);
        }

        const delegatedListener = this._createDelegatedListener(type, layerId, listener);

        this._delegatedListeners = this._delegatedListeners || {};
        this._delegatedListeners[type] = this._delegatedListeners[type] || [];
        this._delegatedListeners[type].push(delegatedListener);

        for (const event in delegatedListener.delegates) {
            this.on((event: any), delegatedListener.delegates[event]);
        }

        return this;
    }

    /**
     * Adds a listener that will be called only once to a specified event type.
     *
     * @method
     * @name once
     * @memberof Map
     * @instance
     * @param {string} type The event type to add a listener for.
     * @param {Function} listener The function to be called when the event is fired.
     *   The listener function is called with the data object passed to `fire`,
     *   extended with `target` and `type` properties.
     * @returns {Map} `this`
     */

    /**
     * Adds a listener that will be called only once to a specified event type occurring on features in a specified style layer.
     *
     * @param {string} type The event type to listen for; one of `'mousedown'`, `'mouseup'`, `'click'`, `'dblclick'`,
     * `'mousemove'`, `'mouseenter'`, `'mouseleave'`, `'mouseover'`, `'mouseout'`, `'contextmenu'`, `'touchstart'`,
     * `'touchend'`, or `'touchcancel'`. `mouseenter` and `mouseover` events are triggered when the cursor enters
     * a visible portion of the specified layer from outside that layer or outside the map canvas. `mouseleave`
     * and `mouseout` events are triggered when the cursor leaves a visible portion of the specified layer, or leaves
     * the map canvas.
     * @param {string} layerId The ID of a style layer. Only events whose location is within a visible
     * feature in this layer will trigger the listener. The event will have a `features` property containing
     * an array of the matching features.
     * @param {Function} listener The function to be called when the event is fired.
     * @returns {Map} `this`
     */

    once(type: MapEvent, layerId: any, listener: any) {

        if (listener === undefined) {
            return super.once(type, layerId);
        }

        const delegatedListener = this._createDelegatedListener(type, layerId, listener);

        for (const event in delegatedListener.delegates) {
            this.once((event: any), delegatedListener.delegates[event]);
        }

        return this;
    }

    /**
     * Removes an event listener previously added with `Map#on`.
     *
     * @method
     * @name off
     * @memberof Map
     * @instance
     * @param {string} type The event type previously used to install the listener.
     * @param {Function} listener The function previously installed as a listener.
     * @returns {Map} `this`
     */

    /**
     * Removes an event listener for layer-specific events previously added with `Map#on`.
     *
     * @param {string} type The event type previously used to install the listener.
     * @param {string} layerId The layer ID previously used to install the listener.
     * @param {Function} listener The function previously installed as a listener.
     * @returns {Map} `this`
     */
    off(type: MapEvent, layerId: any, listener: any) {
        if (listener === undefined) {
            return super.off(type, layerId);
        }

        const removeDelegatedListener = (delegatedListeners) => {
            const listeners = delegatedListeners[type];
            for (let i = 0; i < listeners.length; i++) {
                const delegatedListener = listeners[i];
                if (delegatedListener.layer === layerId && delegatedListener.listener === listener) {
                    for (const event in delegatedListener.delegates) {
                        this.off((event: any), delegatedListener.delegates[event]);
                    }
                    listeners.splice(i, 1);
                    return this;
                }
            }
        };

        if (this._delegatedListeners && this._delegatedListeners[type]) {
            removeDelegatedListener(this._delegatedListeners);
        }

        return this;
    }

    /**
     * Returns an array of [GeoJSON](http://geojson.org/)
     * [Feature objects](https://tools.ietf.org/html/rfc7946#section-3.2)
     * representing visible features that satisfy the query parameters.
     *
     * @param {PointLike|Array<PointLike>} [geometry] - The geometry of the query region:
     * either a single point or southwest and northeast points describing a bounding box.
     * Omitting this parameter (i.e. calling {@link Map#queryRenderedFeatures} with zero arguments,
     * or with only a `options` argument) is equivalent to passing a bounding box encompassing the entire
     * map viewport.
     * @param {Object} [options] Options object.
     * @param {Array<string>} [options.layers] An array of [style layer IDs](https://docs.mapbox.com/mapbox-gl-js/style-spec/#layer-id) for the query to inspect.
     *   Only features within these layers will be returned. If this parameter is undefined, all layers will be checked.
     * @param {Array} [options.filter] A [filter](https://www.mapbox.com/mapbox-gl-js/style-spec/#other-filter)
     *   to limit query results.
     * @param {boolean} [options.validate=true] Whether to check if the [options.filter] conforms to the Mapbox GL Style Specification. Disabling validation is a performance optimization that should only be used if you have previously validated the values you will be passing to this function.
     *
     * @returns {Array<Object>} An array of [GeoJSON](http://geojson.org/)
     * [feature objects](https://tools.ietf.org/html/rfc7946#section-3.2).
     *
     * The `properties` value of each returned feature object contains the properties of its source feature. For GeoJSON sources, only
     * string and numeric property values are supported (i.e. `null`, `Array`, and `Object` values are not supported).
     *
     * Each feature includes top-level `layer`, `source`, and `sourceLayer` properties. The `layer` property is an object
     * representing the style layer to  which the feature belongs. Layout and paint properties in this object contain values
     * which are fully evaluated for the given zoom level and feature.
     *
     * Only features that are currently rendered are included. Some features will **not** be included, like:
     *
     * - Features from layers whose `visibility` property is `"none"`.
     * - Features from layers whose zoom range excludes the current zoom level.
     * - Symbol features that have been hidden due to text or icon collision.
     *
     * Features from all other layers are included, including features that may have no visible
     * contribution to the rendered result; for example, because the layer's opacity or color alpha component is set to
     * 0.
     *
     * The topmost rendered feature appears first in the returned array, and subsequent features are sorted by
     * descending z-order. Features that are rendered multiple times (due to wrapping across the antimeridian at low
     * zoom levels) are returned only once (though subject to the following caveat).
     *
     * Because features come from tiled vector data or GeoJSON data that is converted to tiles internally, feature
     * geometries may be split or duplicated across tile boundaries and, as a result, features may appear multiple
     * times in query results. For example, suppose there is a highway running through the bounding rectangle of a query.
     * The results of the query will be those parts of the highway that lie within the map tiles covering the bounding
     * rectangle, even if the highway extends into other tiles, and the portion of the highway within each map tile
     * will be returned as a separate feature. Similarly, a point feature near a tile boundary may appear in multiple
     * tiles due to tile buffering.
     *
     * @example
     * // Find all features at a point
     * var features = map.queryRenderedFeatures(
     *   [20, 35],
     *   { layers: ['my-layer-name'] }
     * );
     *
     * @example
     * // Find all features within a static bounding box
     * var features = map.queryRenderedFeatures(
     *   [[10, 20], [30, 50]],
     *   { layers: ['my-layer-name'] }
     * );
     *
     * @example
     * // Find all features within a bounding box around a point
     * var width = 10;
     * var height = 20;
     * var features = map.queryRenderedFeatures([
     *   [point.x - width / 2, point.y - height / 2],
     *   [point.x + width / 2, point.y + height / 2]
     * ], { layers: ['my-layer-name'] });
     *
     * @example
     * // Query all rendered features from a single layer
     * var features = map.queryRenderedFeatures({ layers: ['my-layer-name'] });
     * @see [Get features under the mouse pointer](https://www.mapbox.com/mapbox-gl-js/example/queryrenderedfeatures/)
     * @see [Highlight features within a bounding box](https://www.mapbox.com/mapbox-gl-js/example/using-box-queryrenderedfeatures/)
     * @see [Filter features within map view](https://www.mapbox.com/mapbox-gl-js/example/filter-features-within-map-view/)
     */
    queryRenderedFeatures(geometry?: PointLike | [PointLike, PointLike], options?: Object) {
        // The first parameter can be omitted entirely, making this effectively an overloaded method
        // with two signatures:
        //
        //     queryRenderedFeatures(geometry: PointLike | [PointLike, PointLike], options?: Object)
        //     queryRenderedFeatures(options?: Object)
        //
        // There no way to express that in a way that's compatible with both flow and documentation.js.
        // Related: https://github.com/facebook/flow/issues/1556

        if (!this.style) {
            return [];
        }

        if (options === undefined && geometry !== undefined && !(geometry instanceof Point) && !Array.isArray(geometry)) {
            options = (geometry: Object);
            geometry = undefined;
        }

        options = options || {};
        geometry = geometry || [[0, 0], [this.transform.width, this.transform.height]];

        let queryGeometry;
        if (geometry instanceof Point || typeof geometry[0] === 'number') {
            queryGeometry = [Point.convert(geometry)];
        } else {
            const tl = Point.convert(geometry[0]);
            const br = Point.convert(geometry[1]);
            queryGeometry = [tl, new Point(br.x, tl.y), br, new Point(tl.x, br.y), tl];
        }

        return this.style.queryRenderedFeatures(queryGeometry, options, this.transform);
    }

    /**
     * Returns an array of [GeoJSON](http://geojson.org/)
     * [Feature objects](https://tools.ietf.org/html/rfc7946#section-3.2)
     * representing features within the specified vector tile or GeoJSON source that satisfy the query parameters.
     *
     * @param {string} sourceId The ID of the vector tile or GeoJSON source to query.
     * @param {Object} [parameters] Options object.
     * @param {string} [parameters.sourceLayer] The name of the [source layer](https://docs.mapbox.com/help/glossary/source-layer/)
     *   to query. *For vector tile sources, this parameter is required.* For GeoJSON sources, it is ignored.
     * @param {Array} [parameters.filter] A [filter](https://www.mapbox.com/mapbox-gl-js/style-spec/#other-filter)
     *   to limit query results.
     * @param {boolean} [parameters.validate=true] Whether to check if the [parameters.filter] conforms to the Mapbox GL Style Specification. Disabling validation is a performance optimization that should only be used if you have previously validated the values you will be passing to this function.
     *
     * @returns {Array<Object>} An array of [GeoJSON](http://geojson.org/)
     * [Feature objects](https://tools.ietf.org/html/rfc7946#section-3.2).
     *
     * In contrast to {@link Map#queryRenderedFeatures}, this function returns all features matching the query parameters,
     * whether or not they are rendered by the current style (i.e. visible). The domain of the query includes all currently-loaded
     * vector tiles and GeoJSON source tiles: this function does not check tiles outside the currently
     * visible viewport.
     *
     * Because features come from tiled vector data or GeoJSON data that is converted to tiles internally, feature
     * geometries may be split or duplicated across tile boundaries and, as a result, features may appear multiple
     * times in query results. For example, suppose there is a highway running through the bounding rectangle of a query.
     * The results of the query will be those parts of the highway that lie within the map tiles covering the bounding
     * rectangle, even if the highway extends into other tiles, and the portion of the highway within each map tile
     * will be returned as a separate feature. Similarly, a point feature near a tile boundary may appear in multiple
     * tiles due to tile buffering.
     *
     * @example
     * // Find all features in one source layer in a vector source
     * var features = map.querySourceFeatures('your-source-id', {
     *   sourceLayer: 'your-source-layer'
     * });
     *
     * @see [Highlight features containing similar data](https://www.mapbox.com/mapbox-gl-js/example/query-similar-features/)
     */
    querySourceFeatures(sourceId: string, parameters: ?{sourceLayer: ?string, filter: ?Array<any>, validate?: boolean}) {
        return this.style.querySourceFeatures(sourceId, parameters);
    }

    /**
     * Updates the map's Mapbox style object with a new value.
     *
     * If a style is already set when this is used and options.diff is set to true, the map renderer will attempt to compare the given style
     * against the map's current state and perform only the changes necessary to make the map style match the desired state. Changes in sprites
     * (images used for icons and patterns) and glyphs (fonts for label text) **cannot** be diffed. If the sprites or fonts used in the current
     * style and the given style are different in any way, the map renderer will force a full update, removing the current style and building
     * the given one from scratch.
     *
     *
     * @param style A JSON object conforming to the schema described in the
     *   [Mapbox Style Specification](https://mapbox.com/mapbox-gl-style-spec/), or a URL to such JSON.
     * @param {Object} [options] Options object.
     * @param {boolean} [options.diff=true] If false, force a 'full' update, removing the current style
     *   and building the given one instead of attempting a diff-based update.
     * @param {string} [options.localIdeographFontFamily='sans-serif'] Defines a CSS
     *   font-family for locally overriding generation of glyphs in the 'CJK Unified Ideographs', 'Hiragana', 'Katakana' and 'Hangul Syllables' ranges.
     *   In these ranges, font settings from the map's style will be ignored, except for font-weight keywords (light/regular/medium/bold).
     *   Set to `false`, to enable font settings from the map's style for these glyph ranges.
     *   Forces a full update.
     * @returns {Map} `this`
     *
     * @example
     * map.setStyle("mapbox://styles/mapbox/streets-v11");
     *
     * @see [Change a map's style](https://www.mapbox.com/mapbox-gl-js/example/setstyle/)
     */
    setStyle(style: StyleSpecification | string | null, options?: {diff?: boolean} & StyleOptions) {
        options = extend({}, {localIdeographFontFamily: this._localIdeographFontFamily}, options);

        if ((options.diff !== false && options.localIdeographFontFamily === this._localIdeographFontFamily) && this.style && style) {
            this._diffStyle(style, options);
            return this;
        } else {
            this._localIdeographFontFamily = options.localIdeographFontFamily;
            return this._updateStyle(style, options);
        }
    }

    _getUIString(key: string) {
        const str = this._locale[key];
        if (str == null) {
            throw new Error(`Missing UI string '${key}'`);
        }

        return str;
    }

    _updateStyle(style: StyleSpecification | string | null,  options?: {diff?: boolean} & StyleOptions) {
        if (this.style) {
            this.style.setEventedParent(null);
            this.style._remove();
        }

        if (!style) {
            delete this.style;
            return this;
        } else {
            this.style = new Style(this, options || {});
        }

        this.style.setEventedParent(this, {style: this.style});

        if (typeof style === 'string') {
            this.style.loadURL(style);
        } else {
            this.style.loadJSON(style);
        }

        return this;
    }

    _lazyInitEmptyStyle() {
        if (!this.style) {
            this.style = new Style(this, {});
            this.style.setEventedParent(this, {style: this.style});
            this.style.loadEmpty();
        }
    }

    _diffStyle(style: StyleSpecification | string,  options?: {diff?: boolean} & StyleOptions) {
        if (typeof style === 'string') {
            const url = this._requestManager.normalizeStyleURL(style);
            const request = this._requestManager.transformRequest(url, ResourceType.Style);
            getJSON(request, (error: ?Error, json: ?Object) => {
                if (error) {
                    this.fire(new ErrorEvent(error));
                } else if (json) {
                    this._updateDiff(json, options);
                }
            });
        } else if (typeof style === 'object') {
            this._updateDiff(style, options);
        }
    }

    _updateDiff(style: StyleSpecification,  options?: {diff?: boolean} & StyleOptions) {
        try {
            if (this.style.setState(style)) {
                this._update(true);
            }
        } catch (e) {
            warnOnce(
                `Unable to perform style diff: ${e.message || e.error || e}.  Rebuilding the style from scratch.`
            );
            this._updateStyle(style, options);
        }
    }

    /**
     * Returns the map's Mapbox style object, which can be used to recreate the map's style.
     *
     * @returns {Object} The map's style object.
     *
     * @example
     * var styleJson = map.getStyle();
     *
     */
    getStyle() {
        if (this.style) {
            return this.style.serialize();
        }
    }

    /**
     * Returns a Boolean indicating whether the map's style is fully loaded.
     *
     * @returns {boolean} A Boolean indicating whether the style is fully loaded.
     *
     * @example
     * var styleLoadStatus = map.isStyleLoaded();
     */
    isStyleLoaded() {
        if (!this.style) return warnOnce('There is no style added to the map.');
        return this.style.loaded();
    }

    /**
     * Adds a source to the map's style.
     *
     * @param {string} id The ID of the source to add. Must not conflict with existing sources.
     * @param {Object} source The source object, conforming to the
     * Mapbox Style Specification's [source definition](https://www.mapbox.com/mapbox-gl-style-spec/#sources) or
     * {@link CanvasSourceOptions}.
     * @fires source.add
     * @returns {Map} `this`
     * @example
     * map.addSource('my-data', {
     *   type: 'vector',
     *   url: 'mapbox://myusername.tilesetid'
     * });
     * @example
     * map.addSource('my-data', {
     *   "type": "geojson",
     *   "data": {
     *     "type": "Feature",
     *     "geometry": {
     *       "type": "Point",
     *       "coordinates": [-77.0323, 38.9131]
     *     },
     *     "properties": {
     *       "title": "Mapbox DC",
     *       "marker-symbol": "monument"
     *     }
     *   }
     * });
     * @see Vector source: [Show and hide layers](https://docs.mapbox.com/mapbox-gl-js/example/toggle-layers/)
     * @see GeoJSON source: [Add live realtime data](https://docs.mapbox.com/mapbox-gl-js/example/live-geojson/)
     * @see Raster DEM source: [Add hillshading](https://docs.mapbox.com/mapbox-gl-js/example/hillshade/)
     */
    addSource(id: string, source: SourceSpecification) {
        this._lazyInitEmptyStyle();
        this.style.addSource(id, source);
        return this._update(true);
    }

    /**
     * Returns a Boolean indicating whether the source is loaded.
     *
     * @param {string} id The ID of the source to be checked.
     * @returns {boolean} A Boolean indicating whether the source is loaded.
     * @example
     * var sourceLoaded = map.isSourceLoaded('bathymetry-data');
     */
    isSourceLoaded(id: string) {
        const source = this.style && this.style.sourceCaches[id];
        if (source === undefined) {
            this.fire(new ErrorEvent(new Error(`There is no source with ID '${id}'`)));
            return;
        }
        return source.loaded();
    }

    /**
     * Returns a Boolean indicating whether all tiles in the viewport from all sources on
     * the style are loaded.
     *
     * @returns {boolean} A Boolean indicating whether all tiles are loaded.
     * @example
     * var tilesLoaded = map.areTilesLoaded();
     */

    areTilesLoaded() {
        const sources = this.style && this.style.sourceCaches;
        for (const id in sources) {
            const source = sources[id];
            const tiles = source._tiles;
            for (const t in tiles) {
                const tile = tiles[t];
                if (!(tile.state === 'loaded' || tile.state === 'errored')) return false;
            }
        }
        return true;
    }

    /**
     * Adds a [custom source type](#Custom Sources), making it available for use with
     * {@link Map#addSource}.
     * @private
     * @param {string} name The name of the source type; source definition objects use this name in the `{type: ...}` field.
     * @param {Function} SourceType A {@link Source} constructor.
     * @param {Function} callback Called when the source type is ready or with an error argument if there is an error.
     */
    addSourceType(name: string, SourceType: any, callback: Function) {
        this._lazyInitEmptyStyle();
        return this.style.addSourceType(name, SourceType, callback);
    }

    /**
     * Removes a source from the map's style.
     *
     * @param {string} id The ID of the source to remove.
     * @returns {Map} `this`
     * @example
     * map.removeSource('bathymetry-data');
     */
    removeSource(id: string) {
        this.style.removeSource(id);
        return this._update(true);
    }

    /**
     * Returns the source with the specified ID in the map's style.
     *
     * @param {string} id The ID of the source to get.
     * @returns {?Object} The style source with the specified ID, or `undefined`
     *   if the ID corresponds to no existing sources.
     * @example
     * var sourceObject = map.getSource('points');
     * @see [Create a draggable point](https://www.mapbox.com/mapbox-gl-js/example/drag-a-point/)
     * @see [Animate a point](https://www.mapbox.com/mapbox-gl-js/example/animate-point-along-line/)
     * @see [Add live realtime data](https://www.mapbox.com/mapbox-gl-js/example/live-geojson/)
     */
    getSource(id: string) {
        return this.style.getSource(id);
    }

    // eslint-disable-next-line jsdoc/require-returns
    /**
     * Add an image to the style. This image can be displayed on the map like any other icon in the style's
     * [sprite](https://docs.mapbox.com/help/glossary/sprite/) using the image's ID with
     * [`icon-image`](https://docs.mapbox.com/mapbox-gl-js/style-spec/#layout-symbol-icon-image),
     * [`background-pattern`](https://docs.mapbox.com/mapbox-gl-js/style-spec/#paint-background-background-pattern),
     * [`fill-pattern`](https://docs.mapbox.com/mapbox-gl-js/style-spec/#paint-fill-fill-pattern),
     * or [`line-pattern`](https://docs.mapbox.com/mapbox-gl-js/style-spec/#paint-line-line-pattern).
     * A {@link Map#error} event will be fired if there is not enough space in the sprite to add this image.
     *
     * @param id The ID of the image.
     * @param image The image as an `HTMLImageElement`, `ImageData`, `ImageBitmap` or object with `width`, `height`, and `data`
     * properties with the same format as `ImageData`.
     * @param options Options object.
     * @param options.pixelRatio The ratio of pixels in the image to physical pixels on the screen
     * @param options.sdf Whether the image should be interpreted as an SDF image
     * @param options.content  `[x1, y1, x2, y2]`  If `icon-text-fit` is used in a layer with this image, this option defines the part of the image that can be covered by the content in `text-field`.
     * @param options.stretchX  `[[x1, x2], ...]` If `icon-text-fit` is used in a layer with this image, this option defines the part(s) of the image that can be stretched horizontally.
     * @param options.stretchY  `[[y1, y2], ...]` If `icon-text-fit` is used in a layer with this image, this option defines the part(s) of the image that can be stretched vertically.
     *
     * @example
     * // If the style's sprite does not already contain an image with ID 'cat',
     * // add the image 'cat-icon.png' to the style's sprite with the ID 'cat'.
     * map.loadImage('https://upload.wikimedia.org/wikipedia/commons/thumb/6/60/Cat_silhouette.svg/400px-Cat_silhouette.svg.png', function(error, image) {
     *    if (error) throw error;
     *    if (!map.hasImage('cat')) map.addImage('cat', image);
     * });
     *
     *
     * // Add a stretchable image that can be used with `icon-text-fit`
     * // In this example, the image is 600px wide by 400px high.
     * map.loadImage('https://upload.wikimedia.org/wikipedia/commons/8/89/Black_and_White_Boxed_%28bordered%29.png', function(error, image) {
     *    if (error) throw error;
     *    if (!map.hasImage('border-image')) {
     *      map.addImage('border-image', image, {
     *          content: [16, 16, 300, 384], // place text over left half of image, avoiding the 16px border
     *          stretchX: [[16, 584]], // stretch everything horizontally except the 16px border
     *          stretchY: [[16, 384]], // stretch everything vertically except the 16px border
     *      });
     *    }
     * });
     *
     *
     * @see Use `HTMLImageElement`: [Add an icon to the map](https://www.mapbox.com/mapbox-gl-js/example/add-image/)
     * @see Use `ImageData`: [Add a generated icon to the map](https://www.mapbox.com/mapbox-gl-js/example/add-image-generated/)
     */
    addImage(id: string,
             image: HTMLImageElement | ImageBitmap | ImageData | {width: number, height: number, data: Uint8Array | Uint8ClampedArray} | StyleImageInterface,
             {pixelRatio = 1, sdf = false, stretchX, stretchY, content}: $Shape<StyleImageMetadata> = {}) {
        this._lazyInitEmptyStyle();
        const version = 0;

        if (image instanceof HTMLImageElement || (ImageBitmap && image instanceof ImageBitmap)) {
            const {width, height, data} = browser.getImageData(image);
            this.style.addImage(id, {data: new RGBAImage({width, height}, data), pixelRatio, stretchX, stretchY, content, sdf, version});
        } else if (image.width === undefined || image.height === undefined) {
            return this.fire(new ErrorEvent(new Error(
                'Invalid arguments to map.addImage(). The second argument must be an `HTMLImageElement`, `ImageData`, `ImageBitmap`, ' +
                'or object with `width`, `height`, and `data` properties with the same format as `ImageData`')));
        } else {
            const {width, height, data} = image;
            const userImage = ((image: any): StyleImageInterface);

            this.style.addImage(id, {
                data: new RGBAImage({width, height}, new Uint8Array(data)),
                pixelRatio,
                stretchX,
                stretchY,
                content,
                sdf,
                version,
                userImage
            });

            if (userImage.onAdd) {
                userImage.onAdd(this, id);
            }
        }
    }

    // eslint-disable-next-line jsdoc/require-returns
    /**
     * Update an existing image in a style. This image can be displayed on the map like any other icon in the style's
     * [sprite](https://docs.mapbox.com/help/glossary/sprite/) using the image's ID with
     * [`icon-image`](https://docs.mapbox.com/mapbox-gl-js/style-spec/#layout-symbol-icon-image),
     * [`background-pattern`](https://docs.mapbox.com/mapbox-gl-js/style-spec/#paint-background-background-pattern),
     * [`fill-pattern`](https://docs.mapbox.com/mapbox-gl-js/style-spec/#paint-fill-fill-pattern),
     * or [`line-pattern`](https://docs.mapbox.com/mapbox-gl-js/style-spec/#paint-line-line-pattern).
     *
     * @param id The ID of the image.
     * @param image The image as an `HTMLImageElement`, `ImageData`, `ImageBitmap` or object with `width`, `height`, and `data`
     * properties with the same format as `ImageData`.
     *
     * @example
     * // If an image with the ID 'cat' already exists in the style's sprite,
     * // replace that image with a new image, 'other-cat-icon.png'.
     * if (map.hasImage('cat')) map.updateImage('cat', './other-cat-icon.png');
     */
    updateImage(id: string,
        image: HTMLImageElement | ImageBitmap | ImageData | {width: number, height: number, data: Uint8Array | Uint8ClampedArray} | StyleImageInterface) {

        const existingImage = this.style.getImage(id);
        if (!existingImage) {
            return this.fire(new ErrorEvent(new Error(
                'The map has no image with that id. If you are adding a new image use `map.addImage(...)` instead.')));
        }
        const imageData = (image instanceof HTMLImageElement || (ImageBitmap && image instanceof ImageBitmap)) ? browser.getImageData(image) : image;
        const {width, height, data} = imageData;

        if (width === undefined || height === undefined) {
            return this.fire(new ErrorEvent(new Error(
                'Invalid arguments to map.updateImage(). The second argument must be an `HTMLImageElement`, `ImageData`, `ImageBitmap`, ' +
                'or object with `width`, `height`, and `data` properties with the same format as `ImageData`')));
        }

        if (width !== existingImage.data.width || height !== existingImage.data.height) {
            return this.fire(new ErrorEvent(new Error(
                'The width and height of the updated image must be that same as the previous version of the image')));
        }

        const copy = !(image instanceof HTMLImageElement || (ImageBitmap && image instanceof ImageBitmap));
        existingImage.data.replace(data, copy);

        this.style.updateImage(id, existingImage);
    }

    /**
     * Check whether or not an image with a specific ID exists in the style. This checks both images
     * in the style's original [sprite](https://docs.mapbox.com/help/glossary/sprite/) and any images
     * that have been added at runtime using {@link addImage}.
     *
     * @param id The ID of the image.
     *
     * @returns {boolean}  A Boolean indicating whether the image exists.
     * @example
     * // Check if an image with the ID 'cat' exists in
     * // the style's sprite.
     * var catIconExists = map.hasImage('cat');
     */
    hasImage(id: string): boolean {
        if (!id) {
            this.fire(new ErrorEvent(new Error('Missing required image id')));
            return false;
        }

        return !!this.style.getImage(id);
    }

    /**
     * Remove an image from a style. This can be an image from the style's original
     * [sprite](https://docs.mapbox.com/help/glossary/sprite/) or any images
     * that have been added at runtime using {@link addImage}.
     *
     * @param id The ID of the image.
     *
     * @example
     * // If an image with the ID 'cat' exists in
     * // the style's sprite, remove it.
     * if (map.hasImage('cat')) map.removeImage('cat');
     */
    removeImage(id: string) {
        this.style.removeImage(id);
    }

    /**
     * Load an image from an external URL to be used with `Map#addImage`. External
     * domains must support [CORS](https://developer.mozilla.org/en-US/docs/Web/HTTP/Access_control_CORS).
     *
     * @param {string} url The URL of the image file. Image file must be in png, webp, or jpg format.
     * @param {Function} callback Expecting `callback(error, data)`. Called when the image has loaded or with an error argument if there is an error.
     *
     * @example
     * // Load an image from an external URL.
     * map.loadImage('http://placekitten.com/50/50', function(error, image) {
     *   if (error) throw error;
     *   // Add the loaded image to the style's sprite with the ID 'kitten'.
     *   map.addImage('kitten', image);
     * });
     *
     * @see [Add an icon to the map](https://www.mapbox.com/mapbox-gl-js/example/add-image/)
     */
    loadImage(url: string, callback: Function) {
        getImage(this._requestManager.transformRequest(url, ResourceType.Image), callback);
    }

    /**
    * Returns an Array of strings containing the IDs of all images currently available in the map.
    * This includes both images from the style's original [sprite](https://docs.mapbox.com/help/glossary/sprite/)
    * and any images that have been added at runtime using {@link addImage}.
    *
    * @returns {Array<string>} An Array of strings containing the names of all sprites/images currently available in the map.
    *
    * @example
    * var allImages = map.listImages();
    *
    */
    listImages() {
        return this.style.listImages();
    }

    /**
     * Adds a [Mapbox style layer](https://docs.mapbox.com/mapbox-gl-js/style-spec/#layers)
     * to the map's style.
     *
     * A layer defines how data from a specified source will be styled. Read more about layer types
     * and available paint and layout properties in the [Mapbox Style Specification](https://docs.mapbox.com/mapbox-gl-js/style-spec/#layers).
     *
     * @param {Object | CustomLayerInterface} layer The style layer to add, conforming to the Mapbox Style Specification's
     *   [layer definition](https://docs.mapbox.com/mapbox-gl-js/style-spec/#layers).
     * @param {string} [beforeId] The ID of an existing layer to insert the new layer before.
     *   If this argument is omitted, the layer will be appended to the end of the layers array.
     *
     * @returns {Map} `this`
     *
     * @example
     * // Add a circle layer with a vector source.
     * map.addLayer({
     *   id: 'points-of-interest',
     *   source: {
     *     type: 'vector',
     *     url: 'mapbox://mapbox.mapbox-streets-v8'
     *   },
     *   'source-layer': 'poi_label',
     *   type: 'circle',
     *   paint: {
     *     // Mapbox Style Specification paint properties
     *   },
     *   layout: {
     *     // Mapbox Style Specification layout properties
     *   }
     * });
     *
     * @see [Create and style clusters](https://www.mapbox.com/mapbox-gl-js/example/cluster/)
     * @see [Add a vector tile source](https://www.mapbox.com/mapbox-gl-js/example/vector-source/)
     * @see [Add a WMS source](https://www.mapbox.com/mapbox-gl-js/example/wms/)
     */
    addLayer(layer: LayerSpecification | CustomLayerInterface, beforeId?: string) {
        this._lazyInitEmptyStyle();
        this.style.addLayer(layer, beforeId);
        return this._update(true);
    }

    /**
     * Moves a layer to a different z-position.
     *
     * @param {string} id The ID of the layer to move.
     * @param {string} [beforeId] The ID of an existing layer to insert the new layer before.
     *   If this argument is omitted, the layer will be appended to the end of the layers array.
     * @returns {Map} `this`
     *
     * @example
     * // Move a layer with ID 'label' before the layer with ID 'waterways'.
     * map.moveLayer('label', 'waterways');
     */
    moveLayer(id: string, beforeId?: string) {
        this.style.moveLayer(id, beforeId);
        return this._update(true);
    }

    // eslint-disable-next-line jsdoc/require-returns
    /**
     * Removes the layer with the given ID from the map's style.
     *
     * If no such layer exists, an `error` event is fired.
     *
     * @param {string} id id of the layer to remove
     * @fires error
     *
     * @example
     * // If a layer with ID 'state-data' exists, remove it.
     * if (map.getLayer('state-data')) map.removeLayer('state-data');
     */
    removeLayer(id: string) {
        this.style.removeLayer(id);
        return this._update(true);
    }

    /**
     * Returns the layer with the specified ID in the map's style.
     *
     * @param {string} id The ID of the layer to get.
     * @returns {?Object} The layer with the specified ID, or `undefined`
     *   if the ID corresponds to no existing layers.
     *
     * @example
     * var stateDataLayer = map.getLayer('state-data');
     *
     * @see [Filter symbols by toggling a list](https://www.mapbox.com/mapbox-gl-js/example/filter-markers/)
     * @see [Filter symbols by text input](https://www.mapbox.com/mapbox-gl-js/example/filter-markers-by-input/)
     */
    getLayer(id: string) {
        return this.style.getLayer(id);
    }

    /**
     * Sets the zoom extent for the specified style layer. The zoom extent includes the
     * [minimum zoom level](https://docs.mapbox.com/mapbox-gl-js/style-spec/#layer-minzoom)
     * and [maximum zoom level](https://docs.mapbox.com/mapbox-gl-js/style-spec/#layer-maxzoom))
     * at which the layer will be rendered.
     *
     * Note: For style layers using vector sources, style layers cannot be rendered at zoom levels lower than the
     * minimum zoom level of the _source layer_ because the data does not exist at those zoom levels. If the minimum
     * zoom level of the source layer is higher than the minimum zoom level defined in the style layer, the style
     * layer will not be rendered at all zoom levels in the zoom range.
     *
     * @param {string} layerId The ID of the layer to which the zoom extent will be applied.
     * @param {number} minzoom The minimum zoom to set (0-24).
     * @param {number} maxzoom The maximum zoom to set (0-24).
     * @returns {Map} `this`
     *
     * @example
     * map.setLayerZoomRange('my-layer', 2, 5);
     *
     */
    setLayerZoomRange(layerId: string, minzoom: number, maxzoom: number) {
        this.style.setLayerZoomRange(layerId, minzoom, maxzoom);
        return this._update(true);
    }

    /**
     * Sets the filter for the specified style layer.
     *
     * @param {string} layerId The ID of the layer to which the filter will be applied.
     * @param {Array | null | undefined} filter The filter, conforming to the Mapbox Style Specification's
     *   [filter definition](https://www.mapbox.com/mapbox-gl-js/style-spec/#other-filter).  If `null` or `undefined` is provided, the function removes any existing filter from the layer.
     * @param {Object} [options] Options object.
     * @param {boolean} [options.validate=true] Whether to check if the filter conforms to the Mapbox GL Style Specification. Disabling validation is a performance optimization that should only be used if you have previously validated the values you will be passing to this function.
     *
     * @returns {Map} `this`
     * @example
     * map.setFilter('my-layer', ['==', 'name', 'USA']);
     *
     * @see [Filter features within map view](https://www.mapbox.com/mapbox-gl-js/example/filter-features-within-map-view/)
     * @see [Highlight features containing similar data](https://www.mapbox.com/mapbox-gl-js/example/query-similar-features/)
     * @see [Create a timeline animation](https://www.mapbox.com/mapbox-gl-js/example/timeline-animation/)
     */
    setFilter(layerId: string, filter: ?FilterSpecification,  options: StyleSetterOptions = {}) {
        this.style.setFilter(layerId, filter, options);
        return this._update(true);
    }

    /**
     * Returns the filter applied to the specified style layer.
     *
     * @param {string} layerId The ID of the style layer whose filter to get.
     * @returns {Array} The layer's filter.
     */
    getFilter(layerId: string) {
        return this.style.getFilter(layerId);
    }

    /**
     * Sets the value of a paint property in the specified style layer.
     *
     * @param {string} layerId The ID of the layer to set the paint property in.
     * @param {string} name The name of the paint property to set.
     * @param {*} value The value of the paint property to set.
     *   Must be of a type appropriate for the property, as defined in the [Mapbox Style Specification](https://www.mapbox.com/mapbox-gl-style-spec/).
     * @param {Object} [options] Options object.
     * @param {boolean} [options.validate=true] Whether to check if `value` conforms to the Mapbox GL Style Specification. Disabling validation is a performance optimization that should only be used if you have previously validated the values you will be passing to this function.
     * @returns {Map} `this`
     * @example
     * map.setPaintProperty('my-layer', 'fill-color', '#faafee');
     * @see [Change a layer's color with buttons](https://www.mapbox.com/mapbox-gl-js/example/color-switcher/)
     * @see [Adjust a layer's opacity](https://www.mapbox.com/mapbox-gl-js/example/adjust-layer-opacity/)
     * @see [Create a draggable point](https://www.mapbox.com/mapbox-gl-js/example/drag-a-point/)
     */
    setPaintProperty(layerId: string, name: string, value: any, options: StyleSetterOptions = {}) {
        this.style.setPaintProperty(layerId, name, value, options);
        return this._update(true);
    }

    /**
     * Returns the value of a paint property in the specified style layer.
     *
     * @param {string} layerId The ID of the layer to get the paint property from.
     * @param {string} name The name of a paint property to get.
     * @returns {*} The value of the specified paint property.
     */
    getPaintProperty(layerId: string, name: string) {
        return this.style.getPaintProperty(layerId, name);
    }

    /**
     * Sets the value of a layout property in the specified style layer.
     *
     * @param {string} layerId The ID of the layer to set the layout property in.
     * @param {string} name The name of the layout property to set.
     * @param {*} value The value of the layout property. Must be of a type appropriate for the property, as defined in the [Mapbox Style Specification](https://www.mapbox.com/mapbox-gl-style-spec/).
     * @param {Object} [options] Options object.
     * @param {boolean} [options.validate=true] Whether to check if `value` conforms to the Mapbox GL Style Specification. Disabling validation is a performance optimization that should only be used if you have previously validated the values you will be passing to this function.
     * @returns {Map} `this`
     * @example
     * map.setLayoutProperty('my-layer', 'visibility', 'none');
     */
    setLayoutProperty(layerId: string, name: string, value: any, options: StyleSetterOptions = {}) {
        this.style.setLayoutProperty(layerId, name, value, options);
        return this._update(true);
    }

    /**
     * Returns the value of a layout property in the specified style layer.
     *
     * @param {string} layerId The ID of the layer to get the layout property from.
     * @param {string} name The name of the layout property to get.
     * @returns {*} The value of the specified layout property.
     */
    getLayoutProperty(layerId: string, name: string) {
        return this.style.getLayoutProperty(layerId, name);
    }

    /**
     * Sets the any combination of light values.
     *
     * @param light Light properties to set. Must conform to the [Mapbox Style Specification](https://www.mapbox.com/mapbox-gl-style-spec/#light).
     * @param {Object} [options] Options object.
     * @param {boolean} [options.validate=true] Whether to check if the filter conforms to the Mapbox GL Style Specification. Disabling validation is a performance optimization that should only be used if you have previously validated the values you will be passing to this function.
     * @returns {Map} `this`
     */
    setLight(light: LightSpecification, options: StyleSetterOptions = {}) {
        this._lazyInitEmptyStyle();
        this.style.setLight(light, options);
        return this._update(true);
    }

    /**
     * Returns the value of the light object.
     *
     * @returns {Object} light Light properties of the style.
     */
    getLight() {
        return this.style.getLight();
    }

    // eslint-disable-next-line jsdoc/require-returns
    /**
     * Sets the state of a feature. The `state` object is merged in with the existing state of the feature.
     * Features are identified by their `id` attribute, which must be an integer or a string that can be
     * cast to an integer.
     *
     * @param {Object} feature Feature identifier. Feature objects returned from
     * {@link Map#queryRenderedFeatures} or event handlers can be used as feature identifiers.
     * @param {string | number} feature.id Unique id of the feature.
     * @param {string} feature.source The Id of the vector source or GeoJSON source for the feature.
     * @param {string} [feature.sourceLayer] (optional)  *For vector tile sources, the sourceLayer is
     *  required.*
     * @param {Object} state A set of key-value pairs. The values should be valid JSON types.
     *
     * This method requires the `feature.id` attribute on data sets. For GeoJSON sources without
     * feature ids, set the `generateId` option in the `GeoJSONSourceSpecification` to auto-assign them. This
     * option assigns ids based on a feature's index in the source data. If you change feature data using
     * `map.getSource('some id').setData(..)`, you may need to re-apply state taking into account updated `id` values.
     */
    setFeatureState(feature: { source: string; sourceLayer?: string; id: string | number; }, state: Object) {
        this.style.setFeatureState(feature, state);
        return this._update();
    }

    // eslint-disable-next-line jsdoc/require-returns
    /**
     * Removes feature state, setting it back to the default behavior. If only
     * source is specified, removes all states of that source. If
     * target.id is also specified, removes all keys for that feature's state.
     * If key is also specified, removes that key from that feature's state.
     * Features are identified by their `id` attribute, which must be an integer or a string that can be
     * cast to an integer.
     * @param {Object} target Identifier of where to set state: can be a source, a feature, or a specific key of feature.
     * Feature objects returned from {@link Map#queryRenderedFeatures} or event handlers can be used as feature identifiers.
     * @param {string | number} target.id (optional) Unique id of the feature. Optional if key is not specified.
     * @param {string} target.source The Id of the vector source or GeoJSON source for the feature.
     * @param {string} [target.sourceLayer] (optional)  *For vector tile sources, the sourceLayer is
     *  required.*
     * @param {string} key (optional) The key in the feature state to reset.
    */
    removeFeatureState(target: { source: string; sourceLayer?: string; id?: string | number; }, key?: string) {
        this.style.removeFeatureState(target, key);
        return this._update();
    }

    /**
     * Gets the state of a feature.
     * Features are identified by their `id` attribute, which must be an integer or a string that can be
     * cast to an integer.
     *
     * @param {Object} feature Feature identifier. Feature objects returned from
     * {@link Map#queryRenderedFeatures} or event handlers can be used as feature identifiers.
     * @param {string | number} feature.id Unique id of the feature.
     * @param {string} feature.source The Id of the vector source or GeoJSON source for the feature.
     * @param {string} [feature.sourceLayer] (optional)  *For vector tile sources, the sourceLayer is
     *  required.*
     *
     * @returns {Object} The state of the feature.
     */
    getFeatureState(feature: { source: string; sourceLayer?: string; id: string | number; }): any {
        return this.style.getFeatureState(feature);
    }

    /**
     * Returns the map's containing HTML element.
     *
     * @returns {HTMLElement} The map's container.
     */
    getContainer() {
        return this._container;
    }

    /**
     * Returns the HTML element containing the map's `<canvas>` element.
     *
     * If you want to add non-GL overlays to the map, you should append them to this element.
     *
     * This is the element to which event bindings for map interactivity (such as panning and zooming) are
     * attached. It will receive bubbled events from child elements such as the `<canvas>`, but not from
     * map controls.
     *
     * @returns {HTMLElement} The container of the map's `<canvas>`.
     * @see [Create a draggable point](https://www.mapbox.com/mapbox-gl-js/example/drag-a-point/)
     * @see [Highlight features within a bounding box](https://www.mapbox.com/mapbox-gl-js/example/using-box-queryrenderedfeatures/)
     */
    getCanvasContainer() {
        return this._canvasContainer;
    }

    /**
     * Returns the map's `<canvas>` element.
     *
     * @returns {HTMLCanvasElement} The map's `<canvas>` element.
     * @see [Measure distances](https://www.mapbox.com/mapbox-gl-js/example/measure/)
     * @see [Display a popup on hover](https://www.mapbox.com/mapbox-gl-js/example/popup-on-hover/)
     * @see [Center the map on a clicked symbol](https://www.mapbox.com/mapbox-gl-js/example/center-on-symbol/)
     */
    getCanvas() {
        return this._canvas;
    }

    _containerDimensions() {
        let width = 0;
        let height = 0;

        if (this._container) {
            width = this._container.clientWidth || 400;
            height = this._container.clientHeight || 300;
        }

        return [width, height];
    }

    _detectMissingCSS(): void {
        const computedColor = window.getComputedStyle(this._missingCSSCanary).getPropertyValue('background-color');
        if (computedColor !== 'rgb(250, 128, 114)') {
            warnOnce('This page appears to be missing CSS declarations for ' +
                'Mapbox GL JS, which may cause the map to display incorrectly. ' +
                'Please ensure your page includes mapbox-gl.css, as described ' +
                'in https://www.mapbox.com/mapbox-gl-js/api/.');
        }
    }

    _setupContainer() {
        const container = this._container;
        container.classList.add('mapboxgl-map');

        const missingCSSCanary = this._missingCSSCanary = DOM.create('div', 'mapboxgl-canary', container);
        missingCSSCanary.style.visibility = 'hidden';
        this._detectMissingCSS();

        const canvasContainer = this._canvasContainer = DOM.create('div', 'mapboxgl-canvas-container', container);
        if (this._interactive) {
            canvasContainer.classList.add('mapboxgl-interactive');
        }

        this._canvas = DOM.create('canvas', 'mapboxgl-canvas', canvasContainer);
        this._canvas.style.position = 'absolute';
        this._canvas.addEventListener('webglcontextlost', this._contextLost, false);
        this._canvas.addEventListener('webglcontextrestored', this._contextRestored, false);
        this._canvas.setAttribute('tabindex', '0');
        this._canvas.setAttribute('aria-label', 'Map');

        const dimensions = this._containerDimensions();
        this._resizeCanvas(dimensions[0], dimensions[1]);

        const controlContainer = this._controlContainer = DOM.create('div', 'mapboxgl-control-container', container);
        const positions = this._controlPositions = {};
        ['top-left', 'top-right', 'bottom-left', 'bottom-right'].forEach((positionName) => {
            positions[positionName] = DOM.create('div', `mapboxgl-ctrl-${positionName}`, controlContainer);
        });
    }

    _resizeCanvas(width: number, height: number) {
        const pixelRatio = browser.devicePixelRatio || 1;

        // Request the required canvas size taking the pixelratio into account.
        this._canvas.width = pixelRatio * width;
        this._canvas.height = pixelRatio * height;

        // Maintain the same canvas size, potentially downscaling it for HiDPI displays
        this._canvas.style.width = `${width}px`;
        this._canvas.style.height = `${height}px`;
    }

    _setupPainter() {
        const attributes = extend({}, isSupported.webGLContextAttributes, {
            failIfMajorPerformanceCaveat: this._failIfMajorPerformanceCaveat,
            preserveDrawingBuffer: this._preserveDrawingBuffer,
            antialias: this._antialias || false
        });

        const gl = this._canvas.getContext('webgl', attributes) ||
            this._canvas.getContext('experimental-webgl', attributes);

        if (!gl) {
            this.fire(new ErrorEvent(new Error('Failed to initialize WebGL')));
            return;
        }

        this.painter = new Painter(gl, this.transform);

        webpSupported.testSupport(gl);
    }

    _contextLost(event: *) {
        event.preventDefault();
        if (this._frame) {
            this._frame.cancel();
            this._frame = null;
        }
        this.fire(new Event('webglcontextlost', {originalEvent: event}));
    }

    _contextRestored(event: *) {
        this._setupPainter();
        this.resize();
        this._update();
        this.fire(new Event('webglcontextrestored', {originalEvent: event}));
    }

    /**
     * Returns a Boolean indicating whether the map is fully loaded.
     *
     * Returns `false` if the style is not yet fully loaded,
     * or if there has been a change to the sources or style that
     * has not yet fully loaded.
     *
     * @returns {boolean} A Boolean indicating whether the map is fully loaded.
     */
    loaded() {
        return !this._styleDirty && !this._sourcesDirty && !!this.style && this.style.loaded();
    }

    /**
     * Update this map's style and sources, and re-render the map.
     *
     * @param {boolean} updateStyle mark the map's style for reprocessing as
     * well as its sources
     * @returns {Map} this
     * @private
     */
    _update(updateStyle?: boolean) {
        if (!this.style) return this;

        this._styleDirty = this._styleDirty || updateStyle;
        this._sourcesDirty = true;
        this.triggerRepaint();

        return this;
    }

    /**
     * Request that the given callback be executed during the next render
     * frame.  Schedule a render frame if one is not already scheduled.
     * @returns An id that can be used to cancel the callback
     * @private
     */
    _requestRenderFrame(callback: () => void): TaskID {
        this._update();
        return this._renderTaskQueue.add(callback);
    }

    _cancelRenderFrame(id: TaskID) {
        this._renderTaskQueue.remove(id);
    }

    /**
     * Call when a (re-)render of the map is required:
     * - The style has changed (`setPaintProperty()`, etc.)
     * - Source data has changed (e.g. tiles have finished loading)
     * - The map has is moving (or just finished moving)
     * - A transition is in progress
     *
     * @returns {Map} this
     * @private
     */
    _render() {
        let gpuTimer, frameStartTime = 0;
        const extTimerQuery = this.painter.context.extTimerQuery;
        if (this.listens('gpu-timing-frame')) {
            gpuTimer = extTimerQuery.createQueryEXT();
            extTimerQuery.beginQueryEXT(extTimerQuery.TIME_ELAPSED_EXT, gpuTimer);
            frameStartTime = browser.now();
        }

        // A custom layer may have used the context asynchronously. Mark the state as dirty.
        this.painter.context.setDirty();
        this.painter.setBaseState();

        this._renderTaskQueue.run();

        let crossFading = false;

        // If the style has changed, the map is being zoomed, or a transition or fade is in progress:
        //  - Apply style changes (in a batch)
        //  - Recalculate paint properties.
        if (this.style && this._styleDirty) {
            this._styleDirty = false;

            const zoom = this.transform.zoom;
            const now = browser.now();
            this.style.zoomHistory.update(zoom, now);

            const parameters = new EvaluationParameters(zoom, {
                now,
                fadeDuration: this._fadeDuration,
                zoomHistory: this.style.zoomHistory,
                transition: this.style.getTransition()
            });

            const factor = parameters.crossFadingFactor();
            if (factor !== 1 || factor !== this._crossFadingFactor) {
                crossFading = true;
                this._crossFadingFactor = factor;
            }

            this.style.update(parameters);
        }

        // If we are in _render for any reason other than an in-progress paint
        // transition, update source caches to check for and load any tiles we
        // need for the current transform
        if (this.style && this._sourcesDirty) {
            this._sourcesDirty = false;
            this.style._updateSources(this.transform);
        }

        this._placementDirty = this.style && this.style._updatePlacement(this.painter.transform, this.showCollisionBoxes, this._fadeDuration, this._crossSourceCollisions);

        // Actually draw
        this.painter.render(this.style, {
            showTileBoundaries: this.showTileBoundaries,
            showOverdrawInspector: this._showOverdrawInspector,
            rotating: this.isRotating(),
            zooming: this.isZooming(),
            moving: this.isMoving(),
            gpuTiming: !!this.listens('gpu-timing-layer'),
            fadeDuration: this._fadeDuration
        });

        this.fire(new Event('render'));

        if (this.loaded() && !this._loaded) {
            this._loaded = true;
            PerformanceUtils.mark(PerformanceMarkers.load);
            this.fire(new Event('load'));
        }

        if (this.style && (this.style.hasTransitions() || crossFading)) {
            this._styleDirty = true;
        }

        if (this.style && !this._placementDirty) {
            // Since no fade operations are in progress, we can release
            // all tiles held for fading. If we didn't do this, the tiles
            // would just sit in the SourceCaches until the next render
            this.style._releaseSymbolFadeTiles();
        }

        if (this.listens('gpu-timing-frame')) {
            const renderCPUTime = browser.now() - frameStartTime;
            extTimerQuery.endQueryEXT(extTimerQuery.TIME_ELAPSED_EXT, gpuTimer);
            setTimeout(() => {
                const renderGPUTime = extTimerQuery.getQueryObjectEXT(gpuTimer, extTimerQuery.QUERY_RESULT_EXT) / (1000 * 1000);
                extTimerQuery.deleteQueryEXT(gpuTimer);
                this.fire(new Event('gpu-timing-frame', {
                    cpuTime: renderCPUTime,
                    gpuTime: renderGPUTime
                }));
            }, 50); // Wait 50ms to give time for all GPU calls to finish before querying
        }

        if (this.listens('gpu-timing-layer')) {
            // Resetting the Painter's per-layer timing queries here allows us to isolate
            // the queries to individual frames.
            const frameLayerQueries = this.painter.collectGpuTimers();

            setTimeout(() => {
                const renderedLayerTimes = this.painter.queryGpuTimers(frameLayerQueries);

                this.fire(new Event('gpu-timing-layer', {
                    layerTimes: renderedLayerTimes
                }));
            }, 50); // Wait 50ms to give time for all GPU calls to finish before querying
        }

        // Schedule another render frame if it's needed.
        //
        // Even though `_styleDirty` and `_sourcesDirty` are reset in this
        // method, synchronous events fired during Style#update or
        // Style#_updateSources could have caused them to be set again.
        const somethingDirty = this._sourcesDirty || this._styleDirty || this._placementDirty;
        if (somethingDirty || this._repaint) {
            this.triggerRepaint();
        } else if (!this.isMoving() && this.loaded()) {
            if (!this._fullyLoaded) {
                this._fullyLoaded = true;
                PerformanceUtils.mark(PerformanceMarkers.fullLoad);
            }
            this.fire(new Event('idle'));
        }

        return this;
    }

    /**
     * Clean up and release all internal resources associated with this map.
     *
     * This includes DOM elements, event bindings, web workers, and WebGL resources.
     *
     * Use this method when you are done using the map and wish to ensure that it no
     * longer consumes browser resources. Afterwards, you must not call any other
     * methods on the map.
     */
    remove() {
        if (this._hash) this._hash.remove();

        for (const control of this._controls) control.onRemove(this);
        this._controls = [];

        if (this._frame) {
            this._frame.cancel();
            this._frame = null;
        }
        this._renderTaskQueue.clear();
        this.setStyle(null);
        if (typeof window !== 'undefined') {
            window.removeEventListener('resize', this._onWindowResize, false);
            window.removeEventListener('online', this._onWindowOnline, false);
        }

        const extension = this.painter.context.gl.getExtension('WEBGL_lose_context');
        if (extension) extension.loseContext();
        removeNode(this._canvasContainer);
        removeNode(this._controlContainer);
        removeNode(this._missingCSSCanary);
        this._container.classList.remove('mapboxgl-map');

        PerformanceUtils.clearMetrics();
        this.fire(new Event('remove'));
    }

    /**
     * Trigger the rendering of a single frame. Use this method with custom layers to
     * repaint the map when the layer changes. Calling this multiple times before the
     * next frame is rendered will still result in only a single frame being rendered.
     */
    triggerRepaint() {
        if (this.style && !this._frame) {
            this._frame = browser.frame((paintStartTimestamp: number) => {
                PerformanceUtils.frame(paintStartTimestamp);
                this._frame = null;
                this._render();
            });
        }
    }

    _onWindowOnline() {
        this._update();
    }

    _onWindowResize(event: Event) {
        if (this._trackResize) {
            this.resize({originalEvent: event})._update();
        }
    }

    /**
     * Gets and sets a Boolean indicating whether the map will render an outline
     * around each tile and the tile ID. These tile boundaries are useful for
     * debugging.
     *
     * The uncompressed file size of the first vector source is drawn in the top left
     * corner of each tile, next to the tile ID.
     *
     * @name showTileBoundaries
     * @type {boolean}
     * @instance
     * @memberof Map
     */
    get showTileBoundaries(): boolean { return !!this._showTileBoundaries; }
    set showTileBoundaries(value: boolean) {
        if (this._showTileBoundaries === value) return;
        this._showTileBoundaries = value;
        this._update();
    }

    /**
     * Gets and sets a Boolean indicating whether the map will render boxes
     * around all symbols in the data source, revealing which symbols
     * were rendered or which were hidden due to collisions.
     * This information is useful for debugging.
     *
     * @name showCollisionBoxes
     * @type {boolean}
     * @instance
     * @memberof Map
     */
    get showCollisionBoxes(): boolean { return !!this._showCollisionBoxes; }
    set showCollisionBoxes(value: boolean) {
        if (this._showCollisionBoxes === value) return;
        this._showCollisionBoxes = value;
        if (value) {
            // When we turn collision boxes on we have to generate them for existing tiles
            // When we turn them off, there's no cost to leaving existing boxes in place
            this.style._generateCollisionBoxes();
        } else {
            // Otherwise, call an update to remove collision boxes
            this._update();
        }
    }

    /*
     * Gets and sets a Boolean indicating whether the map should color-code
     * each fragment to show how many times it has been shaded.
     * White fragments have been shaded 8 or more times.
     * Black fragments have been shaded 0 times.
     * This information is useful for debugging.
     *
     * @name showOverdraw
     * @type {boolean}
     * @instance
     * @memberof Map
     */
    get showOverdrawInspector(): boolean { return !!this._showOverdrawInspector; }
    set showOverdrawInspector(value: boolean) {
        if (this._showOverdrawInspector === value) return;
        this._showOverdrawInspector = value;
        this._update();
    }

    /**
     * Gets and sets a Boolean indicating whether the map will
     * continuously repaint. This information is useful for analyzing performance.
     *
     * @name repaint
     * @type {boolean}
     * @instance
     * @memberof Map
     */
    get repaint(): boolean { return !!this._repaint; }
    set repaint(value: boolean) {
        if (this._repaint !== value) {
            this._repaint = value;
            this.triggerRepaint();
        }
    }
    // show vertices
    get vertices(): boolean { return !!this._vertices; }
    set vertices(value: boolean) { this._vertices = value; this._update(); }

    // for cache browser tests
    _setCacheLimits(limit: number, checkThreshold: number) {
        setCacheLimits(limit, checkThreshold);
    }

    /**
     * The version of Mapbox GL JS in use as specified in package.json, CHANGELOG.md, and the GitHub release.
     *
     * @name version
     * @instance
     * @memberof Map
     * @var {string} version
     */

    get version(): string { return version; }
}

export default Map;

function removeNode(node) {
    if (node.parentNode) {
        node.parentNode.removeChild(node);
    }
}

/**
 * Interface for interactive controls added to the map. This is a
 * specification for implementers to model: it is not
 * an exported method or class.
 *
 * Controls must implement `onAdd` and `onRemove`, and must own an
 * element, which is often a `div` element. To use Mapbox GL JS's
 * default control styling, add the `mapboxgl-ctrl` class to your control's
 * node.
 *
 * @interface IControl
 * @example
 * // Control implemented as ES6 class
 * class HelloWorldControl {
 *     onAdd(map) {
 *         this._map = map;
 *         this._container = document.createElement('div');
 *         this._container.className = 'mapboxgl-ctrl';
 *         this._container.textContent = 'Hello, world';
 *         return this._container;
 *     }
 *
 *     onRemove() {
 *         this._container.parentNode.removeChild(this._container);
 *         this._map = undefined;
 *     }
 * }
 *
 * // Control implemented as ES5 prototypical class
 * function HelloWorldControl() { }
 *
 * HelloWorldControl.prototype.onAdd = function(map) {
 *     this._map = map;
 *     this._container = document.createElement('div');
 *     this._container.className = 'mapboxgl-ctrl';
 *     this._container.textContent = 'Hello, world';
 *     return this._container;
 * };
 *
 * HelloWorldControl.prototype.onRemove = function () {
 *      this._container.parentNode.removeChild(this._container);
 *      this._map = undefined;
 * };
 */

/**
 * Register a control on the map and give it a chance to register event listeners
 * and resources. This method is called by {@link Map#addControl}
 * internally.
 *
 * @function
 * @memberof IControl
 * @instance
 * @name onAdd
 * @param {Map} map the Map this control will be added to
 * @returns {HTMLElement} The control's container element. This should
 * be created by the control and returned by onAdd without being attached
 * to the DOM: the map will insert the control's element into the DOM
 * as necessary.
 */

/**
 * Unregister a control on the map and give it a chance to detach event listeners
 * and resources. This method is called by {@link Map#removeControl}
 * internally.
 *
 * @function
 * @memberof IControl
 * @instance
 * @name onRemove
 * @param {Map} map the Map this control will be removed from
 * @returns {undefined} there is no required return value for this method
 */

/**
 * Optionally provide a default position for this control. If this method
 * is implemented and {@link Map#addControl} is called without the `position`
 * parameter, the value returned by getDefaultPosition will be used as the
 * control's position.
 *
 * @function
 * @memberof IControl
 * @instance
 * @name getDefaultPosition
 * @returns {string} a control position, one of the values valid in addControl.
 */

/**
 * A [`Point` geometry](https://github.com/mapbox/point-geometry) object, which has
 * `x` and `y` properties representing screen coordinates in pixels.
 *
 * @typedef {Object} Point
 */

/**
 * A {@link Point} or an array of two numbers representing `x` and `y` screen coordinates in pixels.
 *
 * @typedef {(Point | Array<number>)} PointLike
 */<|MERGE_RESOLUTION|>--- conflicted
+++ resolved
@@ -851,11 +851,7 @@
 
     /**
      * Returns true if the map is rotating due to a camera animation or user gesture.
-<<<<<<< HEAD
-     * @returns {boolean} True if hte map is rotating.
-=======
-     * @returns {Boolean} True if the map is rotating.
->>>>>>> 910b2b53
+     * @returns {boolean} True if the map is rotating.
      * @example
      * map.isRotating();
      */
