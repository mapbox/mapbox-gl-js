// @flow

<<<<<<< HEAD
const util = require('../util/util');
const browser = require('../util/browser');
const window = require('../util/window');
const {HTMLImageElement, HTMLElement} = require('../util/window');
const DOM = require('../util/dom');
const ajax = require('../util/ajax');

const Style = require('../style/style');
const EvaluationParameters = require('../style/evaluation_parameters');
const Painter = require('../render/painter');

const Transform = require('../geo/transform');
const Hash = require('./hash');

const bindHandlers = require('./bind_handlers');

const Camera = require('./camera');
const LngLat = require('../geo/lng_lat');
const LngLatBounds = require('../geo/lng_lat_bounds');
const Point = require('@mapbox/point-geometry');
const AttributionControl = require('./control/attribution_control');
const LogoControl = require('./control/logo_control');
const isSupported = require('@mapbox/mapbox-gl-supported');
const {RGBAImage} = require('../util/image');

require('./events'); // Pull in for documentation.js

=======
import { extend, bindAll, warnOnce } from '../util/util';

import browser from '../util/browser';
import window from '../util/window';
const { HTMLImageElement, HTMLElement } = window;
import DOM from '../util/dom';
import { getImage, ResourceType } from '../util/ajax';
import Style from '../style/style';
import EvaluationParameters from '../style/evaluation_parameters';
import Painter from '../render/painter';
import Transform from '../geo/transform';
import Hash from './hash';
import bindHandlers from './bind_handlers';
import Camera from './camera';
import LngLat from '../geo/lng_lat';
import LngLatBounds from '../geo/lng_lat_bounds';
import Point from '@mapbox/point-geometry';
import AttributionControl from './control/attribution_control';
import LogoControl from './control/logo_control';
import isSupported from '@mapbox/mapbox-gl-supported';
import { RGBAImage } from '../util/image';
import { Event, ErrorEvent } from '../util/evented';
import { MapMouseEvent } from './events';
import TaskQueue from '../util/task_queue';

import type {PointLike} from '@mapbox/point-geometry';
>>>>>>> 2d800ca8
import type {LngLatLike} from '../geo/lng_lat';
import type {LngLatBoundsLike} from '../geo/lng_lat_bounds';
import type {RequestParameters} from '../util/ajax';
import type {StyleOptions} from '../style/style';
import type {MapEvent, MapDataEvent} from './events';

import type ScrollZoomHandler from './handler/scroll_zoom';
import type BoxZoomHandler from './handler/box_zoom';
import type DragRotateHandler from './handler/drag_rotate';
import type DragPanHandler from './handler/drag_pan';
import type KeyboardHandler from './handler/keyboard';
import type DoubleClickZoomHandler from './handler/dblclick_zoom';
import type TouchZoomRotateHandler from './handler/touch_zoom_rotate';
import type {TaskID} from '../util/task_queue';
import type {Cancelable} from '../types/cancelable';
import type {
    LayerSpecification,
    FilterSpecification,
    StyleSpecification,
    LightSpecification,
    SourceSpecification
} from '../style-spec/types';

type ControlPosition = 'top-left' | 'top-right' | 'bottom-left' | 'bottom-right';

/* eslint-disable no-use-before-define */
type IControl = {
    onAdd(map: Map): HTMLElement;
    onRemove(map: Map): void;

    +getDefaultPosition?: () => ControlPosition;
}
/* eslint-enable no-use-before-define */

type ResourceTypeEnum = $Keys<typeof ResourceType>;
export type RequestTransformFunction = (url: string, resourceType?: ResourceTypeEnum) => RequestParameters;

type MapOptions = {
    hash?: boolean,
    interactive?: boolean,
    container: HTMLElement | string,
    bearingSnap?: number,
    attributionControl?: boolean,
    customAttribution?: string | Array<string>,
    logoPosition?: ControlPosition,
    failIfMajorPerformanceCaveat?: boolean,
    preserveDrawingBuffer?: boolean,
    refreshExpiredTiles?: boolean,
    maxBounds?: LngLatBoundsLike,
    scrollZoom?: boolean,
    minZoom?: ?number,
    maxZoom?: ?number,
    boxZoom?: boolean,
    dragRotate?: boolean,
    dragPan?: boolean,
    keyboard?: boolean,
    doubleClickZoom?: boolean,
    touchZoomRotate?: boolean,
    trackResize?: boolean,
    center?: LngLatLike,
    zoom?: number,
    bearing?: number,
    pitch?: number,
    renderWorldCopies?: boolean,
    maxTileCacheSize?: number,
    transformRequest?: RequestTransformFunction
};

const defaultMinZoom = 0;
const defaultMaxZoom = 22;
const defaultOptions = {
    center: [0, 0],
    zoom: 0,
    bearing: 0,
    pitch: 0,

    minZoom: defaultMinZoom,
    maxZoom: defaultMaxZoom,

    interactive: true,
    scrollZoom: true,
    boxZoom: true,
    dragRotate: true,
    dragPan: true,
    keyboard: true,
    doubleClickZoom: true,
    touchZoomRotate: true,

    bearingSnap: 7,
    clickTolerance: 3,

    hash: false,
    attributionControl: true,

    failIfMajorPerformanceCaveat: false,
    preserveDrawingBuffer: false,
    trackResize: true,
    renderWorldCopies: true,
    refreshExpiredTiles: true,
    maxTileCacheSize: null,
    transformRequest: null,
<<<<<<< HEAD
    fadeDuration: 300
=======
    fadeDuration: 300,
    crossSourceCollisions: true
>>>>>>> 2d800ca8
};

/**
 * The `Map` object represents the map on your page. It exposes methods
 * and properties that enable you to programmatically change the map,
 * and fires events as users interact with it.
 *
 * You create a `Map` by specifying a `container` and other options.
 * Then Mapbox GL JS initializes the map on the page and returns your `Map`
 * object.
 *
 * @extends Evented
 * @param {Object} options
 * @param {HTMLElement|string} options.container The HTML element in which Mapbox GL JS will render the map, or the element's string `id`. The specified element must have no children.
 * @param {number} [options.minZoom=0] The minimum zoom level of the map (0-24).
 * @param {number} [options.maxZoom=22] The maximum zoom level of the map (0-24).
 * @param {Object|string} [options.style] The map's Mapbox style. This must be an a JSON object conforming to
 * the schema described in the [Mapbox Style Specification](https://mapbox.com/mapbox-gl-style-spec/), or a URL to
 * such JSON.
 *
 * To load a style from the Mapbox API, you can use a URL of the form `mapbox://styles/:owner/:style`,
 * where `:owner` is your Mapbox account name and `:style` is the style ID. Or you can use one of the following
 * [the predefined Mapbox styles](https://www.mapbox.com/maps/):
 *
 *  * `mapbox://styles/mapbox/streets-v10`
 *  * `mapbox://styles/mapbox/outdoors-v10`
 *  * `mapbox://styles/mapbox/light-v9`
 *  * `mapbox://styles/mapbox/dark-v9`
 *  * `mapbox://styles/mapbox/satellite-v9`
 *  * `mapbox://styles/mapbox/satellite-streets-v10`
 *  * `mapbox://styles/mapbox/navigation-preview-day-v2`
 *  * `mapbox://styles/mapbox/navigation-preview-night-v2`
 *  * `mapbox://styles/mapbox/navigation-guidance-day-v2`
 *  * `mapbox://styles/mapbox/navigation-guidance-night-v2`
 *
 * Tilesets hosted with Mapbox can be style-optimized if you append `?optimize=true` to the end of your style URL, like `mapbox://styles/mapbox/streets-v9?optimize=true`.
 * Learn more about style-optimized vector tiles in our [API documentation](https://www.mapbox.com/api-documentation/#retrieve-tiles).
 *
 * @param {boolean} [options.hash=false] If `true`, the map's position (zoom, center latitude, center longitude, bearing, and pitch) will be synced with the hash fragment of the page's URL.
 *   For example, `http://path/to/my/page.html#2.59/39.26/53.07/-24.1/60`.
 * @param {boolean} [options.interactive=true] If `false`, no mouse, touch, or keyboard listeners will be attached to the map, so it will not respond to interaction.
 * @param {number} [options.bearingSnap=7] The threshold, measured in degrees, that determines when the map's
 *   bearing will snap to north. For example, with a `bearingSnap` of 7, if the user rotates
 *   the map within 7 degrees of north, the map will automatically snap to exact north.
 * @param {boolean} [options.pitchWithRotate=true] If `false`, the map's pitch (tilt) control with "drag to rotate" interaction will be disabled.
 * @param {number} [options.clickTolerance=3] The max number of pixels a user can shift the mouse pointer during a click for it to be considered a valid click (as opposed to a mouse drag).
 * @param {boolean} [options.attributionControl=true] If `true`, an {@link AttributionControl} will be added to the map.
 * @param {string | Array<string>} [options.customAttribution] String or strings to show in an {@link AttributionControl}. Only applicable if `options.attributionControls` is `true`.
 * @param {string} [options.logoPosition='bottom-left'] A string representing the position of the Mapbox wordmark on the map. Valid options are `top-left`,`top-right`, `bottom-left`, `bottom-right`.
 * @param {boolean} [options.failIfMajorPerformanceCaveat=false] If `true`, map creation will fail if the performance of Mapbox
 *   GL JS would be dramatically worse than expected (i.e. a software renderer would be used).
 * @param {boolean} [options.preserveDrawingBuffer=false] If `true`, the map's canvas can be exported to a PNG using `map.getCanvas().toDataURL()`. This is `false` by default as a performance optimization.
 * @param {boolean} [options.refreshExpiredTiles=true] If `false`, the map won't attempt to re-request tiles once they expire per their HTTP `cacheControl`/`expires` headers.
 * @param {LngLatBoundsLike} [options.maxBounds] If set, the map will be constrained to the given bounds.
 * @param {boolean|Object} [options.scrollZoom=true] If `true`, the "scroll to zoom" interaction is enabled. An `Object` value is passed as options to {@link ScrollZoomHandler#enable}.
 * @param {boolean} [options.boxZoom=true] If `true`, the "box zoom" interaction is enabled (see {@link BoxZoomHandler}).
 * @param {boolean} [options.dragRotate=true] If `true`, the "drag to rotate" interaction is enabled (see {@link DragRotateHandler}).
 * @param {boolean} [options.dragPan=true] If `true`, the "drag to pan" interaction is enabled (see {@link DragPanHandler}).
 * @param {boolean} [options.keyboard=true] If `true`, keyboard shortcuts are enabled (see {@link KeyboardHandler}).
 * @param {boolean} [options.doubleClickZoom=true] If `true`, the "double click to zoom" interaction is enabled (see {@link DoubleClickZoomHandler}).
 * @param {boolean|Object} [options.touchZoomRotate=true] If `true`, the "pinch to rotate and zoom" interaction is enabled. An `Object` value is passed as options to {@link TouchZoomRotateHandler#enable}.
 * @param {boolean} [options.trackResize=true]  If `true`, the map will automatically resize when the browser window resizes.
 * @param {LngLatLike} [options.center=[0, 0]] The inital geographical centerpoint of the map. If `center` is not specified in the constructor options, Mapbox GL JS will look for it in the map's style object. If it is not specified in the style, either, it will default to `[0, 0]` Note: Mapbox GL uses longitude, latitude coordinate order (as opposed to latitude, longitude) to match GeoJSON.
 * @param {number} [options.zoom=0] The initial zoom level of the map. If `zoom` is not specified in the constructor options, Mapbox GL JS will look for it in the map's style object. If it is not specified in the style, either, it will default to `0`.
 * @param {number} [options.bearing=0] The initial bearing (rotation) of the map, measured in degrees counter-clockwise from north. If `bearing` is not specified in the constructor options, Mapbox GL JS will look for it in the map's style object. If it is not specified in the style, either, it will default to `0`.
 * @param {number} [options.pitch=0] The initial pitch (tilt) of the map, measured in degrees away from the plane of the screen (0-60). If `pitch` is not specified in the constructor options, Mapbox GL JS will look for it in the map's style object. If it is not specified in the style, either, it will default to `0`.
 * @param {boolean} [options.renderWorldCopies=true]  If `true`, multiple copies of the world will be rendered, when zoomed out.
 * @param {number} [options.maxTileCacheSize=null]  The maximum number of tiles stored in the tile cache for a given source. If omitted, the cache will be dynamically sized based on the current viewport.
 * @param {string} [options.localIdeographFontFamily=null] If specified, defines a CSS font-family
 *   for locally overriding generation of glyphs in the 'CJK Unified Ideographs' and 'Hangul Syllables' ranges.
 *   In these ranges, font settings from the map's style will be ignored, except for font-weight keywords (light/regular/medium/bold).
 *   The purpose of this option is to avoid bandwidth-intensive glyph server requests. (see [Use locally generated ideographs](https://www.mapbox.com/mapbox-gl-js/example/local-ideographs))
 * @param {RequestTransformFunction} [options.transformRequest=null] A callback run before the Map makes a request for an external URL. The callback can be used to modify the url, set headers, or set the credentials property for cross-origin requests.
 *   Expected to return an object with a `url` property and optionally `headers` and `credentials` properties.
 * @param {boolean} [options.collectResourceTiming=false] If `true`, Resource Timing API information will be collected for requests made by GeoJSON and Vector Tile web workers (this information is normally inaccessible from the main Javascript thread). Information will be returned in a `resourceTiming` property of relevant `data` events.
<<<<<<< HEAD
=======
 * @param {number} [options.fadeDuration=300] Controls the duration of the fade-in/fade-out animation for label collisions, in milliseconds. This setting affects all symbol layers. This setting does not affect the duration of runtime styling transitions or raster tile cross-fading.
 * @param {boolean} [options.crossSourceCollisions=true] If `true`, symbols from multiple sources can collide with each other during collision detection. If `false`, collision detection is run separately for the symbols in each source.
>>>>>>> 2d800ca8
 * @example
 * var map = new mapboxgl.Map({
 *   container: 'map',
 *   center: [-122.420679, 37.772537],
 *   zoom: 13,
 *   style: style_object,
 *   hash: true,
 *   transformRequest: (url, resourceType)=> {
<<<<<<< HEAD
 *     if(resourceType == 'Source' && url.startsWith('http://myHost')) {
=======
 *     if(resourceType === 'Source' && url.startsWith('http://myHost')) {
>>>>>>> 2d800ca8
 *       return {
 *        url: url.replace('http', 'https'),
 *        headers: { 'my-custom-header': true},
 *        credentials: 'include'  // Include cookies for cross-origin requests
 *      }
 *     }
 *   }
 * });
 * @see [Display a map](https://www.mapbox.com/mapbox-gl-js/examples/)
 */
class Map extends Camera {
    style: Style;
    painter: Painter;

    _container: HTMLElement;
    _missingCSSCanary: HTMLElement;
    _canvasContainer: HTMLElement;
    _controlContainer: HTMLElement;
    _controlPositions: {[string]: HTMLElement};
    _interactive: ?boolean;
    _showTileBoundaries: ?boolean;
    _showCollisionBoxes: ?boolean;
    _showOverdrawInspector: boolean;
    _repaint: ?boolean;
    _vertices: ?boolean;
    _canvas: HTMLCanvasElement;
    _transformRequest: RequestTransformFunction;
    _maxTileCacheSize: number;
    _frame: ?Cancelable;
    _styleDirty: ?boolean;
    _sourcesDirty: ?boolean;
    _placementDirty: ?boolean;
    _loaded: boolean;
    _trackResize: boolean;
    _preserveDrawingBuffer: boolean;
    _failIfMajorPerformanceCaveat: boolean;
    _refreshExpiredTiles: boolean;
    _hash: Hash;
    _delegatedListeners: any;
    _fadeDuration: number;
<<<<<<< HEAD
    _crossFadingFactor: number;
    _collectResourceTiming: boolean;
=======
    _crossSourceCollisions: boolean;
    _crossFadingFactor: number;
    _collectResourceTiming: boolean;
    _renderTaskQueue: TaskQueue;
    _controls: Array<IControl>;
>>>>>>> 2d800ca8

    /**
     * The map's {@link ScrollZoomHandler}, which implements zooming in and out with a scroll wheel or trackpad.
     */
    scrollZoom: ScrollZoomHandler;

    /**
     * The map's {@link BoxZoomHandler}, which implements zooming using a drag gesture with the Shift key pressed.
     */
    boxZoom: BoxZoomHandler;

    /**
     * The map's {@link DragRotateHandler}, which implements rotating the map while dragging with the right
     * mouse button or with the Control key pressed.
     */
    dragRotate: DragRotateHandler;

    /**
     * The map's {@link DragPanHandler}, which implements dragging the map with a mouse or touch gesture.
     */
    dragPan: DragPanHandler;

    /**
     * The map's {@link KeyboardHandler}, which allows the user to zoom, rotate, and pan the map using keyboard
     * shortcuts.
     */
    keyboard: KeyboardHandler;

    /**
     * The map's {@link DoubleClickZoomHandler}, which allows the user to zoom by double clicking.
     */
    doubleClickZoom: DoubleClickZoomHandler;

    /**
     * The map's {@link TouchZoomRotateHandler}, which allows the user to zoom or rotate the map with touch gestures.
     */
    touchZoomRotate: TouchZoomRotateHandler;

    constructor(options: MapOptions) {
        options = extend({}, defaultOptions, options);

        if (options.minZoom != null && options.maxZoom != null && options.minZoom > options.maxZoom) {
            throw new Error(`maxZoom must be greater than minZoom`);
        }

        const transform = new Transform(options.minZoom, options.maxZoom, options.renderWorldCopies);
        super(transform, options);

        this._interactive = options.interactive;
        this._maxTileCacheSize = options.maxTileCacheSize;
        this._failIfMajorPerformanceCaveat = options.failIfMajorPerformanceCaveat;
        this._preserveDrawingBuffer = options.preserveDrawingBuffer;
        this._trackResize = options.trackResize;
        this._bearingSnap = options.bearingSnap;
        this._refreshExpiredTiles = options.refreshExpiredTiles;
        this._fadeDuration = options.fadeDuration;
<<<<<<< HEAD
        this._crossFadingFactor = 1;
        this._collectResourceTiming = options.collectResourceTiming;
=======
        this._crossSourceCollisions = options.crossSourceCollisions;
        this._crossFadingFactor = 1;
        this._collectResourceTiming = options.collectResourceTiming;
        this._renderTaskQueue = new TaskQueue();
        this._controls = [];
>>>>>>> 2d800ca8

        const transformRequestFn = options.transformRequest;
        this._transformRequest = transformRequestFn ?
            (url, type) => transformRequestFn(url, type) || ({ url }) :
            (url) => ({ url });

        if (typeof options.container === 'string') {
            this._container = window.document.getElementById(options.container);
            if (!this._container) {
                throw new Error(`Container '${options.container}' not found.`);
            }
        } else if (options.container instanceof HTMLElement) {
            this._container = options.container;
        } else {
            throw new Error(`Invalid type: 'container' must be a String or HTMLElement.`);
        }

        if (options.maxBounds) {
            this.setMaxBounds(options.maxBounds);
        }

        bindAll([
            '_onWindowOnline',
            '_onWindowResize',
            '_contextLost',
            '_contextRestored'
        ], this);

        this._setupContainer();
        this._setupPainter();
        if (this.painter === undefined) {
            throw new Error(`Failed to initialize WebGL.`);
        }

<<<<<<< HEAD
        this.on('move', this._update.bind(this, false));
        this.on('zoom', this._update.bind(this, true));
=======
        this.on('move', () => this._update(false));
        this.on('zoom', () => this._update(true));
>>>>>>> 2d800ca8

        if (typeof window !== 'undefined') {
            window.addEventListener('online', this._onWindowOnline, false);
            window.addEventListener('resize', this._onWindowResize, false);
        }

        bindHandlers(this, options);

        this._hash = options.hash && (new Hash()).addTo(this);
        // don't set position from options if set through hash
        if (!this._hash || !this._hash._onHashChange()) {
            this.jumpTo({
                center: options.center,
                zoom: options.zoom,
                bearing: options.bearing,
                pitch: options.pitch
            });
        }

        this.resize();

        if (options.style) this.setStyle(options.style, { localIdeographFontFamily: options.localIdeographFontFamily });

        if (options.attributionControl)
            this.addControl(new AttributionControl({ customAttribution: options.customAttribution }));

        this.addControl(new LogoControl(), options.logoPosition);

        this.on('style.load', () => {
            if (this.transform.unmodified) {
                this.jumpTo((this.style.stylesheet: any));
            }
        });
        this.on('data', (event: MapDataEvent) => {
            this._update(event.dataType === 'style');
            this.fire(new Event(`${event.dataType}data`, event));
        });
        this.on('dataloading', (event: MapDataEvent) => {
            this.fire(new Event(`${event.dataType}dataloading`, event));
        });
    }

    /**
     * Adds a {@link IControl} to the map, calling `control.onAdd(this)`.
     *
     * @param {IControl} control The {@link IControl} to add.
     * @param {string} [position] position on the map to which the control will be added.
     * Valid values are `'top-left'`, `'top-right'`, `'bottom-left'`, and `'bottom-right'`. Defaults to `'top-right'`.
     * @returns {Map} `this`
     * @see [Display map navigation controls](https://www.mapbox.com/mapbox-gl-js/example/navigation/)
     */
    addControl(control: IControl, position?: ControlPosition) {
        if (position === undefined && control.getDefaultPosition) {
            position = control.getDefaultPosition();
        }
        if (position === undefined) {
            position = 'top-right';
        }
        if (!control || !control.onAdd) {
            return this.fire(new ErrorEvent(new Error(
                'Invalid argument to map.addControl(). Argument must be a control with onAdd and onRemove methods.')));
        }
        const controlElement = control.onAdd(this);
        this._controls.push(control);

        const positionContainer = this._controlPositions[position];
        if (position.indexOf('bottom') !== -1) {
            positionContainer.insertBefore(controlElement, positionContainer.firstChild);
        } else {
            positionContainer.appendChild(controlElement);
        }
        return this;
    }

    /**
     * Removes the control from the map.
     *
     * @param {IControl} control The {@link IControl} to remove.
     * @returns {Map} `this`
     */
    removeControl(control: IControl) {
        if (!control || !control.onRemove) {
            return this.fire(new ErrorEvent(new Error(
                'Invalid argument to map.removeControl(). Argument must be a control with onAdd and onRemove methods.')));
        }
        const ci = this._controls.indexOf(control);
        if (ci > -1) this._controls.splice(ci, 1);
        control.onRemove(this);
        return this;
    }

    /**
     * Resizes the map according to the dimensions of its
     * `container` element.
     *
     * This method must be called after the map's `container` is resized by another script,
     * or when the map is shown after being initially hidden with CSS.
     *
     * @param eventData Additional properties to be added to event objects of events triggered by this method.
     * @returns {Map} `this`
     */
    resize(eventData?: Object) {
        const dimensions = this._containerDimensions();
        const width = dimensions[0];
        const height = dimensions[1];

        this._resizeCanvas(width, height);
        this.transform.resize(width, height);
        this.painter.resize(width, height);

        this.fire(new Event('movestart', eventData))
            .fire(new Event('move', eventData))
            .fire(new Event('resize', eventData))
            .fire(new Event('moveend', eventData));
        return this;
    }

    /**
     * Returns the map's geographical bounds. When the bearing or pitch is non-zero, the visible region is not
     * an axis-aligned rectangle, and the result is the smallest bounds that encompasses the visible region.
     */
    getBounds(): LngLatBounds {
        return this.transform.getBounds();
    }

    /**
     * Returns the maximum geographical bounds the map is constrained to, or `null` if none set.
     */
    getMaxBounds(): LngLatBounds | null {
        return this.transform.getMaxBounds();
    }

    /**
     * Sets or clears the map's geographical bounds.
     *
     * Pan and zoom operations are constrained within these bounds.
     * If a pan or zoom is performed that would
     * display regions outside these bounds, the map will
     * instead display a position and zoom level
     * as close as possible to the operation's request while still
     * remaining within the bounds.
     *
     * @param {LngLatBoundsLike | null | undefined} bounds The maximum bounds to set. If `null` or `undefined` is provided, the function removes the map's maximum bounds.
     * @returns {Map} `this`
     */
    setMaxBounds(bounds: LngLatBoundsLike) {
        this.transform.setMaxBounds(LngLatBounds.convert(bounds));
        return this._update();
    }

    /**
     * Sets or clears the map's minimum zoom level.
     * If the map's current zoom level is lower than the new minimum,
     * the map will zoom to the new minimum.
     *
     * @param {number | null | undefined} minZoom The minimum zoom level to set (0-24).
     *   If `null` or `undefined` is provided, the function removes the current minimum zoom (i.e. sets it to 0).
     * @returns {Map} `this`
     */
    setMinZoom(minZoom?: ?number) {

        minZoom = minZoom === null || minZoom === undefined ? defaultMinZoom : minZoom;

        if (minZoom >= defaultMinZoom && minZoom <= this.transform.maxZoom) {
            this.transform.minZoom = minZoom;
            this._update();

            if (this.getZoom() < minZoom) this.setZoom(minZoom);

            return this;

        } else throw new Error(`minZoom must be between ${defaultMinZoom} and the current maxZoom, inclusive`);
    }

    /**
     * Returns the map's minimum allowable zoom level.
     *
     * @returns {number} minZoom
     */
    getMinZoom() { return this.transform.minZoom; }

    /**
     * Sets or clears the map's maximum zoom level.
     * If the map's current zoom level is higher than the new maximum,
     * the map will zoom to the new maximum.
     *
     * @param {number | null | undefined} maxZoom The maximum zoom level to set.
     *   If `null` or `undefined` is provided, the function removes the current maximum zoom (sets it to 22).
     * @returns {Map} `this`
     */
    setMaxZoom(maxZoom?: ?number) {

        maxZoom = maxZoom === null || maxZoom === undefined ? defaultMaxZoom : maxZoom;

        if (maxZoom >= this.transform.minZoom) {
            this.transform.maxZoom = maxZoom;
            this._update();

            if (this.getZoom() > maxZoom) this.setZoom(maxZoom);

            return this;

        } else throw new Error(`maxZoom must be greater than the current minZoom`);
    }

    /**
     * Returns the state of renderWorldCopies.
     *
     * @returns {boolean} renderWorldCopies
     */
    getRenderWorldCopies() { return this.transform.renderWorldCopies; }

    /**
     * Sets the state of renderWorldCopies.
     *
     * @param {boolean} renderWorldCopies If `true`, multiple copies of the world will be rendered, when zoomed out. `undefined` is treated as `true`, `null` is treated as `false`.
     * @returns {Map} `this`
     */
    setRenderWorldCopies(renderWorldCopies?: ?boolean) {
        this.transform.renderWorldCopies = renderWorldCopies;
        return this._update();
    }

    /**
     * Returns the map's maximum allowable zoom level.
     *
     * @returns {number} maxZoom
     */
    getMaxZoom() { return this.transform.maxZoom; }

    /**
     * Returns a {@link Point} representing pixel coordinates, relative to the map's `container`,
     * that correspond to the specified geographical location.
     *
     * @param {LngLatLike} lnglat The geographical location to project.
     * @returns {Point} The {@link Point} corresponding to `lnglat`, relative to the map's `container`.
     */
    project(lnglat: LngLatLike) {
        return this.transform.locationPoint(LngLat.convert(lnglat));
    }

    /**
     * Returns a {@link LngLat} representing geographical coordinates that correspond
     * to the specified pixel coordinates.
     *
     * @param {PointLike} point The pixel coordinates to unproject.
     * @returns {LngLat} The {@link LngLat} corresponding to `point`.
     * @see [Show polygon information on click](https://www.mapbox.com/mapbox-gl-js/example/polygon-popup-on-click/)
     */
    unproject(point: PointLike) {
        return this.transform.pointLocation(Point.convert(point));
    }

    /**
     * Returns true if the map is panning, zooming, rotating, or pitching due to a camera animation or user gesture.
     */
    isMoving(): boolean {
        return this._moving ||
            this.dragPan.isActive() ||
            this.dragRotate.isActive() ||
            this.scrollZoom.isActive();
    }

    /**
     * Returns true if the map is zooming due to a camera animation or user gesture.
     */
    isZooming(): boolean {
        return this._zooming ||
            this.scrollZoom.isActive();
    }

    /**
     * Returns true if the map is rotating due to a camera animation or user gesture.
     */
    isRotating(): boolean {
        return this._rotating ||
            this.dragRotate.isActive();
    }

    /**
     * Adds a listener for events of a specified type.
     *
     * @method
     * @name on
     * @memberof Map
     * @instance
     * @param {string} type The event type to add a listen for.
     * @param {Function} listener The function to be called when the event is fired.
     *   The listener function is called with the data object passed to `fire`,
     *   extended with `target` and `type` properties.
     * @returns {Map} `this`
     */

    /**
     * Adds a listener for events of a specified type occurring on features in a specified style layer.
     *
     * @param {string} type The event type to listen for; one of `'mousedown'`, `'mouseup'`, `'click'`, `'dblclick'`,
     * `'mousemove'`, `'mouseenter'`, `'mouseleave'`, `'mouseover'`, `'mouseout'`, `'contextmenu'`, `'touchstart'`,
     * `'touchend'`, or `'touchcancel'`. `mouseenter` and `mouseover` events are triggered when the cursor enters
     * a visible portion of the specified layer from outside that layer or outside the map canvas. `mouseleave`
     * and `mouseout` events are triggered when the cursor leaves a visible portion of the specified layer, or leaves
     * the map canvas.
     * @param {string} layer The ID of a style layer. Only events whose location is within a visible
     * feature in this layer will trigger the listener. The event will have a `features` property containing
     * an array of the matching features.
     * @param {Function} listener The function to be called when the event is fired.
     * @returns {Map} `this`
     */
    on(type: MapEvent, layer: any, listener: any) {
        if (listener === undefined) {
            return super.on(type, layer);
        }

        const delegatedListener = (() => {
            if (type === 'mouseenter' || type === 'mouseover') {
                let mousein = false;
                const mousemove = (e) => {
                    const features = this.getLayer(layer) ? this.queryRenderedFeatures(e.point, {layers: [layer]}) : [];
                    if (!features.length) {
                        mousein = false;
                    } else if (!mousein) {
                        mousein = true;
                        listener.call(this, new MapMouseEvent(type, this, e.originalEvent, {features}));
                    }
                };
                const mouseout = () => {
                    mousein = false;
                };
                return {layer, listener, delegates: {mousemove, mouseout}};
            } else if (type === 'mouseleave' || type === 'mouseout') {
                let mousein = false;
                const mousemove = (e) => {
                    const features = this.getLayer(layer) ? this.queryRenderedFeatures(e.point, {layers: [layer]}) : [];
                    if (features.length) {
                        mousein = true;
                    } else if (mousein) {
                        mousein = false;
                        listener.call(this, new MapMouseEvent(type, this, e.originalEvent));
                    }
                };
                const mouseout = (e) => {
                    if (mousein) {
                        mousein = false;
                        listener.call(this, new MapMouseEvent(type, this, e.originalEvent));
                    }
                };
                return {layer, listener, delegates: {mousemove, mouseout}};
            } else {
                const delegate = (e) => {
                    const features = this.getLayer(layer) ? this.queryRenderedFeatures(e.point, {layers: [layer]}) : [];
                    if (features.length) {
                        // Here we need to mutate the original event, so that preventDefault works as expected.
                        e.features = features;
                        listener.call(this, e);
                        delete e.features;
                    }
                };
                return {layer, listener, delegates: {[type]: delegate}};
            }
        })();

        this._delegatedListeners = this._delegatedListeners || {};
        this._delegatedListeners[type] = this._delegatedListeners[type] || [];
        this._delegatedListeners[type].push(delegatedListener);

        for (const event in delegatedListener.delegates) {
            this.on((event: any), delegatedListener.delegates[event]);
        }

        return this;
    }

    /**
     * Removes an event listener previously added with `Map#on`.
     *
     * @method
     * @name off
     * @memberof Map
     * @instance
     * @param {string} type The event type previously used to install the listener.
     * @param {Function} listener The function previously installed as a listener.
     * @returns {Map} `this`
     */

    /**
     * Removes an event listener for layer-specific events previously added with `Map#on`.
     *
     * @param {string} type The event type previously used to install the listener.
     * @param {string} layer The layer ID previously used to install the listener.
     * @param {Function} listener The function previously installed as a listener.
     * @returns {Map} `this`
     */
    off(type: MapEvent, layer: any, listener: any) {
        if (listener === undefined) {
            return super.off(type, layer);
        }

        if (this._delegatedListeners && this._delegatedListeners[type]) {
            const listeners = this._delegatedListeners[type];
            for (let i = 0; i < listeners.length; i++) {
                const delegatedListener = listeners[i];
                if (delegatedListener.layer === layer && delegatedListener.listener === listener) {
                    for (const event in delegatedListener.delegates) {
                        this.off((event: any), delegatedListener.delegates[event]);
                    }
                    listeners.splice(i, 1);
                    return this;
                }
            }
        }

        return this;
    }

    /**
     * Returns an array of [GeoJSON](http://geojson.org/)
     * [Feature objects](https://tools.ietf.org/html/rfc7946#section-3.2)
     * representing visible features that satisfy the query parameters.
     *
     * @param {PointLike|Array<PointLike>} [geometry] - The geometry of the query region:
     * either a single point or southwest and northeast points describing a bounding box.
     * Omitting this parameter (i.e. calling {@link Map#queryRenderedFeatures} with zero arguments,
     * or with only a `options` argument) is equivalent to passing a bounding box encompassing the entire
     * map viewport.
     * @param {Object} [options]
     * @param {Array<string>} [options.layers] An array of style layer IDs for the query to inspect.
     *   Only features within these layers will be returned. If this parameter is undefined, all layers will be checked.
     * @param {Array} [options.filter] A [filter](https://www.mapbox.com/mapbox-gl-js/style-spec/#other-filter)
     *   to limit query results.
     *
     * @returns {Array<Object>} An array of [GeoJSON](http://geojson.org/)
     * [feature objects](https://tools.ietf.org/html/rfc7946#section-3.2).
     *
     * The `properties` value of each returned feature object contains the properties of its source feature. For GeoJSON sources, only
     * string and numeric property values are supported (i.e. `null`, `Array`, and `Object` values are not supported).
     *
     * Each feature includes top-level `layer`, `source`, and `sourceLayer` properties. The `layer` property is an object
     * representing the style layer to  which the feature belongs. Layout and paint properties in this object contain values
     * which are fully evaluated for the given zoom level and feature.
     *
     * Features from layers whose `visibility` property is `"none"`, or from layers whose zoom range excludes the
     * current zoom level are not included. Symbol features that have been hidden due to text or icon collision are
     * not included. Features from all other layers are included, including features that may have no visible
     * contribution to the rendered result; for example, because the layer's opacity or color alpha component is set to
     * 0.
     *
     * The topmost rendered feature appears first in the returned array, and subsequent features are sorted by
     * descending z-order. Features that are rendered multiple times (due to wrapping across the antimeridian at low
     * zoom levels) are returned only once (though subject to the following caveat).
     *
     * Because features come from tiled vector data or GeoJSON data that is converted to tiles internally, feature
     * geometries may be split or duplicated across tile boundaries and, as a result, features may appear multiple
     * times in query results. For example, suppose there is a highway running through the bounding rectangle of a query.
     * The results of the query will be those parts of the highway that lie within the map tiles covering the bounding
     * rectangle, even if the highway extends into other tiles, and the portion of the highway within each map tile
     * will be returned as a separate feature. Similarly, a point feature near a tile boundary may appear in multiple
     * tiles due to tile buffering.
     *
     * @example
     * // Find all features at a point
     * var features = map.queryRenderedFeatures(
     *   [20, 35],
     *   { layers: ['my-layer-name'] }
     * );
     *
     * @example
     * // Find all features within a static bounding box
     * var features = map.queryRenderedFeatures(
     *   [[10, 20], [30, 50]],
     *   { layers: ['my-layer-name'] }
     * );
     *
     * @example
     * // Find all features within a bounding box around a point
     * var width = 10;
     * var height = 20;
     * var features = map.queryRenderedFeatures([
     *   [point.x - width / 2, point.y - height / 2],
     *   [point.x + width / 2, point.y + height / 2]
     * ], { layers: ['my-layer-name'] });
     *
     * @example
     * // Query all rendered features from a single layer
     * var features = map.queryRenderedFeatures({ layers: ['my-layer-name'] });
     * @see [Get features under the mouse pointer](https://www.mapbox.com/mapbox-gl-js/example/queryrenderedfeatures/)
     * @see [Highlight features within a bounding box](https://www.mapbox.com/mapbox-gl-js/example/using-box-queryrenderedfeatures/)
     * @see [Center the map on a clicked symbol](https://www.mapbox.com/mapbox-gl-js/example/center-on-symbol/)
     */
    queryRenderedFeatures(geometry?: PointLike | [PointLike, PointLike], options?: Object) {
        // The first parameter can be omitted entirely, making this effectively an overloaded method
        // with two signatures:
        //
        //     queryRenderedFeatures(geometry: PointLike | [PointLike, PointLike], options?: Object)
        //     queryRenderedFeatures(options?: Object)
        //
        // There no way to express that in a way that's compatible with both flow and documentation.js.
        // Related: https://github.com/facebook/flow/issues/1556

        if (!this.style) {
            return [];
        }

        if (options === undefined && geometry !== undefined && !(geometry instanceof Point) && !Array.isArray(geometry)) {
            options = (geometry: Object);
            geometry = undefined;
        }

        options = options || {};
        geometry = geometry || [[0, 0], [this.transform.width, this.transform.height]];

        let queryGeometry;
        if (geometry instanceof Point || typeof geometry[0] === 'number') {
            queryGeometry = [Point.convert(geometry)];
        } else {
            const tl = Point.convert(geometry[0]);
            const br = Point.convert(geometry[1]);
            queryGeometry = [tl, new Point(br.x, tl.y), br, new Point(tl.x, br.y), tl];
        }

        return this.style.queryRenderedFeatures(queryGeometry, options, this.transform);
    }

    /**
     * Returns an array of [GeoJSON](http://geojson.org/)
     * [Feature objects](https://tools.ietf.org/html/rfc7946#section-3.2)
     * representing features within the specified vector tile or GeoJSON source that satisfy the query parameters.
     *
     * @param {string} sourceID The ID of the vector tile or GeoJSON source to query.
     * @param {Object} [parameters]
     * @param {string} [parameters.sourceLayer] The name of the vector tile layer to query. *For vector tile
     *   sources, this parameter is required.* For GeoJSON sources, it is ignored.
     * @param {Array} [parameters.filter] A [filter](https://www.mapbox.com/mapbox-gl-js/style-spec/#other-filter)
     *   to limit query results.
     *
     * @returns {Array<Object>} An array of [GeoJSON](http://geojson.org/)
     * [Feature objects](https://tools.ietf.org/html/rfc7946#section-3.2).
     *
     * In contrast to {@link Map#queryRenderedFeatures}, this function
     * returns all features matching the query parameters,
     * whether or not they are rendered by the current style (i.e. visible). The domain of the query includes all currently-loaded
     * vector tiles and GeoJSON source tiles: this function does not check tiles outside the currently
     * visible viewport.
     *
     * Because features come from tiled vector data or GeoJSON data that is converted to tiles internally, feature
     * geometries may be split or duplicated across tile boundaries and, as a result, features may appear multiple
     * times in query results. For example, suppose there is a highway running through the bounding rectangle of a query.
     * The results of the query will be those parts of the highway that lie within the map tiles covering the bounding
     * rectangle, even if the highway extends into other tiles, and the portion of the highway within each map tile
     * will be returned as a separate feature. Similarly, a point feature near a tile boundary may appear in multiple
     * tiles due to tile buffering.
     * @see [Filter features within map view](https://www.mapbox.com/mapbox-gl-js/example/filter-features-within-map-view/)
     * @see [Highlight features containing similar data](https://www.mapbox.com/mapbox-gl-js/example/query-similar-features/)
     */
    querySourceFeatures(sourceID: string, parameters: ?{sourceLayer: ?string, filter: ?Array<any>}) {
        return this.style.querySourceFeatures(sourceID, parameters);
    }

    /**
     * Updates the map's Mapbox style object with a new value.  If the given
     * value is style JSON object, compares it against the the map's current
     * state and perform only the changes necessary to make the map style match
     * the desired state.
     *
     * @param style A JSON object conforming to the schema described in the
     *   [Mapbox Style Specification](https://mapbox.com/mapbox-gl-style-spec/), or a URL to such JSON.
     * @param {Object} [options]
     * @param {boolean} [options.diff=true] If false, force a 'full' update, removing the current style
     *   and adding building the given one instead of attempting a diff-based update.
     * @param {string} [options.localIdeographFontFamily=null] If non-null, defines a css font-family
     *   for locally overriding generation of glyphs in the 'CJK Unified Ideographs' and 'Hangul Syllables'
     *   ranges. Forces a full update.
     * @returns {Map} `this`
     * @see [Change a map's style](https://www.mapbox.com/mapbox-gl-js/example/setstyle/)
     */
    setStyle(style: StyleSpecification | string | null, options?: {diff?: boolean} & StyleOptions) {
        const shouldTryDiff = (!options || (options.diff !== false && !options.localIdeographFontFamily)) && this.style;
        if (shouldTryDiff && style && typeof style === 'object') {
            try {
                if (this.style.setState(style)) {
                    this._update(true);
                }
                return this;
            } catch (e) {
                warnOnce(
                    `Unable to perform style diff: ${e.message || e.error || e}.  Rebuilding the style from scratch.`
                );
            }
        }

        if (this.style) {
            this.style.setEventedParent(null);
            this.style._remove();
        }

        if (!style) {
            delete this.style;
            return this;
        } else {
            this.style = new Style(this, options || {});
        }

        this.style.setEventedParent(this, {style: this.style});

        if (typeof style === 'string') {
            this.style.loadURL(style);
        } else {
            this.style.loadJSON(style);
        }

        return this;
    }

    /**
     * Returns the map's Mapbox style object, which can be used to recreate the map's style.
     *
     * @returns {Object} The map's style object.
     */
    getStyle() {
        if (this.style) {
            return this.style.serialize();
        }
    }

    /**
     * Returns a Boolean indicating whether the map's style is fully loaded.
     *
     * @returns {boolean} A Boolean indicating whether the style is fully loaded.
     */
    isStyleLoaded() {
        if (!this.style) return warnOnce('There is no style added to the map.');
        return this.style.loaded();
    }

    /**
     * Adds a source to the map's style.
     *
     * @param {string} id The ID of the source to add. Must not conflict with existing sources.
     * @param {Object} source The source object, conforming to the
     * Mapbox Style Specification's [source definition](https://www.mapbox.com/mapbox-gl-style-spec/#sources) or
     * {@link CanvasSourceOptions}.
     * @fires source.add
     * @returns {Map} `this`
     * @see [Draw GeoJSON points](https://www.mapbox.com/mapbox-gl-js/example/geojson-markers/)
     * @see [Style circles using data-driven styling](https://www.mapbox.com/mapbox-gl-js/example/data-driven-circle-colors/)
     * @see [Set a point after Geocoder result](https://www.mapbox.com/mapbox-gl-js/example/point-from-geocoder-result/)
     */
    addSource(id: string, source: SourceSpecification) {
        this.style.addSource(id, source);
        return this._update(true);
    }

    /**
     * Returns a Boolean indicating whether the source is loaded.
     *
     * @param {string} id The ID of the source to be checked.
     * @returns {boolean} A Boolean indicating whether the source is loaded.
     */
    isSourceLoaded(id: string) {
        const source = this.style && this.style.sourceCaches[id];
        if (source === undefined) {
            this.fire(new ErrorEvent(new Error(`There is no source with ID '${id}'`)));
            return;
        }
        return source.loaded();
    }

    /**
     * Returns a Boolean indicating whether all tiles in the viewport from all sources on
     * the style are loaded.
     *
     * @returns {boolean} A Boolean indicating whether all tiles are loaded.
     */

    areTilesLoaded() {
        const sources = this.style && this.style.sourceCaches;
        for (const id in sources) {
            const source = sources[id];
            const tiles = source._tiles;
            for (const t in tiles) {
                const tile = tiles[t];
                if (!(tile.state === 'loaded' || tile.state === 'errored')) return false;
            }
        }
        return true;
    }

    /**
     * Adds a [custom source type](#Custom Sources), making it available for use with
     * {@link Map#addSource}.
     * @private
     * @param {string} name The name of the source type; source definition objects use this name in the `{type: ...}` field.
     * @param {Function} SourceType A {@link Source} constructor.
     * @param {Function} callback Called when the source type is ready or with an error argument if there is an error.
     */
    addSourceType(name: string, SourceType: any, callback: Function) {
        return this.style.addSourceType(name, SourceType, callback);
    }

    /**
     * Removes a source from the map's style.
     *
     * @param {string} id The ID of the source to remove.
     * @returns {Map} `this`
     */
    removeSource(id: string) {
        this.style.removeSource(id);
        return this._update(true);
    }

    /**
     * Returns the source with the specified ID in the map's style.
     *
     * @param {string} id The ID of the source to get.
     * @returns {?Object} The style source with the specified ID, or `undefined`
     *   if the ID corresponds to no existing sources.
     * @see [Create a draggable point](https://www.mapbox.com/mapbox-gl-js/example/drag-a-point/)
     * @see [Animate a point](https://www.mapbox.com/mapbox-gl-js/example/animate-point-along-line/)
     * @see [Add live realtime data](https://www.mapbox.com/mapbox-gl-js/example/live-geojson/)
     */
    getSource(id: string) {
        return this.style.getSource(id);
    }

    /**
     * Add an image to the style. This image can be used in `icon-image`,
     * `background-pattern`, `fill-pattern`, and `line-pattern`. An
     * {@link Map#error} event will be fired if there is not enough space in the
     * sprite to add this image.
     *
     * @see [Add an icon to the map](https://www.mapbox.com/mapbox-gl-js/example/add-image/)
     * @see [Add a generated icon to the map](https://www.mapbox.com/mapbox-gl-js/example/add-image-generated/)
     * @param id The ID of the image.
     * @param image The image as an `HTMLImageElement`, `ImageData`, or object with `width`, `height`, and `data`
     * properties with the same format as `ImageData`.
     * @param options
     * @param options.pixelRatio The ratio of pixels in the image to physical pixels on the screen
     * @param options.sdf Whether the image should be interpreted as an SDF image
     */
    addImage(id: string,
             image: HTMLImageElement | ImageData | {width: number, height: number, data: Uint8Array | Uint8ClampedArray},
             {pixelRatio = 1, sdf = false}: {pixelRatio?: number, sdf?: boolean} = {}) {
        if (image instanceof HTMLImageElement) {
            const {width, height, data} = browser.getImageData(image);
            this.style.addImage(id, { data: new RGBAImage({width, height}, data), pixelRatio, sdf });
        } else if (image.width === undefined || image.height === undefined) {
<<<<<<< HEAD
            return this.fire('error', {error: new Error(
                'Invalid arguments to map.addImage(). The second argument must be an `HTMLImageElement`, `ImageData`, ' +
                'or object with `width`, `height`, and `data` properties with the same format as `ImageData`')});
        } else {
            const {width, height, data} = image;
            this.style.addImage(id, { data: new RGBAImage({width, height}, data.slice(0)), pixelRatio, sdf });
=======
            return this.fire(new ErrorEvent(new Error(
                'Invalid arguments to map.addImage(). The second argument must be an `HTMLImageElement`, `ImageData`, ' +
                'or object with `width`, `height`, and `data` properties with the same format as `ImageData`')));
        } else {
            const {width, height, data} = image;
            this.style.addImage(id, { data: new RGBAImage({width, height}, new Uint8Array(data)), pixelRatio, sdf });
>>>>>>> 2d800ca8
        }
    }

    /**
     * Define wether the image has been added or not
     *
     * @param id The ID of the image.
     */
    hasImage(id: string): boolean {
        if (!id) {
<<<<<<< HEAD
            this.fire('error', {
                error: new Error('Missing required image id')
            });
=======
            this.fire(new ErrorEvent(new Error('Missing required image id')));
>>>>>>> 2d800ca8
            return false;
        }

        return !!this.style.getImage(id);
    }

    /**
     * Remove an image from the style (such as one used by `icon-image` or `background-pattern`).
     *
     * @param id The ID of the image.
     */
    removeImage(id: string) {
        this.style.removeImage(id);
    }

    /**
     * Load an image from an external URL for use with `Map#addImage`. External
     * domains must support [CORS](https://developer.mozilla.org/en-US/docs/Web/HTTP/Access_control_CORS).
     *
     * @param {string} url The URL of the image file. Image file must be in png, webp, or jpg format.
     * @param {Function} callback Expecting `callback(error, data)`. Called when the image has loaded or with an error argument if there is an error.
     * @see [Add an icon to the map](https://www.mapbox.com/mapbox-gl-js/example/add-image/)
     */
    loadImage(url: string, callback: Function) {
        getImage(this._transformRequest(url, ResourceType.Image), callback);
    }

    /**
    * Returns an Array of strings containing the names of all sprites/images currently available in the map
    *
    * @returns {Array<string>} An Array of strings containing the names of all sprites/images currently available in the map
    *
    */
    listImages() {
        return this.style.listImages();
    }

    /**
     * Adds a [Mapbox style layer](https://www.mapbox.com/mapbox-gl-style-spec/#layers)
     * to the map's style.
     *
     * A layer defines styling for data from a specified source.
     *
     * @param {Object} layer The style layer to add, conforming to the Mapbox Style Specification's
     *   [layer definition](https://www.mapbox.com/mapbox-gl-style-spec/#layers).
     * @param {string} [before] The ID of an existing layer to insert the new layer before.
     *   If this argument is omitted, the layer will be appended to the end of the layers array.
     * @returns {Map} `this`
     * @see [Create and style clusters](https://www.mapbox.com/mapbox-gl-js/example/cluster/)
     * @see [Add a vector tile source](https://www.mapbox.com/mapbox-gl-js/example/vector-source/)
     * @see [Add a WMS source](https://www.mapbox.com/mapbox-gl-js/example/wms/)
     */
    addLayer(layer: LayerSpecification, before?: string) {
        this.style.addLayer(layer, before);
        return this._update(true);
    }

    /**
     * Moves a layer to a different z-position.
     *
     * @param {string} id The ID of the layer to move.
     * @param {string} [beforeId] The ID of an existing layer to insert the new layer before.
     *   If this argument is omitted, the layer will be appended to the end of the layers array.
     * @returns {Map} `this`
     */
    moveLayer(id: string, beforeId?: string) {
        this.style.moveLayer(id, beforeId);
        return this._update(true);
    }

    /**
     * Removes the layer with the given id from the map's style.
     *
     * If no such layer exists, an `error` event is fired.
     *
     * @param {string} id id of the layer to remove
     * @fires error
     */
    removeLayer(id: string) {
        this.style.removeLayer(id);
        return this._update(true);
    }

    /**
     * Returns the layer with the specified ID in the map's style.
     *
     * @param {string} id The ID of the layer to get.
     * @returns {?Object} The layer with the specified ID, or `undefined`
     *   if the ID corresponds to no existing layers.
     * @see [Filter symbols by toggling a list](https://www.mapbox.com/mapbox-gl-js/example/filter-markers/)
     * @see [Filter symbols by text input](https://www.mapbox.com/mapbox-gl-js/example/filter-markers-by-input/)
     */
    getLayer(id: string) {
        return this.style.getLayer(id);
    }

    /**
     * Sets the filter for the specified style layer.
     *
     * @param {string} layer The ID of the layer to which the filter will be applied.
     * @param {Array | null | undefined} filter The filter, conforming to the Mapbox Style Specification's
     *   [filter definition](https://www.mapbox.com/mapbox-gl-js/style-spec/#other-filter).  If `null` or `undefined` is provided, the function removes any existing filter from the layer.
     * @returns {Map} `this`
     * @example
     * map.setFilter('my-layer', ['==', 'name', 'USA']);
     * @see [Filter features within map view](https://www.mapbox.com/mapbox-gl-js/example/filter-features-within-map-view/)
     * @see [Highlight features containing similar data](https://www.mapbox.com/mapbox-gl-js/example/query-similar-features/)
     * @see [Create a timeline animation](https://www.mapbox.com/mapbox-gl-js/example/timeline-animation/)
     */
    setFilter(layer: string, filter: ?FilterSpecification) {
        this.style.setFilter(layer, filter);
        return this._update(true);
    }

    /**
     * Sets the zoom extent for the specified style layer.
     *
     * @param {string} layerId The ID of the layer to which the zoom extent will be applied.
     * @param {number} minzoom The minimum zoom to set (0-24).
     * @param {number} maxzoom The maximum zoom to set (0-24).
     * @returns {Map} `this`
     * @example
     * map.setLayerZoomRange('my-layer', 2, 5);
     */
    setLayerZoomRange(layerId: string, minzoom: number, maxzoom: number) {
        this.style.setLayerZoomRange(layerId, minzoom, maxzoom);
        return this._update(true);
    }

    /**
     * Returns the filter applied to the specified style layer.
     *
     * @param {string} layer The ID of the style layer whose filter to get.
     * @returns {Array} The layer's filter.
     */
    getFilter(layer: string) {
        return this.style.getFilter(layer);
    }

    /**
     * Sets the value of a paint property in the specified style layer.
     *
     * @param {string} layer The ID of the layer to set the paint property in.
     * @param {string} name The name of the paint property to set.
     * @param {*} value The value of the paint propery to set.
     *   Must be of a type appropriate for the property, as defined in the [Mapbox Style Specification](https://www.mapbox.com/mapbox-gl-style-spec/).
     * @returns {Map} `this`
     * @example
     * map.setPaintProperty('my-layer', 'fill-color', '#faafee');
     * @see [Change a layer's color with buttons](https://www.mapbox.com/mapbox-gl-js/example/color-switcher/)
     * @see [Adjust a layer's opacity](https://www.mapbox.com/mapbox-gl-js/example/adjust-layer-opacity/)
     * @see [Create a draggable point](https://www.mapbox.com/mapbox-gl-js/example/drag-a-point/)
     */
    setPaintProperty(layer: string, name: string, value: any) {
        this.style.setPaintProperty(layer, name, value);
        return this._update(true);
    }

    /**
     * Returns the value of a paint property in the specified style layer.
     *
     * @param {string} layer The ID of the layer to get the paint property from.
     * @param {string} name The name of a paint property to get.
     * @returns {*} The value of the specified paint property.
     */
    getPaintProperty(layer: string, name: string) {
        return this.style.getPaintProperty(layer, name);
    }

    /**
     * Sets the value of a layout property in the specified style layer.
     *
     * @param {string} layer The ID of the layer to set the layout property in.
     * @param {string} name The name of the layout property to set.
     * @param {*} value The value of the layout propery. Must be of a type appropriate for the property, as defined in the [Mapbox Style Specification](https://www.mapbox.com/mapbox-gl-style-spec/).
     * @returns {Map} `this`
     * @example
     * map.setLayoutProperty('my-layer', 'visibility', 'none');
     */
    setLayoutProperty(layer: string, name: string, value: any) {
        this.style.setLayoutProperty(layer, name, value);
        return this._update(true);
    }

    /**
     * Returns the value of a layout property in the specified style layer.
     *
     * @param {string} layer The ID of the layer to get the layout property from.
     * @param {string} name The name of the layout property to get.
     * @returns {*} The value of the specified layout property.
     */
    getLayoutProperty(layer: string, name: string) {
        return this.style.getLayoutProperty(layer, name);
    }

    /**
     * Sets the any combination of light values.
     *
     * @param light Light properties to set. Must conform to the [Mapbox Style Specification](https://www.mapbox.com/mapbox-gl-style-spec/#light).
     * @returns {Map} `this`
     */
    setLight(light: LightSpecification) {
        this.style.setLight(light);
        return this._update(true);
    }

    /**
     * Returns the value of the light object.
     *
     * @returns {Object} light Light properties of the style.
     */
    getLight() {
        return this.style.getLight();
    }

    /**
     * Sets the state of a feature. The `state` object is merged in with the existing state of the feature.
     *
     * @param {Object} [feature] Feature identifier. Feature objects returned from
     * {@link Map#queryRenderedFeatures} or event handlers can be used as feature identifiers.
     * @param {string} [feature.id] Unique id of the feature.
     * @param {string} [feature.source] The Id of the vector source or GeoJSON source for the feature.
     * @param {string} [feature.sourceLayer] (optional)  *For vector tile sources, the sourceLayer is
     *  required.*
     * @param {Object} state A set of key-value pairs. The values should be valid JSON types.
     *
     * This method requires the `feature.id` attribute on data sets. For GeoJSON sources without
     * feature ids, set the `generateIds` option in the `GeoJSONSourceSpecification` to auto-assign them. This
     * option assigns ids based on a feature's index in the source data. If you change feature data using
     * `map.getSource('some id').setData(..)`, you may need to re-apply state taking into account updated `id` values.
     */
    setFeatureState(feature: { source: string; sourceLayer?: string; id: string; }, state: Object) {
        this.style.setFeatureState(feature, state);
        return this._update();
    }

    /**
     * Gets the state of a feature.
     *
     * @param {Object} [feature] Feature identifier. Feature objects returned from
     * {@link Map#queryRenderedFeatures} or event handlers can be used as feature identifiers.
     * @param {string} [feature.source] The Id of the vector source or GeoJSON source for the feature.
     * @param {string} [feature.sourceLayer] (optional)  *For vector tile sources, the sourceLayer is
     *  required.*
     * @param {string} [feature.id] Unique id of the feature.
     *
     * @returns {Object} The state of the feature.
     */
    getFeatureState(feature: { source: string; sourceLayer?: string; id: string; }): any {
        return this.style.getFeatureState(feature);
    }

    /**
     * Returns the map's containing HTML element.
     *
     * @returns {HTMLElement} The map's container.
     */
    getContainer() {
        return this._container;
    }

    /**
     * Returns the HTML element containing the map's `<canvas>` element.
     *
     * If you want to add non-GL overlays to the map, you should append them to this element.
     *
     * This is the element to which event bindings for map interactivity (such as panning and zooming) are
     * attached. It will receive bubbled events from child elements such as the `<canvas>`, but not from
     * map controls.
     *
     * @returns {HTMLElement} The container of the map's `<canvas>`.
     * @see [Create a draggable point](https://www.mapbox.com/mapbox-gl-js/example/drag-a-point/)
     * @see [Highlight features within a bounding box](https://www.mapbox.com/mapbox-gl-js/example/using-box-queryrenderedfeatures/)
     */
    getCanvasContainer() {
        return this._canvasContainer;
    }

    /**
     * Returns the map's `<canvas>` element.
     *
     * @returns {HTMLCanvasElement} The map's `<canvas>` element.
     * @see [Measure distances](https://www.mapbox.com/mapbox-gl-js/example/measure/)
     * @see [Display a popup on hover](https://www.mapbox.com/mapbox-gl-js/example/popup-on-hover/)
     * @see [Center the map on a clicked symbol](https://www.mapbox.com/mapbox-gl-js/example/center-on-symbol/)
     */
    getCanvas() {
        return this._canvas;
    }

    _containerDimensions() {
        let width = 0;
        let height = 0;

        if (this._container) {
            width = this._container.offsetWidth || 400;
            height = this._container.offsetHeight || 300;
        }

        return [width, height];
    }

    _detectMissingCSS(): void {
        const computedColor = window.getComputedStyle(this._missingCSSCanary).getPropertyValue('background-color');
        if (computedColor !== 'rgb(250, 128, 114)') {
            warnOnce('This page appears to be missing CSS declarations for ' +
                'Mapbox GL JS, which may cause the map to display incorrectly. ' +
                'Please ensure your page includes mapbox-gl.css, as described ' +
                'in https://www.mapbox.com/mapbox-gl-js/api/.');
        }
    }

    _setupContainer() {
        const container = this._container;
        container.classList.add('mapboxgl-map');

        const missingCSSCanary = this._missingCSSCanary = DOM.create('div', 'mapboxgl-canary', container);
        missingCSSCanary.style.visibility = 'hidden';
        this._detectMissingCSS();

        const canvasContainer = this._canvasContainer = DOM.create('div', 'mapboxgl-canvas-container', container);
        if (this._interactive) {
            canvasContainer.classList.add('mapboxgl-interactive');
        }

        this._canvas = DOM.create('canvas', 'mapboxgl-canvas', canvasContainer);
        this._canvas.style.position = 'absolute';
        this._canvas.addEventListener('webglcontextlost', this._contextLost, false);
        this._canvas.addEventListener('webglcontextrestored', this._contextRestored, false);
        this._canvas.setAttribute('tabindex', '0');
        this._canvas.setAttribute('aria-label', 'Map');

        const dimensions = this._containerDimensions();
        this._resizeCanvas(dimensions[0], dimensions[1]);

        const controlContainer = this._controlContainer = DOM.create('div', 'mapboxgl-control-container', container);
        const positions = this._controlPositions = {};
        ['top-left', 'top-right', 'bottom-left', 'bottom-right'].forEach((positionName) => {
            positions[positionName] = DOM.create('div', `mapboxgl-ctrl-${positionName}`, controlContainer);
        });
    }

    _resizeCanvas(width: number, height: number) {
        const pixelRatio = window.devicePixelRatio || 1;

        // Request the required canvas size taking the pixelratio into account.
        this._canvas.width = pixelRatio * width;
        this._canvas.height = pixelRatio * height;

        // Maintain the same canvas size, potentially downscaling it for HiDPI displays
        this._canvas.style.width = `${width}px`;
        this._canvas.style.height = `${height}px`;
    }

    _setupPainter() {
        const attributes = extend({
            failIfMajorPerformanceCaveat: this._failIfMajorPerformanceCaveat,
            preserveDrawingBuffer: this._preserveDrawingBuffer
        }, isSupported.webGLContextAttributes);

        const gl = this._canvas.getContext('webgl', attributes) ||
            this._canvas.getContext('experimental-webgl', attributes);

        if (!gl) {
            this.fire(new ErrorEvent(new Error('Failed to initialize WebGL')));
            return;
        }

        this.painter = new Painter(gl, this.transform);
    }

    _contextLost(event: *) {
        event.preventDefault();
        if (this._frame) {
            this._frame.cancel();
            this._frame = null;
        }
        this.fire(new Event('webglcontextlost', {originalEvent: event}));
    }

    _contextRestored(event: *) {
        this._setupPainter();
        this.resize();
        this._update();
        this.fire(new Event('webglcontextrestored', {originalEvent: event}));
    }

    /**
     * Returns a Boolean indicating whether the map is fully loaded.
     *
     * Returns `false` if the style is not yet fully loaded,
     * or if there has been a change to the sources or style that
     * has not yet fully loaded.
     *
     * @returns {boolean} A Boolean indicating whether the map is fully loaded.
     */
    loaded() {
<<<<<<< HEAD
        if (this._styleDirty || this._sourcesDirty)
            return false;
        if (!this.style || !this.style.loaded())
            return false;
        return true;
=======
        return !this._styleDirty && !this._sourcesDirty && !!this.style && this.style.loaded();
>>>>>>> 2d800ca8
    }

    /**
     * Update this map's style and sources, and re-render the map.
     *
     * @param {boolean} updateStyle mark the map's style for reprocessing as
     * well as its sources
     * @returns {Map} this
     * @private
     */
    _update(updateStyle?: boolean) {
        if (!this.style) return;

        this._styleDirty = this._styleDirty || updateStyle;
        this._sourcesDirty = true;
        this._rerender();
    }

    /**
     * Request that the given callback be executed during the next render
     * frame.  Schedule a render frame if one is not already scheduled.
     * @returns An id that can be used to cancel the callback
     * @private
     */
    _requestRenderFrame(callback: () => void): TaskID {
        this._update();
        return this._renderTaskQueue.add(callback);
    }

    _cancelRenderFrame(id: TaskID) {
        this._renderTaskQueue.remove(id);
    }

    /**
     * Call when a (re-)render of the map is required:
     * - The style has changed (`setPaintProperty()`, etc.)
     * - Source data has changed (e.g. tiles have finished loading)
     * - The map has is moving (or just finished moving)
     * - A transition is in progress
     *
     * @returns {Map} this
     * @private
     */
    _render() {
<<<<<<< HEAD
        this._updateCamera();
=======
        this._renderTaskQueue.run();
>>>>>>> 2d800ca8

        let crossFading = false;

        // If the style has changed, the map is being zoomed, or a transition or fade is in progress:
        //  - Apply style changes (in a batch)
        //  - Recalculate paint properties.
        if (this.style && this._styleDirty) {
            this._styleDirty = false;

            const zoom = this.transform.zoom;
            const now = browser.now();
            this.style.zoomHistory.update(zoom, now);

            const parameters = new EvaluationParameters(zoom, {
                now,
                fadeDuration: this._fadeDuration,
                zoomHistory: this.style.zoomHistory,
                transition: this.style.getTransition()
            });

            const factor = parameters.crossFadingFactor();
            if (factor !== 1 || factor !== this._crossFadingFactor) {
                crossFading = true;
                this._crossFadingFactor = factor;
            }

            this.style.update(parameters);
        }

        // If we are in _render for any reason other than an in-progress paint
        // transition, update source caches to check for and load any tiles we
        // need for the current transform
        if (this.style && this._sourcesDirty) {
            this._sourcesDirty = false;
            this.style._updateSources(this.transform);
        }

<<<<<<< HEAD
        this._placementDirty = this.style && this.style._updatePlacement(this.painter.transform, this.showCollisionBoxes, this._fadeDuration);
=======
        this._placementDirty = this.style && this.style._updatePlacement(this.painter.transform, this.showCollisionBoxes, this._fadeDuration, this._crossSourceCollisions);
>>>>>>> 2d800ca8

        // Actually draw
        this.painter.render(this.style, {
            showTileBoundaries: this.showTileBoundaries,
            showOverdrawInspector: this._showOverdrawInspector,
<<<<<<< HEAD
            rotating: this.rotating,
            zooming: this.zooming,
=======
            rotating: this.isRotating(),
            zooming: this.isZooming(),
>>>>>>> 2d800ca8
            fadeDuration: this._fadeDuration
        });

        this.fire(new Event('render'));

        if (this.loaded() && !this._loaded) {
            this._loaded = true;
            this.fire(new Event('load'));
        }

        if (this.style && (this.style.hasTransitions() || crossFading)) {
            this._styleDirty = true;
        }

        if (this.style && !this._placementDirty) {
            // Since no fade operations are in progress, we can release
            // all tiles held for fading. If we didn't do this, the tiles
            // would just sit in the SourceCaches until the next render
            this.style._releaseSymbolFadeTiles();
        }

        // Schedule another render frame if it's needed.
        //
        // Even though `_styleDirty` and `_sourcesDirty` are reset in this
        // method, synchronous events fired during Style#update or
        // Style#_updateSources could have caused them to be set again.
        if (this._sourcesDirty || this._repaint || this._styleDirty || this._placementDirty) {
            this._rerender();
        }

        return this;
    }

    /**
     * Clean up and release all internal resources associated with this map.
     *
     * This includes DOM elements, event bindings, web workers, and WebGL resources.
     *
     * Use this method when you are done using the map and wish to ensure that it no
     * longer consumes browser resources. Afterwards, you must not call any other
     * methods on the map.
     */
    remove() {
        if (this._hash) this._hash.remove();
        if (this._frame) {
            this._frame.cancel();
            this._frame = null;
        }
        this._renderTaskQueue.clear();
        this.setStyle(null);
        if (typeof window !== 'undefined') {
            window.removeEventListener('resize', this._onWindowResize, false);
            window.removeEventListener('online', this._onWindowOnline, false);
        }
<<<<<<< HEAD
=======

        for (const control of this._controls) control.onRemove(this);
        this._controls = [];

>>>>>>> 2d800ca8
        const extension = this.painter.context.gl.getExtension('WEBGL_lose_context');
        if (extension) extension.loseContext();
        removeNode(this._canvasContainer);
        removeNode(this._controlContainer);
        removeNode(this._missingCSSCanary);
        this._container.classList.remove('mapboxgl-map');
        this.fire(new Event('remove'));
    }

    _rerender() {
<<<<<<< HEAD
        if (this.style && !this._frameId) {
            this._frameId = browser.frame(() => {
                this._frameId = null;
=======
        if (this.style && !this._frame) {
            this._frame = browser.frame(() => {
                this._frame = null;
>>>>>>> 2d800ca8
                this._render();
            });
        }
    }

    _onWindowOnline() {
        this._update();
    }

    _onWindowResize() {
        if (this._trackResize) {
            this.resize()._update();
        }
    }

    /**
     * Gets and sets a Boolean indicating whether the map will render an outline
     * around each tile. These tile boundaries are useful for debugging.
     *
     * @name showTileBoundaries
     * @type {boolean}
     * @instance
     * @memberof Map
     */
    get showTileBoundaries(): boolean { return !!this._showTileBoundaries; }
    set showTileBoundaries(value: boolean) {
        if (this._showTileBoundaries === value) return;
        this._showTileBoundaries = value;
        this._update();
    }

    /**
     * Gets and sets a Boolean indicating whether the map will render boxes
     * around all symbols in the data source, revealing which symbols
     * were rendered or which were hidden due to collisions.
     * This information is useful for debugging.
     *
     * @name showCollisionBoxes
     * @type {boolean}
     * @instance
     * @memberof Map
     */
    get showCollisionBoxes(): boolean { return !!this._showCollisionBoxes; }
    set showCollisionBoxes(value: boolean) {
        if (this._showCollisionBoxes === value) return;
        this._showCollisionBoxes = value;
        if (value) {
            // When we turn collision boxes on we have to generate them for existing tiles
            // When we turn them off, there's no cost to leaving existing boxes in place
            this.style._generateCollisionBoxes();
        } else {
            // Otherwise, call an update to remove collision boxes
            this._update();
        }
    }

    /*
     * Gets and sets a Boolean indicating whether the map should color-code
     * each fragment to show how many times it has been shaded.
     * White fragments have been shaded 8 or more times.
     * Black fragments have been shaded 0 times.
     * This information is useful for debugging.
     *
     * @name showOverdraw
     * @type {boolean}
     * @instance
     * @memberof Map
     */
    get showOverdrawInspector(): boolean { return !!this._showOverdrawInspector; }
    set showOverdrawInspector(value: boolean) {
        if (this._showOverdrawInspector === value) return;
        this._showOverdrawInspector = value;
        this._update();
    }

    /**
     * Gets and sets a Boolean indicating whether the map will
     * continuously repaint. This information is useful for analyzing performance.
     *
     * @name repaint
     * @type {boolean}
     * @instance
     * @memberof Map
     */
    get repaint(): boolean { return !!this._repaint; }
    set repaint(value: boolean) { this._repaint = value; this._update(); }

    // show vertices
    get vertices(): boolean { return !!this._vertices; }
    set vertices(value: boolean) { this._vertices = value; this._update(); }
}

export default Map;

function removeNode(node) {
    if (node.parentNode) {
        node.parentNode.removeChild(node);
    }
}

/**
 * Interface for interactive controls added to the map. This is an
 * specification for implementers to model: it is not
 * an exported method or class.
 *
 * Controls must implement `onAdd` and `onRemove`, and must own an
 * element, which is often a `div` element. To use Mapbox GL JS's
 * default control styling, add the `mapboxgl-ctrl` class to your control's
 * node.
 *
 * @interface IControl
 * @example
 * // Control implemented as ES6 class
 * class HelloWorldControl {
 *     onAdd(map) {
 *         this._map = map;
 *         this._container = document.createElement('div');
 *         this._container.className = 'mapboxgl-ctrl';
 *         this._container.textContent = 'Hello, world';
 *         return this._container;
 *     }
 *
 *     onRemove() {
 *         this._container.parentNode.removeChild(this._container);
 *         this._map = undefined;
 *     }
 * }
 *
 * // Control implemented as ES5 prototypical class
 * function HelloWorldControl() { }
 *
 * HelloWorldControl.prototype.onAdd = function(map) {
 *     this._map = map;
 *     this._container = document.createElement('div');
 *     this._container.className = 'mapboxgl-ctrl';
 *     this._container.textContent = 'Hello, world';
 *     return this._container;
 * };
 *
 * HelloWorldControl.prototype.onRemove = function () {
 *      this._container.parentNode.removeChild(this._container);
 *      this._map = undefined;
 * };
 */

/**
 * Register a control on the map and give it a chance to register event listeners
 * and resources. This method is called by {@link Map#addControl}
 * internally.
 *
 * @function
 * @memberof IControl
 * @instance
 * @name onAdd
 * @param {Map} map the Map this control will be added to
 * @returns {HTMLElement} The control's container element. This should
 * be created by the control and returned by onAdd without being attached
 * to the DOM: the map will insert the control's element into the DOM
 * as necessary.
 */

/**
 * Unregister a control on the map and give it a chance to detach event listeners
 * and resources. This method is called by {@link Map#removeControl}
 * internally.
 *
 * @function
 * @memberof IControl
 * @instance
 * @name onRemove
 * @param {Map} map the Map this control will be removed from
 * @returns {undefined} there is no required return value for this method
 */

/**
 * Optionally provide a default position for this control. If this method
 * is implemented and {@link Map#addControl} is called without the `position`
 * parameter, the value returned by getDefaultPosition will be used as the
 * control's position.
 *
 * @function
 * @memberof IControl
 * @instance
 * @name getDefaultPosition
 * @returns {string} a control position, one of the values valid in addControl.
 */

/**
 * A [`Point` geometry](https://github.com/mapbox/point-geometry) object, which has
 * `x` and `y` properties representing screen coordinates in pixels.
 *
 * @typedef {Object} Point
 */

/**
 * A {@link Point} or an array of two numbers representing `x` and `y` screen coordinates in pixels.
 *
 * @typedef {(Point | Array<number>)} PointLike
 */<|MERGE_RESOLUTION|>--- conflicted
+++ resolved
@@ -1,34 +1,5 @@
 // @flow
 
-<<<<<<< HEAD
-const util = require('../util/util');
-const browser = require('../util/browser');
-const window = require('../util/window');
-const {HTMLImageElement, HTMLElement} = require('../util/window');
-const DOM = require('../util/dom');
-const ajax = require('../util/ajax');
-
-const Style = require('../style/style');
-const EvaluationParameters = require('../style/evaluation_parameters');
-const Painter = require('../render/painter');
-
-const Transform = require('../geo/transform');
-const Hash = require('./hash');
-
-const bindHandlers = require('./bind_handlers');
-
-const Camera = require('./camera');
-const LngLat = require('../geo/lng_lat');
-const LngLatBounds = require('../geo/lng_lat_bounds');
-const Point = require('@mapbox/point-geometry');
-const AttributionControl = require('./control/attribution_control');
-const LogoControl = require('./control/logo_control');
-const isSupported = require('@mapbox/mapbox-gl-supported');
-const {RGBAImage} = require('../util/image');
-
-require('./events'); // Pull in for documentation.js
-
-=======
 import { extend, bindAll, warnOnce } from '../util/util';
 
 import browser from '../util/browser';
@@ -55,7 +26,6 @@
 import TaskQueue from '../util/task_queue';
 
 import type {PointLike} from '@mapbox/point-geometry';
->>>>>>> 2d800ca8
 import type {LngLatLike} from '../geo/lng_lat';
 import type {LngLatBoundsLike} from '../geo/lng_lat_bounds';
 import type {RequestParameters} from '../util/ajax';
@@ -157,12 +127,8 @@
     refreshExpiredTiles: true,
     maxTileCacheSize: null,
     transformRequest: null,
-<<<<<<< HEAD
-    fadeDuration: 300
-=======
     fadeDuration: 300,
     crossSourceCollisions: true
->>>>>>> 2d800ca8
 };
 
 /**
@@ -238,11 +204,8 @@
  * @param {RequestTransformFunction} [options.transformRequest=null] A callback run before the Map makes a request for an external URL. The callback can be used to modify the url, set headers, or set the credentials property for cross-origin requests.
  *   Expected to return an object with a `url` property and optionally `headers` and `credentials` properties.
  * @param {boolean} [options.collectResourceTiming=false] If `true`, Resource Timing API information will be collected for requests made by GeoJSON and Vector Tile web workers (this information is normally inaccessible from the main Javascript thread). Information will be returned in a `resourceTiming` property of relevant `data` events.
-<<<<<<< HEAD
-=======
  * @param {number} [options.fadeDuration=300] Controls the duration of the fade-in/fade-out animation for label collisions, in milliseconds. This setting affects all symbol layers. This setting does not affect the duration of runtime styling transitions or raster tile cross-fading.
  * @param {boolean} [options.crossSourceCollisions=true] If `true`, symbols from multiple sources can collide with each other during collision detection. If `false`, collision detection is run separately for the symbols in each source.
->>>>>>> 2d800ca8
  * @example
  * var map = new mapboxgl.Map({
  *   container: 'map',
@@ -251,11 +214,7 @@
  *   style: style_object,
  *   hash: true,
  *   transformRequest: (url, resourceType)=> {
-<<<<<<< HEAD
- *     if(resourceType == 'Source' && url.startsWith('http://myHost')) {
-=======
  *     if(resourceType === 'Source' && url.startsWith('http://myHost')) {
->>>>>>> 2d800ca8
  *       return {
  *        url: url.replace('http', 'https'),
  *        headers: { 'my-custom-header': true},
@@ -296,16 +255,11 @@
     _hash: Hash;
     _delegatedListeners: any;
     _fadeDuration: number;
-<<<<<<< HEAD
-    _crossFadingFactor: number;
-    _collectResourceTiming: boolean;
-=======
     _crossSourceCollisions: boolean;
     _crossFadingFactor: number;
     _collectResourceTiming: boolean;
     _renderTaskQueue: TaskQueue;
     _controls: Array<IControl>;
->>>>>>> 2d800ca8
 
     /**
      * The map's {@link ScrollZoomHandler}, which implements zooming in and out with a scroll wheel or trackpad.
@@ -362,16 +316,11 @@
         this._bearingSnap = options.bearingSnap;
         this._refreshExpiredTiles = options.refreshExpiredTiles;
         this._fadeDuration = options.fadeDuration;
-<<<<<<< HEAD
-        this._crossFadingFactor = 1;
-        this._collectResourceTiming = options.collectResourceTiming;
-=======
         this._crossSourceCollisions = options.crossSourceCollisions;
         this._crossFadingFactor = 1;
         this._collectResourceTiming = options.collectResourceTiming;
         this._renderTaskQueue = new TaskQueue();
         this._controls = [];
->>>>>>> 2d800ca8
 
         const transformRequestFn = options.transformRequest;
         this._transformRequest = transformRequestFn ?
@@ -406,13 +355,8 @@
             throw new Error(`Failed to initialize WebGL.`);
         }
 
-<<<<<<< HEAD
-        this.on('move', this._update.bind(this, false));
-        this.on('zoom', this._update.bind(this, true));
-=======
         this.on('move', () => this._update(false));
         this.on('zoom', () => this._update(true));
->>>>>>> 2d800ca8
 
         if (typeof window !== 'undefined') {
             window.addEventListener('online', this._onWindowOnline, false);
@@ -1158,21 +1102,12 @@
             const {width, height, data} = browser.getImageData(image);
             this.style.addImage(id, { data: new RGBAImage({width, height}, data), pixelRatio, sdf });
         } else if (image.width === undefined || image.height === undefined) {
-<<<<<<< HEAD
-            return this.fire('error', {error: new Error(
-                'Invalid arguments to map.addImage(). The second argument must be an `HTMLImageElement`, `ImageData`, ' +
-                'or object with `width`, `height`, and `data` properties with the same format as `ImageData`')});
-        } else {
-            const {width, height, data} = image;
-            this.style.addImage(id, { data: new RGBAImage({width, height}, data.slice(0)), pixelRatio, sdf });
-=======
             return this.fire(new ErrorEvent(new Error(
                 'Invalid arguments to map.addImage(). The second argument must be an `HTMLImageElement`, `ImageData`, ' +
                 'or object with `width`, `height`, and `data` properties with the same format as `ImageData`')));
         } else {
             const {width, height, data} = image;
             this.style.addImage(id, { data: new RGBAImage({width, height}, new Uint8Array(data)), pixelRatio, sdf });
->>>>>>> 2d800ca8
         }
     }
 
@@ -1183,13 +1118,7 @@
      */
     hasImage(id: string): boolean {
         if (!id) {
-<<<<<<< HEAD
-            this.fire('error', {
-                error: new Error('Missing required image id')
-            });
-=======
             this.fire(new ErrorEvent(new Error('Missing required image id')));
->>>>>>> 2d800ca8
             return false;
         }
 
@@ -1587,15 +1516,7 @@
      * @returns {boolean} A Boolean indicating whether the map is fully loaded.
      */
     loaded() {
-<<<<<<< HEAD
-        if (this._styleDirty || this._sourcesDirty)
-            return false;
-        if (!this.style || !this.style.loaded())
-            return false;
-        return true;
-=======
         return !this._styleDirty && !this._sourcesDirty && !!this.style && this.style.loaded();
->>>>>>> 2d800ca8
     }
 
     /**
@@ -1607,11 +1528,13 @@
      * @private
      */
     _update(updateStyle?: boolean) {
-        if (!this.style) return;
+        if (!this.style) return this;
 
         this._styleDirty = this._styleDirty || updateStyle;
         this._sourcesDirty = true;
         this._rerender();
+
+        return this;
     }
 
     /**
@@ -1640,11 +1563,7 @@
      * @private
      */
     _render() {
-<<<<<<< HEAD
-        this._updateCamera();
-=======
         this._renderTaskQueue.run();
->>>>>>> 2d800ca8
 
         let crossFading = false;
 
@@ -1682,23 +1601,14 @@
             this.style._updateSources(this.transform);
         }
 
-<<<<<<< HEAD
-        this._placementDirty = this.style && this.style._updatePlacement(this.painter.transform, this.showCollisionBoxes, this._fadeDuration);
-=======
         this._placementDirty = this.style && this.style._updatePlacement(this.painter.transform, this.showCollisionBoxes, this._fadeDuration, this._crossSourceCollisions);
->>>>>>> 2d800ca8
 
         // Actually draw
         this.painter.render(this.style, {
             showTileBoundaries: this.showTileBoundaries,
             showOverdrawInspector: this._showOverdrawInspector,
-<<<<<<< HEAD
-            rotating: this.rotating,
-            zooming: this.zooming,
-=======
             rotating: this.isRotating(),
             zooming: this.isZooming(),
->>>>>>> 2d800ca8
             fadeDuration: this._fadeDuration
         });
 
@@ -1753,13 +1663,10 @@
             window.removeEventListener('resize', this._onWindowResize, false);
             window.removeEventListener('online', this._onWindowOnline, false);
         }
-<<<<<<< HEAD
-=======
 
         for (const control of this._controls) control.onRemove(this);
         this._controls = [];
 
->>>>>>> 2d800ca8
         const extension = this.painter.context.gl.getExtension('WEBGL_lose_context');
         if (extension) extension.loseContext();
         removeNode(this._canvasContainer);
@@ -1770,15 +1677,9 @@
     }
 
     _rerender() {
-<<<<<<< HEAD
-        if (this.style && !this._frameId) {
-            this._frameId = browser.frame(() => {
-                this._frameId = null;
-=======
         if (this.style && !this._frame) {
             this._frame = browser.frame(() => {
                 this._frame = null;
->>>>>>> 2d800ca8
                 this._render();
             });
         }
