--- conflicted
+++ resolved
@@ -2303,13 +2303,8 @@
      *   }
      * });
      *
-<<<<<<< HEAD
      * @see [Example: Create a hover effect](https://docs.mapbox.com/mapbox-gl-js/example/hover-styles/)
-     * @see Example: Tutorial: [Create interactive hover effects with Mapbox GL JS](https://docs.mapbox.com/help/tutorials/create-interactive-hover-effects-with-mapbox-gl-js/)
-=======
-     * @see Example: [Create a hover effect](https://docs.mapbox.com/mapbox-gl-js/example/hover-styles/)
-     * @see Tutorial: [Create interactive hover effects with Mapbox GL JS](https://docs.mapbox.com/help/tutorials/create-interactive-hover-effects-with-mapbox-gl-js/)
->>>>>>> 5ab89153
+     * @see [Tutorial: Create interactive hover effects with Mapbox GL JS](https://docs.mapbox.com/help/tutorials/create-interactive-hover-effects-with-mapbox-gl-js/)
      */
     setFeatureState(feature: { source: string; sourceLayer?: string; id: string | number; }, state: Object) {
         this.style.setFeatureState(feature, state);
