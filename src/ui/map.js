// @flow

import {version} from '../../package.json';
import {extend, bindAll, warnOnce, uniqueId} from '../util/util';
import browser from '../util/browser';
import window from '../util/window';
const {HTMLImageElement, HTMLElement, ImageBitmap} = window;
import DOM from '../util/dom';
import {getImage, getJSON, ResourceType} from '../util/ajax';
import {RequestManager} from '../util/mapbox';
import Style from '../style/style';
import EvaluationParameters from '../style/evaluation_parameters';
import Painter from '../render/painter';
import Transform from '../geo/transform';
import Hash from './hash';
import bindHandlers from './bind_handlers';
import Camera from './camera';
import LngLat from '../geo/lng_lat';
import LngLatBounds from '../geo/lng_lat_bounds';
import Point from '@mapbox/point-geometry';
import AttributionControl from './control/attribution_control';
import LogoControl from './control/logo_control';
import isSupported from '@mapbox/mapbox-gl-supported';
import {RGBAImage} from '../util/image';
import {Event, ErrorEvent} from '../util/evented';
import {MapMouseEvent} from './events';
import TaskQueue from '../util/task_queue';
import webpSupported from '../util/webp_supported';
import {PerformanceMarkers, PerformanceUtils} from '../util/performance';

import {setCacheLimits} from '../util/tile_request_cache';

import type {PointLike} from '@mapbox/point-geometry';
import type {RequestTransformFunction} from '../util/mapbox';
import type {LngLatLike} from '../geo/lng_lat';
import type {LngLatBoundsLike} from '../geo/lng_lat_bounds';
import type {StyleOptions, StyleSetterOptions} from '../style/style';
import type {MapEvent, MapDataEvent} from './events';
import type {CustomLayerInterface} from '../style/style_layer/custom_style_layer';
import type {StyleImageInterface, StyleImageMetadata} from '../style/style_image';

import type ScrollZoomHandler from './handler/scroll_zoom';
import type BoxZoomHandler from './handler/box_zoom';
import type DragRotateHandler from './handler/drag_rotate';
import type DragPanHandler, {DragPanOptions} from './handler/drag_pan';
import type KeyboardHandler from './handler/keyboard';
import type DoubleClickZoomHandler from './handler/dblclick_zoom';
import type TouchZoomRotateHandler from './handler/touch_zoom_rotate';
import defaultLocale from './default_locale';
import type {TaskID} from '../util/task_queue';
import type {Cancelable} from '../types/cancelable';
import type {
    LayerSpecification,
    FilterSpecification,
    StyleSpecification,
    LightSpecification,
    SourceSpecification
} from '../style-spec/types';

type ControlPosition = 'top-left' | 'top-right' | 'bottom-left' | 'bottom-right';
/* eslint-disable no-use-before-define */
type IControl = {
    onAdd(map: Map): HTMLElement;
    onRemove(map: Map): void;

    +getDefaultPosition?: () => ControlPosition;
}
/* eslint-enable no-use-before-define */

type MapOptions = {
    hash?: boolean | string,
    interactive?: boolean,
    container: HTMLElement | string,
    bearingSnap?: number,
    attributionControl?: boolean,
    customAttribution?: string | Array<string>,
    logoPosition?: ControlPosition,
    failIfMajorPerformanceCaveat?: boolean,
    preserveDrawingBuffer?: boolean,
    antialias?: boolean,
    refreshExpiredTiles?: boolean,
    maxBounds?: LngLatBoundsLike,
    scrollZoom?: boolean,
    minZoom?: ?number,
    maxZoom?: ?number,
    minPitch?: ?number,
    maxPitch?: ?number,
    boxZoom?: boolean,
    dragRotate?: boolean,
    dragPan?: DragPanOptions,
    keyboard?: boolean,
    doubleClickZoom?: boolean,
    touchZoomRotate?: boolean,
    trackResize?: boolean,
    center?: LngLatLike,
    zoom?: number,
    bearing?: number,
    pitch?: number,
    renderWorldCopies?: boolean,
    maxTileCacheSize?: number,
    transformRequest?: RequestTransformFunction,
    accessToken: string,
    locale?: Object
};

const defaultMinZoom = -2;
const defaultMaxZoom = 22;

// the default values, but also the valid range
const defaultMinPitch = 0;
const defaultMaxPitch = 60;

const defaultOptions = {
    center: [0, 0],
    zoom: 0,
    bearing: 0,
    pitch: 0,

    minZoom: defaultMinZoom,
    maxZoom: defaultMaxZoom,

    minPitch: defaultMinPitch,
    maxPitch: defaultMaxPitch,

    interactive: true,
    scrollZoom: true,
    boxZoom: true,
    dragRotate: true,
    dragPan: true,
    keyboard: true,
    doubleClickZoom: true,
    touchZoomRotate: true,

    bearingSnap: 7,
    clickTolerance: 3,

    hash: false,
    attributionControl: true,

    failIfMajorPerformanceCaveat: false,
    preserveDrawingBuffer: false,
    trackResize: true,
    renderWorldCopies: true,
    refreshExpiredTiles: true,
    maxTileCacheSize: null,
    localIdeographFontFamily: 'sans-serif',
    transformRequest: null,
    accessToken: null,
    fadeDuration: 300,
    crossSourceCollisions: true
};

/**
 * The `Map` object represents the map on your page. It exposes methods
 * and properties that enable you to programmatically change the map,
 * and fires events as users interact with it.
 *
 * You create a `Map` by specifying a `container` and other options.
 * Then Mapbox GL JS initializes the map on the page and returns your `Map`
 * object.
 *
 * @extends Evented
 * @param {Object} options
 * @param {HTMLElement|string} options.container The HTML element in which Mapbox GL JS will render the map, or the element's string `id`. The specified element must have no children.
 * @param {number} [options.minZoom=0] The minimum zoom level of the map (0-24).
 * @param {number} [options.maxZoom=22] The maximum zoom level of the map (0-24).
 * @param {number} [options.minPitch=0] The minimum pitch of the map (0-60).
 * @param {number} [options.maxPitch=60] The maximum pitch of the map (0-60).
 * @param {Object|string} [options.style] The map's Mapbox style. This must be an a JSON object conforming to
 * the schema described in the [Mapbox Style Specification](https://mapbox.com/mapbox-gl-style-spec/), or a URL to
 * such JSON.
 *
 * To load a style from the Mapbox API, you can use a URL of the form `mapbox://styles/:owner/:style`,
 * where `:owner` is your Mapbox account name and `:style` is the style ID. Or you can use one of the following
 * [the predefined Mapbox styles](https://www.mapbox.com/maps/):
 *
 *  * `mapbox://styles/mapbox/streets-v11`
 *  * `mapbox://styles/mapbox/outdoors-v11`
 *  * `mapbox://styles/mapbox/light-v10`
 *  * `mapbox://styles/mapbox/dark-v10`
 *  * `mapbox://styles/mapbox/satellite-v9`
 *  * `mapbox://styles/mapbox/satellite-streets-v11`
 *  * `mapbox://styles/mapbox/navigation-preview-day-v4`
 *  * `mapbox://styles/mapbox/navigation-preview-night-v4`
 *  * `mapbox://styles/mapbox/navigation-guidance-day-v4`
 *  * `mapbox://styles/mapbox/navigation-guidance-night-v4`
 *
 * Tilesets hosted with Mapbox can be style-optimized if you append `?optimize=true` to the end of your style URL, like `mapbox://styles/mapbox/streets-v11?optimize=true`.
 * Learn more about style-optimized vector tiles in our [API documentation](https://www.mapbox.com/api-documentation/maps/#retrieve-tiles).
 *
 * @param {(boolean|string)} [options.hash=false] If `true`, the map's position (zoom, center latitude, center longitude, bearing, and pitch) will be synced with the hash fragment of the page's URL.
 *   For example, `http://path/to/my/page.html#2.59/39.26/53.07/-24.1/60`.
 *   An additional string may optionally be provided to indicate a parameter-styled hash,
 *   e.g. http://path/to/my/page.html#map=2.59/39.26/53.07/-24.1/60&foo=bar, where foo
 *   is a custom parameter and bar is an arbitrary hash distinct from the map hash.
 * @param {boolean} [options.interactive=true] If `false`, no mouse, touch, or keyboard listeners will be attached to the map, so it will not respond to interaction.
 * @param {number} [options.bearingSnap=7] The threshold, measured in degrees, that determines when the map's
 *   bearing will snap to north. For example, with a `bearingSnap` of 7, if the user rotates
 *   the map within 7 degrees of north, the map will automatically snap to exact north.
 * @param {boolean} [options.pitchWithRotate=true] If `false`, the map's pitch (tilt) control with "drag to rotate" interaction will be disabled.
 * @param {number} [options.clickTolerance=3] The max number of pixels a user can shift the mouse pointer during a click for it to be considered a valid click (as opposed to a mouse drag).
 * @param {boolean} [options.attributionControl=true] If `true`, an {@link AttributionControl} will be added to the map.
 * @param {string | Array<string>} [options.customAttribution] String or strings to show in an {@link AttributionControl}. Only applicable if `options.attributionControl` is `true`.
 * @param {string} [options.logoPosition='bottom-left'] A string representing the position of the Mapbox wordmark on the map. Valid options are `top-left`,`top-right`, `bottom-left`, `bottom-right`.
 * @param {boolean} [options.failIfMajorPerformanceCaveat=false] If `true`, map creation will fail if the performance of Mapbox
 *   GL JS would be dramatically worse than expected (i.e. a software renderer would be used).
 * @param {boolean} [options.preserveDrawingBuffer=false] If `true`, the map's canvas can be exported to a PNG using `map.getCanvas().toDataURL()`. This is `false` by default as a performance optimization.
 * @param {boolean} [options.antialias] If `true`, the gl context will be created with MSAA antialiasing, which can be useful for antialiasing custom layers. this is `false` by default as a performance optimization.
 * @param {boolean} [options.refreshExpiredTiles=true] If `false`, the map won't attempt to re-request tiles once they expire per their HTTP `cacheControl`/`expires` headers.
 * @param {LngLatBoundsLike} [options.maxBounds] If set, the map will be constrained to the given bounds.
 * @param {boolean|Object} [options.scrollZoom=true] If `true`, the "scroll to zoom" interaction is enabled. An `Object` value is passed as options to {@link ScrollZoomHandler#enable}.
 * @param {boolean} [options.boxZoom=true] If `true`, the "box zoom" interaction is enabled (see {@link BoxZoomHandler}).
 * @param {boolean} [options.dragRotate=true] If `true`, the "drag to rotate" interaction is enabled (see {@link DragRotateHandler}).
 * @param {boolean|Object} [options.dragPan=true] If `true`, the "drag to pan" interaction is enabled. An `Object` value is passed as options to {@link DragPanHandler#enable}.
 * @param {boolean} [options.keyboard=true] If `true`, keyboard shortcuts are enabled (see {@link KeyboardHandler}).
 * @param {boolean} [options.doubleClickZoom=true] If `true`, the "double click to zoom" interaction is enabled (see {@link DoubleClickZoomHandler}).
 * @param {boolean|Object} [options.touchZoomRotate=true] If `true`, the "pinch to rotate and zoom" interaction is enabled. An `Object` value is passed as options to {@link TouchZoomRotateHandler#enable}.
 * @param {boolean} [options.trackResize=true]  If `true`, the map will automatically resize when the browser window resizes.
 * @param {LngLatLike} [options.center=[0, 0]] The inital geographical centerpoint of the map. If `center` is not specified in the constructor options, Mapbox GL JS will look for it in the map's style object. If it is not specified in the style, either, it will default to `[0, 0]` Note: Mapbox GL uses longitude, latitude coordinate order (as opposed to latitude, longitude) to match GeoJSON.
 * @param {number} [options.zoom=0] The initial zoom level of the map. If `zoom` is not specified in the constructor options, Mapbox GL JS will look for it in the map's style object. If it is not specified in the style, either, it will default to `0`.
 * @param {number} [options.bearing=0] The initial bearing (rotation) of the map, measured in degrees counter-clockwise from north. If `bearing` is not specified in the constructor options, Mapbox GL JS will look for it in the map's style object. If it is not specified in the style, either, it will default to `0`.
 * @param {number} [options.pitch=0] The initial pitch (tilt) of the map, measured in degrees away from the plane of the screen (0-60). If `pitch` is not specified in the constructor options, Mapbox GL JS will look for it in the map's style object. If it is not specified in the style, either, it will default to `0`.
 * @param {LngLatBoundsLike} [options.bounds] The initial bounds of the map. If `bounds` is specified, it overrides `center` and `zoom` constructor options.
 * @param {Object} [options.fitBoundsOptions] A [`fitBounds`](#map#fitbounds) options object to use _only_ when fitting the initial `bounds` provided above.
 * @param {boolean} [options.renderWorldCopies=true]  If `true`, multiple copies of the world will be rendered side by side beyond -180 and 180 degrees longitude. If set to `false`:
 * - When the map is zoomed out far enough that a single representation of the world does not fill the map's entire
 * container, there will be blank space beyond 180 and -180 degrees longitude.
 * - Features that cross 180 and -180 degrees longitude will be cut in two (with one portion on the right edge of the
 * map and the other on the left edge of the map) at every zoom level.
 * @param {number} [options.maxTileCacheSize=null]  The maximum number of tiles stored in the tile cache for a given source. If omitted, the cache will be dynamically sized based on the current viewport.
 * @param {string} [options.localIdeographFontFamily='sans-serif'] Defines a CSS
 *   font-family for locally overriding generation of glyphs in the 'CJK Unified Ideographs', 'Hiragana', 'Katakana' and 'Hangul Syllables' ranges.
 *   In these ranges, font settings from the map's style will be ignored, except for font-weight keywords (light/regular/medium/bold).
 *   Set to `false`, to enable font settings from the map's style for these glyph ranges.  Note that [Mapbox Studio](https://studio.mapbox.com/) sets this value to `false` by default.
 *   The purpose of this option is to avoid bandwidth-intensive glyph server requests. (See [Use locally generated ideographs](https://www.mapbox.com/mapbox-gl-js/example/local-ideographs).)
 * @param {RequestTransformFunction} [options.transformRequest=null] A callback run before the Map makes a request for an external URL. The callback can be used to modify the url, set headers, or set the credentials property for cross-origin requests.
 *   Expected to return an object with a `url` property and optionally `headers` and `credentials` properties.
 * @param {boolean} [options.collectResourceTiming=false] If `true`, Resource Timing API information will be collected for requests made by GeoJSON and Vector Tile web workers (this information is normally inaccessible from the main Javascript thread). Information will be returned in a `resourceTiming` property of relevant `data` events.
 * @param {number} [options.fadeDuration=300] Controls the duration of the fade-in/fade-out animation for label collisions, in milliseconds. This setting affects all symbol layers. This setting does not affect the duration of runtime styling transitions or raster tile cross-fading.
 * @param {boolean} [options.crossSourceCollisions=true] If `true`, symbols from multiple sources can collide with each other during collision detection. If `false`, collision detection is run separately for the symbols in each source.
 * @param {string} [options.accessToken=null] If specified, map will use this token instead of the one defined in mapboxgl.accessToken.
 * @param {string} [options.locale=null] A patch to apply to the default localization table for UI strings, e.g. control tooltips. The `locale` object maps namespaced UI string IDs to translated strings in the target language; see `src/ui/default_locale.js` for an example with all supported string IDs. The object may specify all UI strings (thereby adding support for a new translation) or only a subset of strings (thereby patching the default translation table).
 * @example
 * var map = new mapboxgl.Map({
 *   container: 'map',
 *   center: [-122.420679, 37.772537],
 *   zoom: 13,
 *   style: style_object,
 *   hash: true,
 *   transformRequest: (url, resourceType)=> {
 *     if(resourceType === 'Source' && url.startsWith('http://myHost')) {
 *       return {
 *        url: url.replace('http', 'https'),
 *        headers: { 'my-custom-header': true},
 *        credentials: 'include'  // Include cookies for cross-origin requests
 *      }
 *     }
 *   }
 * });
 * @see [Display a map](https://www.mapbox.com/mapbox-gl-js/examples/)
 */
class Map extends Camera {
    style: Style;
    painter: Painter;

    _container: HTMLElement;
    _missingCSSCanary: HTMLElement;
    _canvasContainer: HTMLElement;
    _controlContainer: HTMLElement;
    _controlPositions: {[string]: HTMLElement};
    _interactive: ?boolean;
    _showTileBoundaries: ?boolean;
    _showCollisionBoxes: ?boolean;
    _showPadding: ?boolean;
    _showOverdrawInspector: boolean;
    _repaint: ?boolean;
    _vertices: ?boolean;
    _canvas: HTMLCanvasElement;
    _maxTileCacheSize: number;
    _frame: ?Cancelable;
    _styleDirty: ?boolean;
    _sourcesDirty: ?boolean;
    _placementDirty: ?boolean;
    _loaded: boolean;
    // accounts for placement finishing as well
    _fullyLoaded: boolean;
    _trackResize: boolean;
    _preserveDrawingBuffer: boolean;
    _failIfMajorPerformanceCaveat: boolean;
    _antialias: boolean;
    _refreshExpiredTiles: boolean;
    _hash: Hash;
    _delegatedListeners: any;
    _fadeDuration: number;
    _crossSourceCollisions: boolean;
    _crossFadingFactor: number;
    _collectResourceTiming: boolean;
    _renderTaskQueue: TaskQueue;
    _controls: Array<IControl>;
    _mapId: number;
    _localIdeographFontFamily: string;
    _requestManager: RequestManager;
    _locale: Object;

    /**
     * The map's {@link ScrollZoomHandler}, which implements zooming in and out with a scroll wheel or trackpad.
     * Find more details and examples using `scrollZoom` in the {@link ScrollZoomHandler} section.
     */
    scrollZoom: ScrollZoomHandler;

    /**
     * The map's {@link BoxZoomHandler}, which implements zooming using a drag gesture with the Shift key pressed.
     * Find more details and examples using `boxZoom` in the {@link BoxZoomHandler} section.
     */
    boxZoom: BoxZoomHandler;

    /**
     * The map's {@link DragRotateHandler}, which implements rotating the map while dragging with the right
     * mouse button or with the Control key pressed. Find more details and examples using `dragRotate`
     * in the {@link DragRotateHandler} section.
     */
    dragRotate: DragRotateHandler;

    /**
     * The map's {@link DragPanHandler}, which implements dragging the map with a mouse or touch gesture.
     * Find more details and examples using `dragPan` in the {@link DragPanHandler} section.
     */
    dragPan: DragPanHandler;

    /**
     * The map's {@link KeyboardHandler}, which allows the user to zoom, rotate, and pan the map using keyboard
     * shortcuts. Find more details and examples using `keyboard` in the {@link KeyboardHandler} section.
     */
    keyboard: KeyboardHandler;

    /**
     * The map's {@link DoubleClickZoomHandler}, which allows the user to zoom by double clicking.
     * Find more details and examples using `doubleClickZoom` in the {@link DoubleClickZoomHandler} section.
     */
    doubleClickZoom: DoubleClickZoomHandler;

    /**
     * The map's {@link TouchZoomRotateHandler}, which allows the user to zoom or rotate the map with touch gestures.
     * Find more details and examples using `touchZoomRotate` in the {@link TouchZoomRotateHandler} section.
     */
    touchZoomRotate: TouchZoomRotateHandler;

    constructor(options: MapOptions) {
        PerformanceUtils.mark(PerformanceMarkers.create);

        options = extend({}, defaultOptions, options);

        if (options.minZoom != null && options.maxZoom != null && options.minZoom > options.maxZoom) {
            throw new Error(`maxZoom must be greater than or equal to minZoom`);
        }

        if (options.minPitch != null && options.maxPitch != null && options.minPitch > options.maxPitch) {
            throw new Error(`maxPitch must be greater than or equal to minPitch`);
        }

        if (options.minPitch != null && options.minPitch < defaultMinPitch) {
            throw new Error(`minPitch must be greater than or equal to ${defaultMinPitch}`);
        }

        if (options.maxPitch != null && options.maxPitch > defaultMaxPitch) {
            throw new Error(`maxPitch must be less than or equal to ${defaultMaxPitch}`);
        }

        const transform = new Transform(options.minZoom, options.maxZoom, options.minPitch, options.maxPitch, options.renderWorldCopies);
        super(transform, options);

        this._interactive = options.interactive;
        this._maxTileCacheSize = options.maxTileCacheSize;
        this._failIfMajorPerformanceCaveat = options.failIfMajorPerformanceCaveat;
        this._preserveDrawingBuffer = options.preserveDrawingBuffer;
        this._antialias = options.antialias;
        this._trackResize = options.trackResize;
        this._bearingSnap = options.bearingSnap;
        this._refreshExpiredTiles = options.refreshExpiredTiles;
        this._fadeDuration = options.fadeDuration;
        this._crossSourceCollisions = options.crossSourceCollisions;
        this._crossFadingFactor = 1;
        this._collectResourceTiming = options.collectResourceTiming;
        this._renderTaskQueue = new TaskQueue();
        this._controls = [];
        this._mapId = uniqueId();
        this._locale = extend({}, defaultLocale, options.locale);

        this._requestManager = new RequestManager(options.transformRequest, options.accessToken);

        if (typeof options.container === 'string') {
            this._container = window.document.getElementById(options.container);
            if (!this._container) {
                throw new Error(`Container '${options.container}' not found.`);
            }
        } else if (options.container instanceof HTMLElement) {
            this._container = options.container;
        } else {
            throw new Error(`Invalid type: 'container' must be a String or HTMLElement.`);
        }

        if (options.maxBounds) {
            this.setMaxBounds(options.maxBounds);
        }

        bindAll([
            '_onWindowOnline',
            '_onWindowResize',
            '_contextLost',
            '_contextRestored'
        ], this);

        this._setupContainer();
        this._setupPainter();
        if (this.painter === undefined) {
            throw new Error(`Failed to initialize WebGL.`);
        }

        this.on('move', () => this._update(false));
        this.on('moveend', () => this._update(false));
        this.on('zoom', () => this._update(true));

        if (typeof window !== 'undefined') {
            window.addEventListener('online', this._onWindowOnline, false);
            window.addEventListener('resize', this._onWindowResize, false);
        }

        bindHandlers(this, options);

        const hashName = (typeof options.hash === 'string' && options.hash) || undefined;
        this._hash = options.hash && (new Hash(hashName)).addTo(this);
        // don't set position from options if set through hash
        if (!this._hash || !this._hash._onHashChange()) {
            this.jumpTo({
                center: options.center,
                zoom: options.zoom,
                bearing: options.bearing,
                pitch: options.pitch
            });

            if (options.bounds) {
                this.resize();
                this.fitBounds(options.bounds, extend({}, options.fitBoundsOptions, {duration: 0}));
            }
        }

        this.resize();

        this._localIdeographFontFamily = options.localIdeographFontFamily;
        if (options.style) this.setStyle(options.style, {localIdeographFontFamily: options.localIdeographFontFamily});

        if (options.attributionControl)
            this.addControl(new AttributionControl({customAttribution: options.customAttribution}));

        this.addControl(new LogoControl(), options.logoPosition);

        this.on('style.load', () => {
            if (this.transform.unmodified) {
                this.jumpTo((this.style.stylesheet: any));
            }
        });
        this.on('data', (event: MapDataEvent) => {
            this._update(event.dataType === 'style');
            this.fire(new Event(`${event.dataType}data`, event));
        });
        this.on('dataloading', (event: MapDataEvent) => {
            this.fire(new Event(`${event.dataType}dataloading`, event));
        });
    }

    /*
    * Returns a unique number for this map instance which is used for the MapLoadEvent
    * to make sure we only fire one event per instantiated map object.
    * @private
    * @returns {number}
    */
    _getMapId() {
        return this._mapId;
    }

    /**
     * Adds an {@link IControl} to the map, calling `control.onAdd(this)`.
     *
     * @param {IControl} control The {@link IControl} to add.
     * @param {string} [position] position on the map to which the control will be added.
     * Valid values are `'top-left'`, `'top-right'`, `'bottom-left'`, and `'bottom-right'`. Defaults to `'top-right'`.
     * @returns {Map} `this`
     * @example
     * // Add zoom and rotation controls to the map.
     * map.addControl(new mapboxgl.NavigationControl());
     * @see [Display map navigation controls](https://www.mapbox.com/mapbox-gl-js/example/navigation/)
     */
    addControl(control: IControl, position?: ControlPosition) {
        if (position === undefined && control.getDefaultPosition) {
            position = control.getDefaultPosition();
        }
        if (position === undefined) {
            position = 'top-right';
        }
        if (!control || !control.onAdd) {
            return this.fire(new ErrorEvent(new Error(
                'Invalid argument to map.addControl(). Argument must be a control with onAdd and onRemove methods.')));
        }
        const controlElement = control.onAdd(this);
        this._controls.push(control);

        const positionContainer = this._controlPositions[position];
        if (position.indexOf('bottom') !== -1) {
            positionContainer.insertBefore(controlElement, positionContainer.firstChild);
        } else {
            positionContainer.appendChild(controlElement);
        }
        return this;
    }

    /**
     * Removes the control from the map.
     *
     * @param {IControl} control The {@link IControl} to remove.
     * @returns {Map} `this`
     * @example
     * // Define a new navigation control.
     * var navigation = new mapboxgl.NavigationControl();
     * // Add zoom and rotation controls to the map.
     * map.addControl(navigation);
     * // Remove zoom and rotation controls from the map.
     * map.removeControl(navigation);
     */
    removeControl(control: IControl) {
        if (!control || !control.onRemove) {
            return this.fire(new ErrorEvent(new Error(
                'Invalid argument to map.removeControl(). Argument must be a control with onAdd and onRemove methods.')));
        }
        const ci = this._controls.indexOf(control);
        if (ci > -1) this._controls.splice(ci, 1);
        control.onRemove(this);
        return this;
    }

    /**
     * Resizes the map according to the dimensions of its
     * `container` element.
     *
     * Checks if the map container size changed and updates the map if it has changed.
     * This method must be called after the map's `container` is resized programmatically
     * or when the map is shown after being initially hidden with CSS.
     *
     * @param eventData Additional properties to be passed to `movestart`, `move`, `resize`, and `moveend`
     *   events that get triggered as a result of resize. This can be useful for differentiating the
     *   source of an event (for example, user-initiated or programmatically-triggered events).
     * @returns {Map} `this`
     * @example
     * // Resize the map when the map container is shown
     * // after being initially hidden with CSS.
     * var mapDiv = document.getElementById('map');
     * if (mapDiv.style.visibility === true) map.resize();
     */
    resize(eventData?: Object) {
        const dimensions = this._containerDimensions();
        const width = dimensions[0];
        const height = dimensions[1];

        this._resizeCanvas(width, height);
        this.transform.resize(width, height);
        this.painter.resize(width, height);

        this.fire(new Event('movestart', eventData))
            .fire(new Event('move', eventData))
            .fire(new Event('resize', eventData))
            .fire(new Event('moveend', eventData));
        return this;
    }

    /**
     * Returns the map's geographical bounds. When the bearing or pitch is non-zero, the visible region is not
     * an axis-aligned rectangle, and the result is the smallest bounds that encompasses the visible region.
     * @example
     * var bounds = map.getBounds();
     */
    getBounds(): LngLatBounds {
        return this.transform.getBounds();
    }

    /**
     * Returns the maximum geographical bounds the map is constrained to, or `null` if none set.
     * @example
     * var maxBounds = map.getMaxBounds();
     */
    getMaxBounds(): LngLatBounds | null {
        return this.transform.getMaxBounds();
    }

    /**
     * Sets or clears the map's geographical bounds.
     *
     * Pan and zoom operations are constrained within these bounds.
     * If a pan or zoom is performed that would
     * display regions outside these bounds, the map will
     * instead display a position and zoom level
     * as close as possible to the operation's request while still
     * remaining within the bounds.
     *
     * @param {LngLatBoundsLike | null | undefined} bounds The maximum bounds to set. If `null` or `undefined` is provided, the function removes the map's maximum bounds.
     * @returns {Map} `this`
     * @example
     * // Define bounds that conform to the `LngLatBoundsLike` object.
     * var bounds = [
     *   [-74.04728, 40.68392], // [west, south]
     *   [-73.91058, 40.87764]  // [east, north]
     * ];
     * // Set the map's max bounds.
     * map.setMaxBounds(bounds);
     */
    setMaxBounds(bounds: LngLatBoundsLike) {
        this.transform.setMaxBounds(LngLatBounds.convert(bounds));
        return this._update();
    }

    /**
     * Sets or clears the map's minimum zoom level.
     * If the map's current zoom level is lower than the new minimum,
     * the map will zoom to the new minimum.
     *
     * It is not always possible to zoom out and reach the set `minZoom`.
     * Other factors such as map height may restrict zooming. For example,
     * if the map is 512px tall it will not be possible to zoom below zoom 0
     * no matter what the `minZoom` is set to.
     *
     * @param {number | null | undefined} minZoom The minimum zoom level to set (-2 - 24).
     *   If `null` or `undefined` is provided, the function removes the current minimum zoom (i.e. sets it to -2).
     * @returns {Map} `this`
     * @example
     * map.setMinZoom(12.25);
     */
    setMinZoom(minZoom?: ?number) {

        minZoom = minZoom === null || minZoom === undefined ? defaultMinZoom : minZoom;

        if (minZoom >= defaultMinZoom && minZoom <= this.transform.maxZoom) {
            this.transform.minZoom = minZoom;
            this._update();

            if (this.getZoom() < minZoom) this.setZoom(minZoom);

            return this;

        } else throw new Error(`minZoom must be between ${defaultMinZoom} and the current maxZoom, inclusive`);
    }

    /**
     * Returns the map's minimum allowable zoom level.
     *
     * @returns {number} minZoom
     * @example
     * var minZoom = map.getMinZoom();
     */
    getMinZoom() { return this.transform.minZoom; }

    /**
     * Sets or clears the map's maximum zoom level.
     * If the map's current zoom level is higher than the new maximum,
     * the map will zoom to the new maximum.
     *
     * @param {number | null | undefined} maxZoom The maximum zoom level to set.
     *   If `null` or `undefined` is provided, the function removes the current maximum zoom (sets it to 22).
     * @returns {Map} `this`
     * @example
     * map.setMaxZoom(18.75);
     */
    setMaxZoom(maxZoom?: ?number) {

        maxZoom = maxZoom === null || maxZoom === undefined ? defaultMaxZoom : maxZoom;

        if (maxZoom >= this.transform.minZoom) {
            this.transform.maxZoom = maxZoom;
            this._update();

            if (this.getZoom() > maxZoom) this.setZoom(maxZoom);

            return this;

        } else throw new Error(`maxZoom must be greater than the current minZoom`);
    }

    /**
     * Returns the map's maximum allowable zoom level.
     *
     * @returns {number} maxZoom
     * @example
     * var maxZoom = map.getMaxZoom();
     */
    getMaxZoom() { return this.transform.maxZoom; }

    /**
     * Sets or clears the map's minimum pitch.
     * If the map's current pitch is lower than the new minimum,
     * the map will pitch to the new minimum.
     *
     * @param {number | null | undefined} minPitch The minimum pitch to set (0-60).
     *   If `null` or `undefined` is provided, the function removes the current minimum pitch (i.e. sets it to 0).
     * @returns {Map} `this`
     */
    setMinPitch(minPitch?: ?number) {

        minPitch = minPitch === null || minPitch === undefined ? defaultMinPitch : minPitch;

        if (minPitch < defaultMinPitch) {
            throw new Error(`minPitch must be greater than or equal to ${defaultMinPitch}`);
        }

        if (minPitch >= defaultMinPitch && minPitch <= this.transform.maxPitch) {
            this.transform.minPitch = minPitch;
            this._update();

            if (this.getPitch() < minPitch) this.setPitch(minPitch);

            return this;

        } else throw new Error(`minPitch must be between ${defaultMinPitch} and the current maxPitch, inclusive`);
    }

    /**
     * Returns the map's minimum allowable pitch.
     *
     * @returns {number} minPitch
     */
    getMinPitch() { return this.transform.minPitch; }

    /**
     * Sets or clears the map's maximum pitch.
     * If the map's current pitch is higher than the new maximum,
     * the map will pitch to the new maximum.
     *
     * @param {number | null | undefined} maxPitch The maximum pitch to set.
     *   If `null` or `undefined` is provided, the function removes the current maximum pitch (sets it to 60).
     * @returns {Map} `this`
     */
    setMaxPitch(maxPitch?: ?number) {

        maxPitch = maxPitch === null || maxPitch === undefined ? defaultMaxPitch : maxPitch;

        if (maxPitch > defaultMaxPitch) {
            throw new Error(`maxPitch must be less than or equal to ${defaultMaxPitch}`);
        }

        if (maxPitch >= this.transform.minPitch) {
            this.transform.maxPitch = maxPitch;
            this._update();

            if (this.getPitch() > maxPitch) this.setPitch(maxPitch);

            return this;

        } else throw new Error(`maxPitch must be greater than the current minPitch`);
    }

    /**
     * Returns the map's maximum allowable pitch.
     *
     * @returns {number} maxPitch
     */
    getMaxPitch() { return this.transform.maxPitch; }

    /**
     * Returns the state of `renderWorldCopies`. If `true`, multiple copies of the world will be rendered side by side beyond -180 and 180 degrees longitude. If set to `false`:
     * - When the map is zoomed out far enough that a single representation of the world does not fill the map's entire
     * container, there will be blank space beyond 180 and -180 degrees longitude.
     * - Features that cross 180 and -180 degrees longitude will be cut in two (with one portion on the right edge of the
     * map and the other on the left edge of the map) at every zoom level.
     * @returns {boolean} renderWorldCopies
     * @example
     * var worldCopiesRendered = map.getRenderWorldCopies();
     * @see [Render world copies](https://docs.mapbox.com/mapbox-gl-js/example/render-world-copies/)
     */
    getRenderWorldCopies() { return this.transform.renderWorldCopies; }

    /**
     * Sets the state of `renderWorldCopies`.
     *
     * @param {boolean} renderWorldCopies If `true`, multiple copies of the world will be rendered side by side beyond -180 and 180 degrees longitude. If set to `false`:
     * - When the map is zoomed out far enough that a single representation of the world does not fill the map's entire
     * container, there will be blank space beyond 180 and -180 degrees longitude.
     * - Features that cross 180 and -180 degrees longitude will be cut in two (with one portion on the right edge of the
     * map and the other on the left edge of the map) at every zoom level.
     *
     * `undefined` is treated as `true`, `null` is treated as `false`.
     * @returns {Map} `this`
     * @example
     * map.setRenderWorldCopies(true);
     * @see [Render world copies](https://docs.mapbox.com/mapbox-gl-js/example/render-world-copies/)
     */
    setRenderWorldCopies(renderWorldCopies?: ?boolean) {
        this.transform.renderWorldCopies = renderWorldCopies;
        return this._update();
    }

    /**
     * Returns a {@link Point} representing pixel coordinates, relative to the map's `container`,
     * that correspond to the specified geographical location.
     *
     * @param {LngLatLike} lnglat The geographical location to project.
     * @returns {Point} The {@link Point} corresponding to `lnglat`, relative to the map's `container`.
     * @example
     * var coordinate = [-122.420679, 37.772537];
     * var point = map.project(coordinate);
     */
    project(lnglat: LngLatLike) {
        return this.transform.locationPoint(LngLat.convert(lnglat));
    }

    /**
     * Returns a {@link LngLat} representing geographical coordinates that correspond
     * to the specified pixel coordinates.
     *
     * @param {PointLike} point The pixel coordinates to unproject.
     * @returns {LngLat} The {@link LngLat} corresponding to `point`.
     * @example
     * map.on('click', function(e) {
     *   // When the map is clicked, get the geographic coordinate.
     *   var coordinate = map.unproject(e.point);
     * });
     */
    unproject(point: PointLike) {
        return this.transform.pointLocation(Point.convert(point));
    }

    /**
     * Returns true if the map is panning, zooming, rotating, or pitching due to a camera animation or user gesture.
     * @example
     * var isMoving = map.isMoving();
     */
    isMoving(): boolean {
        return this._moving ||
            this.dragPan.isActive() ||
            this.dragRotate.isActive() ||
            this.scrollZoom.isActive();
    }

    /**
     * Returns true if the map is zooming due to a camera animation or user gesture.
     * @example
     * var isZooming = map.isZooming();
     */
    isZooming(): boolean {
        return this._zooming ||
            this.scrollZoom.isZooming();
    }

    /**
     * Returns true if the map is rotating due to a camera animation or user gesture.
     * @example
     * map.isRotating();
     */
    isRotating(): boolean {
        return this._rotating ||
            this.dragRotate.isActive();
    }

    _createDelegatedListener(type: MapEvent, layerId: any, listener: any) {
        if (type === 'mouseenter' || type === 'mouseover') {
            let mousein = false;
            const mousemove = (e) => {
                const features = this.getLayer(layerId) ? this.queryRenderedFeatures(e.point, {layers: [layerId]}) : [];
                if (!features.length) {
                    mousein = false;
                } else if (!mousein) {
                    mousein = true;
                    listener.call(this, new MapMouseEvent(type, this, e.originalEvent, {features}));
                }
            };
            const mouseout = () => {
                mousein = false;
            };
            return {layer: layerId, listener, delegates: {mousemove, mouseout}};
        } else if (type === 'mouseleave' || type === 'mouseout') {
            let mousein = false;
            const mousemove = (e) => {
                const features = this.getLayer(layerId) ? this.queryRenderedFeatures(e.point, {layers: [layerId]}) : [];
                if (features.length) {
                    mousein = true;
                } else if (mousein) {
                    mousein = false;
                    listener.call(this, new MapMouseEvent(type, this, e.originalEvent));
                }
            };
            const mouseout = (e) => {
                if (mousein) {
                    mousein = false;
                    listener.call(this, new MapMouseEvent(type, this, e.originalEvent));
                }
            };
            return {layer: layerId, listener, delegates: {mousemove, mouseout}};
        } else {
            const delegate = (e) => {
                const features = this.getLayer(layerId) ? this.queryRenderedFeatures(e.point, {layers: [layerId]}) : [];
                if (features.length) {
                    // Here we need to mutate the original event, so that preventDefault works as expected.
                    e.features = features;
                    listener.call(this, e);
                    delete e.features;
                }
            };
            return {layer: layerId, listener, delegates: {[type]: delegate}};
        }
    }

    /**
     * Adds a listener for events of a specified type.
     *
     * @method
     * @name on
     * @memberof Map
     * @instance
     * @param {string} type The event type to add a listen for.
     * @param {Function} listener The function to be called when the event is fired.
     *   The listener function is called with the data object passed to `fire`,
     *   extended with `target` and `type` properties.
     * @returns {Map} `this`
     */

    /**
     * Adds a listener for events of a specified type occurring on features in a specified style layer.
     *
     * @param {string} type The event type to listen for; one of `'mousedown'`, `'mouseup'`, `'click'`, `'dblclick'`,
     * `'mousemove'`, `'mouseenter'`, `'mouseleave'`, `'mouseover'`, `'mouseout'`, `'contextmenu'`, `'touchstart'`,
     * `'touchend'`, or `'touchcancel'`. `mouseenter` and `mouseover` events are triggered when the cursor enters
     * a visible portion of the specified layer from outside that layer or outside the map canvas. `mouseleave`
     * and `mouseout` events are triggered when the cursor leaves a visible portion of the specified layer, or leaves
     * the map canvas.
     * @param {string} layerId The ID of a style layer. Only events whose location is within a visible
     * feature in this layer will trigger the listener. The event will have a `features` property containing
     * an array of the matching features.
     * @param {Function} listener The function to be called when the event is fired.
     * @returns {Map} `this`
     */
    on(type: MapEvent, layerId: any, listener: any) {
        if (listener === undefined) {
            return super.on(type, layerId);
        }

        const delegatedListener = this._createDelegatedListener(type, layerId, listener);

        this._delegatedListeners = this._delegatedListeners || {};
        this._delegatedListeners[type] = this._delegatedListeners[type] || [];
        this._delegatedListeners[type].push(delegatedListener);

        for (const event in delegatedListener.delegates) {
            this.on((event: any), delegatedListener.delegates[event]);
        }

        return this;
    }

    /**
     * Adds a listener that will be called only once to a specified event type.
     *
     * @method
     * @name once
     * @memberof Map
     * @instance
     * @param {string} type The event type to add a listener for.
     * @param {Function} listener The function to be called when the event is fired.
     *   The listener function is called with the data object passed to `fire`,
     *   extended with `target` and `type` properties.
     * @returns {Map} `this`
     */

    /**
     * Adds a listener that will be called only once to a specified event type occurring on features in a specified style layer.
     *
     * @param {string} type The event type to listen for; one of `'mousedown'`, `'mouseup'`, `'click'`, `'dblclick'`,
     * `'mousemove'`, `'mouseenter'`, `'mouseleave'`, `'mouseover'`, `'mouseout'`, `'contextmenu'`, `'touchstart'`,
     * `'touchend'`, or `'touchcancel'`. `mouseenter` and `mouseover` events are triggered when the cursor enters
     * a visible portion of the specified layer from outside that layer or outside the map canvas. `mouseleave`
     * and `mouseout` events are triggered when the cursor leaves a visible portion of the specified layer, or leaves
     * the map canvas.
     * @param {string} layerId The ID of a style layer. Only events whose location is within a visible
     * feature in this layer will trigger the listener. The event will have a `features` property containing
     * an array of the matching features.
     * @param {Function} listener The function to be called when the event is fired.
     * @returns {Map} `this`
     */

    once(type: MapEvent, layerId: any, listener: any) {

        if (listener === undefined) {
            return super.once(type, layerId);
        }

        const delegatedListener = this._createDelegatedListener(type, layerId, listener);

        for (const event in delegatedListener.delegates) {
            this.once((event: any), delegatedListener.delegates[event]);
        }

        return this;
    }

    /**
     * Removes an event listener previously added with `Map#on`.
     *
     * @method
     * @name off
     * @memberof Map
     * @instance
     * @param {string} type The event type previously used to install the listener.
     * @param {Function} listener The function previously installed as a listener.
     * @returns {Map} `this`
     */

    /**
     * Removes an event listener for layer-specific events previously added with `Map#on`.
     *
     * @param {string} type The event type previously used to install the listener.
     * @param {string} layerId The layer ID previously used to install the listener.
     * @param {Function} listener The function previously installed as a listener.
     * @returns {Map} `this`
     */
    off(type: MapEvent, layerId: any, listener: any) {
        if (listener === undefined) {
            return super.off(type, layerId);
        }

        const removeDelegatedListener = (delegatedListeners) => {
            const listeners = delegatedListeners[type];
            for (let i = 0; i < listeners.length; i++) {
                const delegatedListener = listeners[i];
                if (delegatedListener.layer === layerId && delegatedListener.listener === listener) {
                    for (const event in delegatedListener.delegates) {
                        this.off((event: any), delegatedListener.delegates[event]);
                    }
                    listeners.splice(i, 1);
                    return this;
                }
            }
        };

        if (this._delegatedListeners && this._delegatedListeners[type]) {
            removeDelegatedListener(this._delegatedListeners);
        }

        return this;
    }

    /**
     * Returns an array of [GeoJSON](http://geojson.org/)
     * [Feature objects](https://tools.ietf.org/html/rfc7946#section-3.2)
     * representing visible features that satisfy the query parameters.
     *
     * @param {PointLike|Array<PointLike>} [geometry] - The geometry of the query region:
     * either a single point or southwest and northeast points describing a bounding box.
     * Omitting this parameter (i.e. calling {@link Map#queryRenderedFeatures} with zero arguments,
     * or with only a `options` argument) is equivalent to passing a bounding box encompassing the entire
     * map viewport.
     * @param {Object} [options]
     * @param {Array<string>} [options.layers] An array of [style layer IDs](https://docs.mapbox.com/mapbox-gl-js/style-spec/#layer-id) for the query to inspect.
     *   Only features within these layers will be returned. If this parameter is undefined, all layers will be checked.
     * @param {Array} [options.filter] A [filter](https://www.mapbox.com/mapbox-gl-js/style-spec/#other-filter)
     *   to limit query results.
     * @param {boolean} [options.validate=true] Whether to check if the [options.filter] conforms to the Mapbox GL Style Specification. Disabling validation is a performance optimization that should only be used if you have previously validated the values you will be passing to this function.
     *
     * @returns {Array<Object>} An array of [GeoJSON](http://geojson.org/)
     * [feature objects](https://tools.ietf.org/html/rfc7946#section-3.2).
     *
     * The `properties` value of each returned feature object contains the properties of its source feature. For GeoJSON sources, only
     * string and numeric property values are supported (i.e. `null`, `Array`, and `Object` values are not supported).
     *
     * Each feature includes top-level `layer`, `source`, and `sourceLayer` properties. The `layer` property is an object
     * representing the style layer to  which the feature belongs. Layout and paint properties in this object contain values
     * which are fully evaluated for the given zoom level and feature.
     *
     * Only features that are currently rendered are included. Some features will **not** be included, like:
     *
     * - Features from layers whose `visibility` property is `"none"`.
     * - Features from layers whose zoom range excludes the current zoom level.
     * - Symbol features that have been hidden due to text or icon collision.
     *
     * Features from all other layers are included, including features that may have no visible
     * contribution to the rendered result; for example, because the layer's opacity or color alpha component is set to
     * 0.
     *
     * The topmost rendered feature appears first in the returned array, and subsequent features are sorted by
     * descending z-order. Features that are rendered multiple times (due to wrapping across the antimeridian at low
     * zoom levels) are returned only once (though subject to the following caveat).
     *
     * Because features come from tiled vector data or GeoJSON data that is converted to tiles internally, feature
     * geometries may be split or duplicated across tile boundaries and, as a result, features may appear multiple
     * times in query results. For example, suppose there is a highway running through the bounding rectangle of a query.
     * The results of the query will be those parts of the highway that lie within the map tiles covering the bounding
     * rectangle, even if the highway extends into other tiles, and the portion of the highway within each map tile
     * will be returned as a separate feature. Similarly, a point feature near a tile boundary may appear in multiple
     * tiles due to tile buffering.
     *
     * @example
     * // Find all features at a point
     * var features = map.queryRenderedFeatures(
     *   [20, 35],
     *   { layers: ['my-layer-name'] }
     * );
     *
     * @example
     * // Find all features within a static bounding box
     * var features = map.queryRenderedFeatures(
     *   [[10, 20], [30, 50]],
     *   { layers: ['my-layer-name'] }
     * );
     *
     * @example
     * // Find all features within a bounding box around a point
     * var width = 10;
     * var height = 20;
     * var features = map.queryRenderedFeatures([
     *   [point.x - width / 2, point.y - height / 2],
     *   [point.x + width / 2, point.y + height / 2]
     * ], { layers: ['my-layer-name'] });
     *
     * @example
     * // Query all rendered features from a single layer
     * var features = map.queryRenderedFeatures({ layers: ['my-layer-name'] });
     * @see [Get features under the mouse pointer](https://www.mapbox.com/mapbox-gl-js/example/queryrenderedfeatures/)
     * @see [Highlight features within a bounding box](https://www.mapbox.com/mapbox-gl-js/example/using-box-queryrenderedfeatures/)
     * @see [Filter features within map view](https://www.mapbox.com/mapbox-gl-js/example/filter-features-within-map-view/)
     */
    queryRenderedFeatures(geometry?: PointLike | [PointLike, PointLike], options?: Object) {
        // The first parameter can be omitted entirely, making this effectively an overloaded method
        // with two signatures:
        //
        //     queryRenderedFeatures(geometry: PointLike | [PointLike, PointLike], options?: Object)
        //     queryRenderedFeatures(options?: Object)
        //
        // There no way to express that in a way that's compatible with both flow and documentation.js.
        // Related: https://github.com/facebook/flow/issues/1556

        if (!this.style) {
            return [];
        }

        if (options === undefined && geometry !== undefined && !(geometry instanceof Point) && !Array.isArray(geometry)) {
            options = (geometry: Object);
            geometry = undefined;
        }

        options = options || {};
        geometry = geometry || [[0, 0], [this.transform.width, this.transform.height]];

        let queryGeometry;
        if (geometry instanceof Point || typeof geometry[0] === 'number') {
            queryGeometry = [Point.convert(geometry)];
        } else {
            const tl = Point.convert(geometry[0]);
            const br = Point.convert(geometry[1]);
            queryGeometry = [tl, new Point(br.x, tl.y), br, new Point(tl.x, br.y), tl];
        }

        return this.style.queryRenderedFeatures(queryGeometry, options, this.transform);
    }

    /**
     * Returns an array of [GeoJSON](http://geojson.org/)
     * [Feature objects](https://tools.ietf.org/html/rfc7946#section-3.2)
     * representing features within the specified vector tile or GeoJSON source that satisfy the query parameters.
     *
     * @param {string} sourceId The ID of the vector tile or GeoJSON source to query.
     * @param {Object} [parameters]
     * @param {string} [parameters.sourceLayer] The name of the [source layer](https://docs.mapbox.com/help/glossary/source-layer/)
     *   to query. *For vector tile sources, this parameter is required.* For GeoJSON sources, it is ignored.
     * @param {Array} [parameters.filter] A [filter](https://www.mapbox.com/mapbox-gl-js/style-spec/#other-filter)
     *   to limit query results.
     * @param {boolean} [parameters.validate=true] Whether to check if the [parameters.filter] conforms to the Mapbox GL Style Specification. Disabling validation is a performance optimization that should only be used if you have previously validated the values you will be passing to this function.
     *
     * @returns {Array<Object>} An array of [GeoJSON](http://geojson.org/)
     * [Feature objects](https://tools.ietf.org/html/rfc7946#section-3.2).
     *
     * In contrast to {@link Map#queryRenderedFeatures}, this function returns all features matching the query parameters,
     * whether or not they are rendered by the current style (i.e. visible). The domain of the query includes all currently-loaded
     * vector tiles and GeoJSON source tiles: this function does not check tiles outside the currently
     * visible viewport.
     *
     * Because features come from tiled vector data or GeoJSON data that is converted to tiles internally, feature
     * geometries may be split or duplicated across tile boundaries and, as a result, features may appear multiple
     * times in query results. For example, suppose there is a highway running through the bounding rectangle of a query.
     * The results of the query will be those parts of the highway that lie within the map tiles covering the bounding
     * rectangle, even if the highway extends into other tiles, and the portion of the highway within each map tile
     * will be returned as a separate feature. Similarly, a point feature near a tile boundary may appear in multiple
     * tiles due to tile buffering.
     *
     * @example
     * // Find all features in one source layer in a vector source
     * var features = map.querySourceFeatures('your-source-id', {
     *   sourceLayer: 'your-source-layer'
     * });
     *
     * @see [Highlight features containing similar data](https://www.mapbox.com/mapbox-gl-js/example/query-similar-features/)
     */
    querySourceFeatures(sourceId: string, parameters: ?{sourceLayer: ?string, filter: ?Array<any>, validate?: boolean}) {
        return this.style.querySourceFeatures(sourceId, parameters);
    }

    /**
     * Updates the map's Mapbox style object with a new value.
     *
     * If a style is already set when this is used and options.diff is set to true, the map renderer will attempt to compare the given style
     * against the map's current state and perform only the changes necessary to make the map style match the desired state. Changes in sprites
     * (images used for icons and patterns) and glyphs (fonts for label text) **cannot** be diffed. If the sprites or fonts used in the current
     * style and the given style are different in any way, the map renderer will force a full update, removing the current style and building
     * the given one from scratch.
     *
     *
     * @param style A JSON object conforming to the schema described in the
     *   [Mapbox Style Specification](https://mapbox.com/mapbox-gl-style-spec/), or a URL to such JSON.
     * @param {Object} [options]
     * @param {boolean} [options.diff=true] If false, force a 'full' update, removing the current style
     *   and building the given one instead of attempting a diff-based update.
     * @param {string} [options.localIdeographFontFamily='sans-serif'] Defines a CSS
     *   font-family for locally overriding generation of glyphs in the 'CJK Unified Ideographs', 'Hiragana', 'Katakana' and 'Hangul Syllables' ranges.
     *   In these ranges, font settings from the map's style will be ignored, except for font-weight keywords (light/regular/medium/bold).
     *   Set to `false`, to enable font settings from the map's style for these glyph ranges.
     *   Forces a full update.
     * @returns {Map} `this`
     *
     * @example
     * map.setStyle("mapbox://styles/mapbox/streets-v11");
     *
     * @see [Change a map's style](https://www.mapbox.com/mapbox-gl-js/example/setstyle/)
     */
    setStyle(style: StyleSpecification | string | null, options?: {diff?: boolean} & StyleOptions) {
        options = extend({}, {localIdeographFontFamily: this._localIdeographFontFamily}, options);

        if ((options.diff !== false && options.localIdeographFontFamily === this._localIdeographFontFamily) && this.style && style) {
            this._diffStyle(style, options);
            return this;
        } else {
            this._localIdeographFontFamily = options.localIdeographFontFamily;
            return this._updateStyle(style, options);
        }
    }

    _getUIString(key: string) {
        const str = this._locale[key];
        if (str == null) {
            throw new Error(`Missing UI string '${key}'`);
        }

        return str;
    }

    _updateStyle(style: StyleSpecification | string | null,  options?: {diff?: boolean} & StyleOptions) {
        if (this.style) {
            this.style.setEventedParent(null);
            this.style._remove();
        }

        if (!style) {
            delete this.style;
            return this;
        } else {
            this.style = new Style(this, options || {});
        }

        this.style.setEventedParent(this, {style: this.style});

        if (typeof style === 'string') {
            this.style.loadURL(style);
        } else {
            this.style.loadJSON(style);
        }

        return this;
    }

    _lazyInitEmptyStyle() {
        if (!this.style) {
            this.style = new Style(this, {});
            this.style.setEventedParent(this, {style: this.style});
            this.style.loadEmpty();
        }
    }

    _diffStyle(style: StyleSpecification | string,  options?: {diff?: boolean} & StyleOptions) {
        if (typeof style === 'string') {
            const url = this._requestManager.normalizeStyleURL(style);
            const request = this._requestManager.transformRequest(url, ResourceType.Style);
            getJSON(request, (error: ?Error, json: ?Object) => {
                if (error) {
                    this.fire(new ErrorEvent(error));
                } else if (json) {
                    this._updateDiff(json, options);
                }
            });
        } else if (typeof style === 'object') {
            this._updateDiff(style, options);
        }
    }

    _updateDiff(style: StyleSpecification,  options?: {diff?: boolean} & StyleOptions) {
        try {
            if (this.style.setState(style)) {
                this._update(true);
            }
        } catch (e) {
            warnOnce(
                `Unable to perform style diff: ${e.message || e.error || e}.  Rebuilding the style from scratch.`
            );
            this._updateStyle(style, options);
        }
    }

    /**
     * Returns the map's Mapbox style object, which can be used to recreate the map's style.
     *
     * @returns {Object} The map's style object.
     *
     * @example
     * var styleJson = map.getStyle();
     *
     */
    getStyle() {
        if (this.style) {
            return this.style.serialize();
        }
    }

    /**
     * Returns a Boolean indicating whether the map's style is fully loaded.
     *
     * @returns {boolean} A Boolean indicating whether the style is fully loaded.
     *
     * @example
     * var styleLoadStatus = map.isStyleLoaded();
     */
    isStyleLoaded() {
        if (!this.style) return warnOnce('There is no style added to the map.');
        return this.style.loaded();
    }

    /**
     * Adds a source to the map's style.
     *
     * @param {string} id The ID of the source to add. Must not conflict with existing sources.
     * @param {Object} source The source object, conforming to the
     * Mapbox Style Specification's [source definition](https://www.mapbox.com/mapbox-gl-style-spec/#sources) or
     * {@link CanvasSourceOptions}.
     * @fires source.add
     * @returns {Map} `this`
     * @example
     * map.addSource('my-data', {
     *   type: 'vector',
     *   url: 'mapbox://myusername.tilesetid'
     * });
     * @example
     * map.addSource('my-data', {
     *   "type": "geojson",
     *   "data": {
     *     "type": "Feature",
     *     "geometry": {
     *       "type": "Point",
     *       "coordinates": [-77.0323, 38.9131]
     *     },
     *     "properties": {
     *       "title": "Mapbox DC",
     *       "marker-symbol": "monument"
     *     }
     *   }
     * });
     * @see Vector source: [Show and hide layers](https://docs.mapbox.com/mapbox-gl-js/example/toggle-layers/)
     * @see GeoJSON source: [Add live realtime data](https://docs.mapbox.com/mapbox-gl-js/example/live-geojson/)
     * @see Raster DEM source: [Add hillshading](https://docs.mapbox.com/mapbox-gl-js/example/hillshade/)
     */
    addSource(id: string, source: SourceSpecification) {
        this._lazyInitEmptyStyle();
        this.style.addSource(id, source);
        return this._update(true);
    }

    /**
     * Returns a Boolean indicating whether the source is loaded.
     *
     * @param {string} id The ID of the source to be checked.
     * @returns {boolean} A Boolean indicating whether the source is loaded.
     * @example
     * var sourceLoaded = map.isSourceLoaded('bathymetry-data');
     */
    isSourceLoaded(id: string) {
        const source = this.style && this.style.sourceCaches[id];
        if (source === undefined) {
            this.fire(new ErrorEvent(new Error(`There is no source with ID '${id}'`)));
            return;
        }
        return source.loaded();
    }

    /**
     * Returns a Boolean indicating whether all tiles in the viewport from all sources on
     * the style are loaded.
     *
     * @returns {boolean} A Boolean indicating whether all tiles are loaded.
     * @example
     * var tilesLoaded = map.areTilesLoaded();
     */

    areTilesLoaded() {
        const sources = this.style && this.style.sourceCaches;
        for (const id in sources) {
            const source = sources[id];
            const tiles = source._tiles;
            for (const t in tiles) {
                const tile = tiles[t];
                if (!(tile.state === 'loaded' || tile.state === 'errored')) return false;
            }
        }
        return true;
    }

    /**
     * Adds a [custom source type](#Custom Sources), making it available for use with
     * {@link Map#addSource}.
     * @private
     * @param {string} name The name of the source type; source definition objects use this name in the `{type: ...}` field.
     * @param {Function} SourceType A {@link Source} constructor.
     * @param {Function} callback Called when the source type is ready or with an error argument if there is an error.
     */
    addSourceType(name: string, SourceType: any, callback: Function) {
        this._lazyInitEmptyStyle();
        return this.style.addSourceType(name, SourceType, callback);
    }

    /**
     * Removes a source from the map's style.
     *
     * @param {string} id The ID of the source to remove.
     * @returns {Map} `this`
     * @example
     * map.removeSource('bathymetry-data');
     */
    removeSource(id: string) {
        this.style.removeSource(id);
        return this._update(true);
    }

    /**
     * Returns the source with the specified ID in the map's style.
     *
     * @param {string} id The ID of the source to get.
     * @returns {?Object} The style source with the specified ID, or `undefined`
     *   if the ID corresponds to no existing sources.
     * @example
     * var sourceObject = map.getSource('points');
     * @see [Create a draggable point](https://www.mapbox.com/mapbox-gl-js/example/drag-a-point/)
     * @see [Animate a point](https://www.mapbox.com/mapbox-gl-js/example/animate-point-along-line/)
     * @see [Add live realtime data](https://www.mapbox.com/mapbox-gl-js/example/live-geojson/)
     */
    getSource(id: string) {
        return this.style.getSource(id);
    }

    /**
     * Add an image to the style. This image can be displayed on the map like any other icon in the style's
     * [sprite](https://docs.mapbox.com/help/glossary/sprite/) using the image's ID with
     * [`icon-image`](https://docs.mapbox.com/mapbox-gl-js/style-spec/#layout-symbol-icon-image),
     * [`background-pattern`](https://docs.mapbox.com/mapbox-gl-js/style-spec/#paint-background-background-pattern),
     * [`fill-pattern`](https://docs.mapbox.com/mapbox-gl-js/style-spec/#paint-fill-fill-pattern),
     * or [`line-pattern`](https://docs.mapbox.com/mapbox-gl-js/style-spec/#paint-line-line-pattern).
     * A {@link Map#error} event will be fired if there is not enough space in the sprite to add this image.
     *
     * @param id The ID of the image.
     * @param image The image as an `HTMLImageElement`, `ImageData`, `ImageBitmap` or object with `width`, `height`, and `data`
     * properties with the same format as `ImageData`.
     * @param options
     * @param options.pixelRatio The ratio of pixels in the image to physical pixels on the screen
     * @param options.sdf Whether the image should be interpreted as an SDF image
     * @param options.content  `[x1, y1, x2, y2]`  If `icon-text-fit` is used in a layer with this image, this option defines the part of the image that can be covered by the content in `text-field`.
     * @param options.stretchX  `[[x1, x2], ...]` If `icon-text-fit` is used in a layer with this image, this option defines the part(s) of the image that can be stretched horizontally.
     * @param options.stretchY  `[[y1, y2], ...]` If `icon-text-fit` is used in a layer with this image, this option defines the part(s) of the image that can be stretched vertically.
     *
     * @example
     * // If the style's sprite does not already contain an image with ID 'cat',
     * // add the image 'cat-icon.png' to the style's sprite with the ID 'cat'.
     * map.loadImage('https://upload.wikimedia.org/wikipedia/commons/thumb/6/60/Cat_silhouette.svg/400px-Cat_silhouette.svg.png', function(error, image) {
     *    if (error) throw error;
     *    if (!map.hasImage('cat')) map.addImage('cat', image);
     * });
     *
     *
     * // Add a stretchable image that can be used with `icon-text-fit`
     * // In this example, the image is 600px wide by 400px high.
     * map.loadImage('https://upload.wikimedia.org/wikipedia/commons/8/89/Black_and_White_Boxed_%28bordered%29.png', function(error, image) {
     *    if (error) throw error;
     *    if (!map.hasImage('border-image')) {
     *      map.addImage('border-image', image, {
     *          content: [16, 16, 300, 384], // place text over left half of image, avoiding the 16px border
     *          stretchX: [[16, 584]], // stretch everything horizontally except the 16px border
     *          stretchY: [[16, 384]], // stretch everything vertically except the 16px border
     *      });
     *    }
     * });
     *
     *
     * @see Use `HTMLImageElement`: [Add an icon to the map](https://www.mapbox.com/mapbox-gl-js/example/add-image/)
     * @see Use `ImageData`: [Add a generated icon to the map](https://www.mapbox.com/mapbox-gl-js/example/add-image-generated/)
     */
    addImage(id: string,
             image: HTMLImageElement | ImageBitmap | ImageData | {width: number, height: number, data: Uint8Array | Uint8ClampedArray} | StyleImageInterface,
             {pixelRatio = 1, sdf = false, stretchX, stretchY, content}: $Shape<StyleImageMetadata> = {}) {
        this._lazyInitEmptyStyle();
        const version = 0;

        if (image instanceof HTMLImageElement || (ImageBitmap && image instanceof ImageBitmap)) {
            const {width, height, data} = browser.getImageData(image);
            this.style.addImage(id, {data: new RGBAImage({width, height}, data), pixelRatio, stretchX, stretchY, content, sdf, version});
        } else if (image.width === undefined || image.height === undefined) {
            return this.fire(new ErrorEvent(new Error(
                'Invalid arguments to map.addImage(). The second argument must be an `HTMLImageElement`, `ImageData`, `ImageBitmap`, ' +
                'or object with `width`, `height`, and `data` properties with the same format as `ImageData`')));
        } else {
            const {width, height, data} = image;
            const userImage = ((image: any): StyleImageInterface);

            this.style.addImage(id, {
                data: new RGBAImage({width, height}, new Uint8Array(data)),
                pixelRatio,
                stretchX,
                stretchY,
                content,
                sdf,
                version,
                userImage
            });

            if (userImage.onAdd) {
                userImage.onAdd(this, id);
            }
        }
    }

    /**
     * Update an existing image in a style. This image can be displayed on the map like any other icon in the style's
     * [sprite](https://docs.mapbox.com/help/glossary/sprite/) using the image's ID with
     * [`icon-image`](https://docs.mapbox.com/mapbox-gl-js/style-spec/#layout-symbol-icon-image),
     * [`background-pattern`](https://docs.mapbox.com/mapbox-gl-js/style-spec/#paint-background-background-pattern),
     * [`fill-pattern`](https://docs.mapbox.com/mapbox-gl-js/style-spec/#paint-fill-fill-pattern),
     * or [`line-pattern`](https://docs.mapbox.com/mapbox-gl-js/style-spec/#paint-line-line-pattern).
     *
     * @param id The ID of the image.
     * @param image The image as an `HTMLImageElement`, `ImageData`, `ImageBitmap` or object with `width`, `height`, and `data`
     * properties with the same format as `ImageData`.
     *
     * @example
     * // If an image with the ID 'cat' already exists in the style's sprite,
     * // replace that image with a new image, 'other-cat-icon.png'.
     * if (map.hasImage('cat')) map.updateImage('cat', './other-cat-icon.png');
     */
    updateImage(id: string,
        image: HTMLImageElement | ImageBitmap | ImageData | {width: number, height: number, data: Uint8Array | Uint8ClampedArray} | StyleImageInterface) {

        const existingImage = this.style.getImage(id);
        if (!existingImage) {
            return this.fire(new ErrorEvent(new Error(
                'The map has no image with that id. If you are adding a new image use `map.addImage(...)` instead.')));
        }
        const imageData = (image instanceof HTMLImageElement || (ImageBitmap && image instanceof ImageBitmap)) ? browser.getImageData(image) : image;
        const {width, height, data} = imageData;

        if (width === undefined || height === undefined) {
            return this.fire(new ErrorEvent(new Error(
                'Invalid arguments to map.updateImage(). The second argument must be an `HTMLImageElement`, `ImageData`, `ImageBitmap`, ' +
                'or object with `width`, `height`, and `data` properties with the same format as `ImageData`')));
        }

        if (width !== existingImage.data.width || height !== existingImage.data.height) {
            return this.fire(new ErrorEvent(new Error(
                'The width and height of the updated image must be that same as the previous version of the image')));
        }

        const copy = !(image instanceof HTMLImageElement || (ImageBitmap && image instanceof ImageBitmap));
        existingImage.data.replace(data, copy);

        this.style.updateImage(id, existingImage);
    }

    /**
     * Check whether or not an image with a specific ID exists in the style. This checks both images
     * in the style's original [sprite](https://docs.mapbox.com/help/glossary/sprite/) and any images
     * that have been added at runtime using {@link addImage}.
     *
     * @param id The ID of the image.
     *
     * @returns {boolean}  A Boolean indicating whether the image exists.
     * @example
     * // Check if an image with the ID 'cat' exists in
     * // the style's sprite.
     * var catIconExists = map.hasImage('cat');
     */
    hasImage(id: string): boolean {
        if (!id) {
            this.fire(new ErrorEvent(new Error('Missing required image id')));
            return false;
        }

        return !!this.style.getImage(id);
    }

    /**
     * Remove an image from a style. This can be an image from the style's original
     * [sprite](https://docs.mapbox.com/help/glossary/sprite/) or any images
     * that have been added at runtime using {@link addImage}.
     *
     * @param id The ID of the image.
     *
     * @example
     * // If an image with the ID 'cat' exists in
     * // the style's sprite, remove it.
     * if (map.hasImage('cat')) map.removeImage('cat');
     */
    removeImage(id: string) {
        this.style.removeImage(id);
    }

    /**
     * Load an image from an external URL to be used with `Map#addImage`. External
     * domains must support [CORS](https://developer.mozilla.org/en-US/docs/Web/HTTP/Access_control_CORS).
     *
     * @param {string} url The URL of the image file. Image file must be in png, webp, or jpg format.
     * @param {Function} callback Expecting `callback(error, data)`. Called when the image has loaded or with an error argument if there is an error.
     *
     * @example
     * // Load an image from an external URL.
     * map.loadImage('http://placekitten.com/50/50', function(error, image) {
     *   if (error) throw error;
     *   // Add the loaded image to the style's sprite with the ID 'kitten'.
     *   map.addImage('kitten', image);
     * });
     *
     * @see [Add an icon to the map](https://www.mapbox.com/mapbox-gl-js/example/add-image/)
     */
    loadImage(url: string, callback: Function) {
        getImage(this._requestManager.transformRequest(url, ResourceType.Image), callback);
    }

    /**
    * Returns an Array of strings containing the IDs of all images currently available in the map.
    * This includes both images from the style's original [sprite](https://docs.mapbox.com/help/glossary/sprite/)
    * and any images that have been added at runtime using {@link addImage}.
    *
    * @returns {Array<string>} An Array of strings containing the names of all sprites/images currently available in the map.
    *
    * @example
    * var allImages = map.listImages();
    *
    */
    listImages() {
        return this.style.listImages();
    }

    /**
     * Adds a [Mapbox style layer](https://docs.mapbox.com/mapbox-gl-js/style-spec/#layers)
     * to the map's style.
     *
     * A layer defines how data from a specified source will be styled. Read more about layer types
     * and available paint and layout properties in the [Mapbox Style Specification](https://docs.mapbox.com/mapbox-gl-js/style-spec/#layers).
     *
     * @param {Object | CustomLayerInterface} layer The style layer to add, conforming to the Mapbox Style Specification's
     *   [layer definition](https://docs.mapbox.com/mapbox-gl-js/style-spec/#layers).
     * @param {string} [beforeId] The ID of an existing layer to insert the new layer before.
     *   If this argument is omitted, the layer will be appended to the end of the layers array.
     *
     * @returns {Map} `this`
     *
     * @example
     * // Add a circle layer with a vector source.
     * map.addLayer({
     *   id: 'points-of-interest',
     *   source: {
     *     type: 'vector',
     *     url: 'mapbox://mapbox.mapbox-streets-v8'
     *   },
     *   'source-layer': 'poi_label',
     *   type: 'circle',
     *   paint: {
     *     // Mapbox Style Specification paint properties
     *   },
     *   layout: {
     *     // Mapbox Style Specification layout properties
     *   }
     * });
     *
     * @see [Create and style clusters](https://www.mapbox.com/mapbox-gl-js/example/cluster/)
     * @see [Add a vector tile source](https://www.mapbox.com/mapbox-gl-js/example/vector-source/)
     * @see [Add a WMS source](https://www.mapbox.com/mapbox-gl-js/example/wms/)
     */
    addLayer(layer: LayerSpecification | CustomLayerInterface, beforeId?: string) {
        this._lazyInitEmptyStyle();
        this.style.addLayer(layer, beforeId);
        return this._update(true);
    }

    /**
     * Moves a layer to a different z-position.
     *
     * @param {string} id The ID of the layer to move.
     * @param {string} [beforeId] The ID of an existing layer to insert the new layer before.
     *   If this argument is omitted, the layer will be appended to the end of the layers array.
     * @returns {Map} `this`
     *
     * @example
     * // Move a layer with ID 'label' before the layer with ID 'waterways'.
     * map.moveLayer('label', 'waterways');
     */
    moveLayer(id: string, beforeId?: string) {
        this.style.moveLayer(id, beforeId);
        return this._update(true);
    }

    /**
     * Removes the layer with the given ID from the map's style.
     *
     * If no such layer exists, an `error` event is fired.
     *
     * @param {string} id id of the layer to remove
     * @fires error
     *
     * @example
     * // If a layer with ID 'state-data' exists, remove it.
     * if (map.getLayer('state-data')) map.removeLayer('state-data');
     */
    removeLayer(id: string) {
        this.style.removeLayer(id);
        return this._update(true);
    }

    /**
     * Returns the layer with the specified ID in the map's style.
     *
     * @param {string} id The ID of the layer to get.
     * @returns {?Object} The layer with the specified ID, or `undefined`
     *   if the ID corresponds to no existing layers.
     *
     * @example
     * var stateDataLayer = map.getLayer('state-data');
     *
     * @see [Filter symbols by toggling a list](https://www.mapbox.com/mapbox-gl-js/example/filter-markers/)
     * @see [Filter symbols by text input](https://www.mapbox.com/mapbox-gl-js/example/filter-markers-by-input/)
     */
    getLayer(id: string) {
        return this.style.getLayer(id);
    }

    /**
     * Sets the zoom extent for the specified style layer. The zoom extent includes the
     * [minimum zoom level](https://docs.mapbox.com/mapbox-gl-js/style-spec/#layer-minzoom)
     * and [maximum zoom level](https://docs.mapbox.com/mapbox-gl-js/style-spec/#layer-maxzoom))
     * at which the layer will be rendered.
     *
     * Note: For style layers using vector sources, style layers cannot be rendered at zoom levels lower than the
     * minimum zoom level of the _source layer_ because the data does not exist at those zoom levels. If the minimum
     * zoom level of the source layer is higher than the minimum zoom level defined in the style layer, the style
     * layer will not be rendered at all zoom levels in the zoom range.
     *
     * @param {string} layerId The ID of the layer to which the zoom extent will be applied.
     * @param {number} minzoom The minimum zoom to set (0-24).
     * @param {number} maxzoom The maximum zoom to set (0-24).
     * @returns {Map} `this`
     *
     * @example
     * map.setLayerZoomRange('my-layer', 2, 5);
     *
     */
    setLayerZoomRange(layerId: string, minzoom: number, maxzoom: number) {
        this.style.setLayerZoomRange(layerId, minzoom, maxzoom);
        return this._update(true);
    }

    /**
     * Sets the filter for the specified style layer.
     *
     * @param {string} layerId The ID of the layer to which the filter will be applied.
     * @param {Array | null | undefined} filter The filter, conforming to the Mapbox Style Specification's
     *   [filter definition](https://www.mapbox.com/mapbox-gl-js/style-spec/#other-filter).  If `null` or `undefined` is provided, the function removes any existing filter from the layer.
     * @param {Object} [options]
     * @param {boolean} [options.validate=true] Whether to check if the filter conforms to the Mapbox GL Style Specification. Disabling validation is a performance optimization that should only be used if you have previously validated the values you will be passing to this function.
     *
     * @returns {Map} `this`
     * @example
     * map.setFilter('my-layer', ['==', 'name', 'USA']);
     *
     * @see [Filter features within map view](https://www.mapbox.com/mapbox-gl-js/example/filter-features-within-map-view/)
     * @see [Highlight features containing similar data](https://www.mapbox.com/mapbox-gl-js/example/query-similar-features/)
     * @see [Create a timeline animation](https://www.mapbox.com/mapbox-gl-js/example/timeline-animation/)
     */
    setFilter(layerId: string, filter: ?FilterSpecification,  options: StyleSetterOptions = {}) {
        this.style.setFilter(layerId, filter, options);
        return this._update(true);
    }

    /**
     * Returns the filter applied to the specified style layer.
     *
     * @param {string} layerId The ID of the style layer whose filter to get.
     * @returns {Array} The layer's filter.
     */
    getFilter(layerId: string) {
        return this.style.getFilter(layerId);
    }

    /**
     * Sets the value of a paint property in the specified style layer.
     *
     * @param {string} layerId The ID of the layer to set the paint property in.
     * @param {string} name The name of the paint property to set.
     * @param {*} value The value of the paint property to set.
     *   Must be of a type appropriate for the property, as defined in the [Mapbox Style Specification](https://www.mapbox.com/mapbox-gl-style-spec/).
     * @param {Object} [options]
     * @param {boolean} [options.validate=true] Whether to check if `value` conforms to the Mapbox GL Style Specification. Disabling validation is a performance optimization that should only be used if you have previously validated the values you will be passing to this function.
     * @returns {Map} `this`
     * @example
     * map.setPaintProperty('my-layer', 'fill-color', '#faafee');
     * @see [Change a layer's color with buttons](https://www.mapbox.com/mapbox-gl-js/example/color-switcher/)
     * @see [Adjust a layer's opacity](https://www.mapbox.com/mapbox-gl-js/example/adjust-layer-opacity/)
     * @see [Create a draggable point](https://www.mapbox.com/mapbox-gl-js/example/drag-a-point/)
     */
    setPaintProperty(layerId: string, name: string, value: any, options: StyleSetterOptions = {}) {
        this.style.setPaintProperty(layerId, name, value, options);
        return this._update(true);
    }

    /**
     * Returns the value of a paint property in the specified style layer.
     *
     * @param {string} layerId The ID of the layer to get the paint property from.
     * @param {string} name The name of a paint property to get.
     * @returns {*} The value of the specified paint property.
     */
    getPaintProperty(layerId: string, name: string) {
        return this.style.getPaintProperty(layerId, name);
    }

    /**
     * Sets the value of a layout property in the specified style layer.
     *
     * @param {string} layerId The ID of the layer to set the layout property in.
     * @param {string} name The name of the layout property to set.
     * @param {*} value The value of the layout property. Must be of a type appropriate for the property, as defined in the [Mapbox Style Specification](https://www.mapbox.com/mapbox-gl-style-spec/).
     * @param {Object} [options]
     * @param {boolean} [options.validate=true] Whether to check if `value` conforms to the Mapbox GL Style Specification. Disabling validation is a performance optimization that should only be used if you have previously validated the values you will be passing to this function.
     * @returns {Map} `this`
     * @example
     * map.setLayoutProperty('my-layer', 'visibility', 'none');
     */
    setLayoutProperty(layerId: string, name: string, value: any, options: StyleSetterOptions = {}) {
        this.style.setLayoutProperty(layerId, name, value, options);
        return this._update(true);
    }

    /**
     * Returns the value of a layout property in the specified style layer.
     *
     * @param {string} layerId The ID of the layer to get the layout property from.
     * @param {string} name The name of the layout property to get.
     * @returns {*} The value of the specified layout property.
     */
    getLayoutProperty(layerId: string, name: string) {
        return this.style.getLayoutProperty(layerId, name);
    }

    /**
     * Sets the any combination of light values.
     *
     * @param light Light properties to set. Must conform to the [Mapbox Style Specification](https://www.mapbox.com/mapbox-gl-style-spec/#light).
     * @param {Object} [options]
     * @param {boolean} [options.validate=true] Whether to check if the filter conforms to the Mapbox GL Style Specification. Disabling validation is a performance optimization that should only be used if you have previously validated the values you will be passing to this function.
     * @returns {Map} `this`
     */
    setLight(light: LightSpecification, options: StyleSetterOptions = {}) {
        this._lazyInitEmptyStyle();
        this.style.setLight(light, options);
        return this._update(true);
    }

    /**
     * Returns the value of the light object.
     *
     * @returns {Object} light Light properties of the style.
     */
    getLight() {
        return this.style.getLight();
    }

    /**
     * Sets the state of a feature. The `state` object is merged in with the existing state of the feature.
     * Features are identified by their `id` attribute, which must be an integer or a string that can be
     * cast to an integer.
     *
     * @param {Object} feature Feature identifier. Feature objects returned from
     * {@link Map#queryRenderedFeatures} or event handlers can be used as feature identifiers.
     * @param {string | number} feature.id Unique id of the feature.
     * @param {string} feature.source The Id of the vector source or GeoJSON source for the feature.
     * @param {string} [feature.sourceLayer] (optional)  *For vector tile sources, the sourceLayer is
     *  required.*
     * @param {Object} state A set of key-value pairs. The values should be valid JSON types.
     *
     * This method requires the `feature.id` attribute on data sets. For GeoJSON sources without
     * feature ids, set the `generateId` option in the `GeoJSONSourceSpecification` to auto-assign them. This
     * option assigns ids based on a feature's index in the source data. If you change feature data using
     * `map.getSource('some id').setData(..)`, you may need to re-apply state taking into account updated `id` values.
     */
    setFeatureState(feature: { source: string; sourceLayer?: string; id: string | number; }, state: Object) {
        this.style.setFeatureState(feature, state);
        return this._update();
    }

    /**
     * Removes feature state, setting it back to the default behavior. If only
     * source is specified, removes all states of that source. If
     * target.id is also specified, removes all keys for that feature's state.
     * If key is also specified, removes that key from that feature's state.
     * Features are identified by their `id` attribute, which must be an integer or a string that can be
     * cast to an integer.
     * @param {Object} target Identifier of where to set state: can be a source, a feature, or a specific key of feature.
     * Feature objects returned from {@link Map#queryRenderedFeatures} or event handlers can be used as feature identifiers.
     * @param {string | number} target.id (optional) Unique id of the feature. Optional if key is not specified.
     * @param {string} target.source The Id of the vector source or GeoJSON source for the feature.
     * @param {string} [target.sourceLayer] (optional)  *For vector tile sources, the sourceLayer is
     *  required.*
     * @param {string} key (optional) The key in the feature state to reset.
    */
    removeFeatureState(target: { source: string; sourceLayer?: string; id?: string | number; }, key?: string) {
        this.style.removeFeatureState(target, key);
        return this._update();
    }

    /**
     * Gets the state of a feature.
     * Features are identified by their `id` attribute, which must be an integer or a string that can be
     * cast to an integer.
     *
     * @param {Object} feature Feature identifier. Feature objects returned from
     * {@link Map#queryRenderedFeatures} or event handlers can be used as feature identifiers.
     * @param {string | number} feature.id Unique id of the feature.
     * @param {string} feature.source The Id of the vector source or GeoJSON source for the feature.
     * @param {string} [feature.sourceLayer] (optional)  *For vector tile sources, the sourceLayer is
     *  required.*
     *
     * @returns {Object} The state of the feature.
     */
    getFeatureState(feature: { source: string; sourceLayer?: string; id: string | number; }): any {
        return this.style.getFeatureState(feature);
    }

    /**
     * Returns the map's containing HTML element.
     *
     * @returns {HTMLElement} The map's container.
     */
    getContainer() {
        return this._container;
    }

    /**
     * Returns the HTML element containing the map's `<canvas>` element.
     *
     * If you want to add non-GL overlays to the map, you should append them to this element.
     *
     * This is the element to which event bindings for map interactivity (such as panning and zooming) are
     * attached. It will receive bubbled events from child elements such as the `<canvas>`, but not from
     * map controls.
     *
     * @returns {HTMLElement} The container of the map's `<canvas>`.
     * @see [Create a draggable point](https://www.mapbox.com/mapbox-gl-js/example/drag-a-point/)
     * @see [Highlight features within a bounding box](https://www.mapbox.com/mapbox-gl-js/example/using-box-queryrenderedfeatures/)
     */
    getCanvasContainer() {
        return this._canvasContainer;
    }

    /**
     * Returns the map's `<canvas>` element.
     *
     * @returns {HTMLCanvasElement} The map's `<canvas>` element.
     * @see [Measure distances](https://www.mapbox.com/mapbox-gl-js/example/measure/)
     * @see [Display a popup on hover](https://www.mapbox.com/mapbox-gl-js/example/popup-on-hover/)
     * @see [Center the map on a clicked symbol](https://www.mapbox.com/mapbox-gl-js/example/center-on-symbol/)
     */
    getCanvas() {
        return this._canvas;
    }

    _containerDimensions() {
        let width = 0;
        let height = 0;

        if (this._container) {
            width = this._container.clientWidth || 400;
            height = this._container.clientHeight || 300;
        }

        return [width, height];
    }

    _detectMissingCSS(): void {
        const computedColor = window.getComputedStyle(this._missingCSSCanary).getPropertyValue('background-color');
        if (computedColor !== 'rgb(250, 128, 114)') {
            warnOnce('This page appears to be missing CSS declarations for ' +
                'Mapbox GL JS, which may cause the map to display incorrectly. ' +
                'Please ensure your page includes mapbox-gl.css, as described ' +
                'in https://www.mapbox.com/mapbox-gl-js/api/.');
        }
    }

    _setupContainer() {
        const container = this._container;
        container.classList.add('mapboxgl-map');

        const missingCSSCanary = this._missingCSSCanary = DOM.create('div', 'mapboxgl-canary', container);
        missingCSSCanary.style.visibility = 'hidden';
        this._detectMissingCSS();

        const canvasContainer = this._canvasContainer = DOM.create('div', 'mapboxgl-canvas-container', container);
        if (this._interactive) {
            canvasContainer.classList.add('mapboxgl-interactive');
        }

        this._canvas = DOM.create('canvas', 'mapboxgl-canvas', canvasContainer);
        this._canvas.style.position = 'absolute';
        this._canvas.addEventListener('webglcontextlost', this._contextLost, false);
        this._canvas.addEventListener('webglcontextrestored', this._contextRestored, false);
        this._canvas.setAttribute('tabindex', '0');
        this._canvas.setAttribute('aria-label', 'Map');

        const dimensions = this._containerDimensions();
        this._resizeCanvas(dimensions[0], dimensions[1]);

        const controlContainer = this._controlContainer = DOM.create('div', 'mapboxgl-control-container', container);
        const positions = this._controlPositions = {};
        ['top-left', 'top-right', 'bottom-left', 'bottom-right'].forEach((positionName) => {
            positions[positionName] = DOM.create('div', `mapboxgl-ctrl-${positionName}`, controlContainer);
        });
    }

    _resizeCanvas(width: number, height: number) {
        const pixelRatio = browser.devicePixelRatio || 1;

        // Request the required canvas size taking the pixelratio into account.
        this._canvas.width = pixelRatio * width;
        this._canvas.height = pixelRatio * height;

        // Maintain the same canvas size, potentially downscaling it for HiDPI displays
        this._canvas.style.width = `${width}px`;
        this._canvas.style.height = `${height}px`;
    }

    _setupPainter() {
        const attributes = extend({}, isSupported.webGLContextAttributes, {
            failIfMajorPerformanceCaveat: this._failIfMajorPerformanceCaveat,
            preserveDrawingBuffer: this._preserveDrawingBuffer,
            antialias: this._antialias || false
        });

        const gl = this._canvas.getContext('webgl', attributes) ||
            this._canvas.getContext('experimental-webgl', attributes);

        if (!gl) {
            this.fire(new ErrorEvent(new Error('Failed to initialize WebGL')));
            return;
        }

        this.painter = new Painter(gl, this.transform);

        webpSupported.testSupport(gl);
    }

    _contextLost(event: *) {
        event.preventDefault();
        if (this._frame) {
            this._frame.cancel();
            this._frame = null;
        }
        this.fire(new Event('webglcontextlost', {originalEvent: event}));
    }

    _contextRestored(event: *) {
        this._setupPainter();
        this.resize();
        this._update();
        this.fire(new Event('webglcontextrestored', {originalEvent: event}));
    }

    /**
     * Returns a Boolean indicating whether the map is fully loaded.
     *
     * Returns `false` if the style is not yet fully loaded,
     * or if there has been a change to the sources or style that
     * has not yet fully loaded.
     *
     * @returns {boolean} A Boolean indicating whether the map is fully loaded.
     */
    loaded() {
        return !this._styleDirty && !this._sourcesDirty && !!this.style && this.style.loaded();
    }

    /**
     * Update this map's style and sources, and re-render the map.
     *
     * @param {boolean} updateStyle mark the map's style for reprocessing as
     * well as its sources
     * @returns {Map} this
     * @private
     */
    _update(updateStyle?: boolean) {
        if (!this.style) return this;

        this._styleDirty = this._styleDirty || updateStyle;
        this._sourcesDirty = true;
        this.triggerRepaint();

        return this;
    }

    /**
     * Request that the given callback be executed during the next render
     * frame.  Schedule a render frame if one is not already scheduled.
     * @returns An id that can be used to cancel the callback
     * @private
     */
    _requestRenderFrame(callback: () => void): TaskID {
        this._update();
        return this._renderTaskQueue.add(callback);
    }

    _cancelRenderFrame(id: TaskID) {
        this._renderTaskQueue.remove(id);
    }

    /**
     * Call when a (re-)render of the map is required:
     * - The style has changed (`setPaintProperty()`, etc.)
     * - Source data has changed (e.g. tiles have finished loading)
     * - The map has is moving (or just finished moving)
     * - A transition is in progress
     *
     * @returns {Map} this
     * @private
     */
    _render() {
        let gpuTimer, frameStartTime = 0;
        const extTimerQuery = this.painter.context.extTimerQuery;
        if (this.listens('gpu-timing-frame')) {
            gpuTimer = extTimerQuery.createQueryEXT();
            extTimerQuery.beginQueryEXT(extTimerQuery.TIME_ELAPSED_EXT, gpuTimer);
            frameStartTime = browser.now();
        }

        // A custom layer may have used the context asynchronously. Mark the state as dirty.
        this.painter.context.setDirty();
        this.painter.setBaseState();

        this._renderTaskQueue.run();

        let crossFading = false;

        // If the style has changed, the map is being zoomed, or a transition or fade is in progress:
        //  - Apply style changes (in a batch)
        //  - Recalculate paint properties.
        if (this.style && this._styleDirty) {
            this._styleDirty = false;

            const zoom = this.transform.zoom;
            const now = browser.now();
            this.style.zoomHistory.update(zoom, now);

            const parameters = new EvaluationParameters(zoom, {
                now,
                fadeDuration: this._fadeDuration,
                zoomHistory: this.style.zoomHistory,
                transition: this.style.getTransition()
            });

            const factor = parameters.crossFadingFactor();
            if (factor !== 1 || factor !== this._crossFadingFactor) {
                crossFading = true;
                this._crossFadingFactor = factor;
            }

            this.style.update(parameters);
        }

        // If we are in _render for any reason other than an in-progress paint
        // transition, update source caches to check for and load any tiles we
        // need for the current transform
        if (this.style && this._sourcesDirty) {
            this._sourcesDirty = false;
            this.style._updateSources(this.transform);
        }

        this._placementDirty = this.style && this.style._updatePlacement(this.painter.transform, this.showCollisionBoxes, this._fadeDuration, this._crossSourceCollisions);

        // Actually draw
        this.painter.render(this.style, {
            showTileBoundaries: this.showTileBoundaries,
            showOverdrawInspector: this._showOverdrawInspector,
            rotating: this.isRotating(),
            zooming: this.isZooming(),
            moving: this.isMoving(),
<<<<<<< HEAD
            fadeDuration: this._fadeDuration,
            showPadding: this.showPadding
=======
            gpuTiming: !!this.listens('gpu-timing-layer'),
            fadeDuration: this._fadeDuration
>>>>>>> 6e8e601c
        });

        this.fire(new Event('render'));

        if (this.loaded() && !this._loaded) {
            this._loaded = true;
            PerformanceUtils.mark(PerformanceMarkers.load);
            this.fire(new Event('load'));
        }

        if (this.style && (this.style.hasTransitions() || crossFading)) {
            this._styleDirty = true;
        }

        if (this.style && !this._placementDirty) {
            // Since no fade operations are in progress, we can release
            // all tiles held for fading. If we didn't do this, the tiles
            // would just sit in the SourceCaches until the next render
            this.style._releaseSymbolFadeTiles();
        }

        if (this.listens('gpu-timing-frame')) {
            const renderCPUTime = browser.now() - frameStartTime;
            extTimerQuery.endQueryEXT(extTimerQuery.TIME_ELAPSED_EXT, gpuTimer);
            setTimeout(() => {
                const renderGPUTime = extTimerQuery.getQueryObjectEXT(gpuTimer, extTimerQuery.QUERY_RESULT_EXT) / (1000 * 1000);
                extTimerQuery.deleteQueryEXT(gpuTimer);
                this.fire(new Event('gpu-timing-frame', {
                    cpuTime: renderCPUTime,
                    gpuTime: renderGPUTime
                }));
            }, 50); // Wait 50ms to give time for all GPU calls to finish before querying
        }

        if (this.listens('gpu-timing-layer')) {
            // Resetting the Painter's per-layer timing queries here allows us to isolate
            // the queries to individual frames.
            const frameLayerQueries = this.painter.collectGpuTimers();

            setTimeout(() => {
                const renderedLayerTimes = this.painter.queryGpuTimers(frameLayerQueries);

                this.fire(new Event('gpu-timing-layer', {
                    layerTimes: renderedLayerTimes
                }));
            }, 50); // Wait 50ms to give time for all GPU calls to finish before querying
        }

        // Schedule another render frame if it's needed.
        //
        // Even though `_styleDirty` and `_sourcesDirty` are reset in this
        // method, synchronous events fired during Style#update or
        // Style#_updateSources could have caused them to be set again.
        const somethingDirty = this._sourcesDirty || this._styleDirty || this._placementDirty;
        if (somethingDirty || this._repaint) {
            this.triggerRepaint();
        } else if (!this.isMoving() && this.loaded()) {
            if (!this._fullyLoaded) {
                this._fullyLoaded = true;
                PerformanceUtils.mark(PerformanceMarkers.fullLoad);
            }
            this.fire(new Event('idle'));
        }

        return this;
    }

    /**
     * Clean up and release all internal resources associated with this map.
     *
     * This includes DOM elements, event bindings, web workers, and WebGL resources.
     *
     * Use this method when you are done using the map and wish to ensure that it no
     * longer consumes browser resources. Afterwards, you must not call any other
     * methods on the map.
     */
    remove() {
        if (this._hash) this._hash.remove();

        for (const control of this._controls) control.onRemove(this);
        this._controls = [];

        if (this._frame) {
            this._frame.cancel();
            this._frame = null;
        }
        this._renderTaskQueue.clear();
        this.setStyle(null);
        if (typeof window !== 'undefined') {
            window.removeEventListener('resize', this._onWindowResize, false);
            window.removeEventListener('online', this._onWindowOnline, false);
        }

        const extension = this.painter.context.gl.getExtension('WEBGL_lose_context');
        if (extension) extension.loseContext();
        removeNode(this._canvasContainer);
        removeNode(this._controlContainer);
        removeNode(this._missingCSSCanary);
        this._container.classList.remove('mapboxgl-map');

        PerformanceUtils.clearMetrics();
        this.fire(new Event('remove'));
    }

    /**
     * Trigger the rendering of a single frame. Use this method with custom layers to
     * repaint the map when the layer changes. Calling this multiple times before the
     * next frame is rendered will still result in only a single frame being rendered.
     */
    triggerRepaint() {
        if (this.style && !this._frame) {
            this._frame = browser.frame((paintStartTimestamp: number) => {
                PerformanceUtils.frame(paintStartTimestamp);
                this._frame = null;
                this._render();
            });
        }
    }

    _onWindowOnline() {
        this._update();
    }

    _onWindowResize(event: Event) {
        if (this._trackResize) {
            this.resize({originalEvent: event})._update();
        }
    }

    /**
     * Gets and sets a Boolean indicating whether the map will render an outline
     * around each tile and the tile ID. These tile boundaries are useful for
     * debugging.
     *
     * The uncompressed file size of the first vector source is drawn in the top left
     * corner of each tile, next to the tile ID.
     *
     * @name showTileBoundaries
     * @type {boolean}
     * @instance
     * @memberof Map
     */
    get showTileBoundaries(): boolean { return !!this._showTileBoundaries; }
    set showTileBoundaries(value: boolean) {
        if (this._showTileBoundaries === value) return;
        this._showTileBoundaries = value;
        this._update();
    }

    /**
     * Gets and sets a Boolean indicating whether the map will visualize
     * the padding offsets.
     *
     * @name showPadding
     * @type {boolean}
     * @instance
     * @memberof Map
     */
    get showPadding(): boolean { return !!this._showPadding; }
    set showPadding(value: boolean) {
        if (this._showPadding === value) return;
        this._showPadding = value;
        this._update();
    }

    /**
     * Gets and sets a Boolean indicating whether the map will render boxes
     * around all symbols in the data source, revealing which symbols
     * were rendered or which were hidden due to collisions.
     * This information is useful for debugging.
     *
     * @name showCollisionBoxes
     * @type {boolean}
     * @instance
     * @memberof Map
     */
    get showCollisionBoxes(): boolean { return !!this._showCollisionBoxes; }
    set showCollisionBoxes(value: boolean) {
        if (this._showCollisionBoxes === value) return;
        this._showCollisionBoxes = value;
        if (value) {
            // When we turn collision boxes on we have to generate them for existing tiles
            // When we turn them off, there's no cost to leaving existing boxes in place
            this.style._generateCollisionBoxes();
        } else {
            // Otherwise, call an update to remove collision boxes
            this._update();
        }
    }

    /*
     * Gets and sets a Boolean indicating whether the map should color-code
     * each fragment to show how many times it has been shaded.
     * White fragments have been shaded 8 or more times.
     * Black fragments have been shaded 0 times.
     * This information is useful for debugging.
     *
     * @name showOverdraw
     * @type {boolean}
     * @instance
     * @memberof Map
     */
    get showOverdrawInspector(): boolean { return !!this._showOverdrawInspector; }
    set showOverdrawInspector(value: boolean) {
        if (this._showOverdrawInspector === value) return;
        this._showOverdrawInspector = value;
        this._update();
    }

    /**
     * Gets and sets a Boolean indicating whether the map will
     * continuously repaint. This information is useful for analyzing performance.
     *
     * @name repaint
     * @type {boolean}
     * @instance
     * @memberof Map
     */
    get repaint(): boolean { return !!this._repaint; }
    set repaint(value: boolean) {
        if (this._repaint !== value) {
            this._repaint = value;
            this.triggerRepaint();
        }
    }
    // show vertices
    get vertices(): boolean { return !!this._vertices; }
    set vertices(value: boolean) { this._vertices = value; this._update(); }

    // for cache browser tests
    _setCacheLimits(limit: number, checkThreshold: number) {
        setCacheLimits(limit, checkThreshold);
    }

    /**
     * The version of Mapbox GL JS in use as specified in package.json, CHANGELOG.md, and the GitHub release.
     *
     * @name version
     * @instance
     * @memberof Map
     * @var {string} version
     */

    get version(): string { return version; }
}

export default Map;

function removeNode(node) {
    if (node.parentNode) {
        node.parentNode.removeChild(node);
    }
}

/**
 * Interface for interactive controls added to the map. This is a
 * specification for implementers to model: it is not
 * an exported method or class.
 *
 * Controls must implement `onAdd` and `onRemove`, and must own an
 * element, which is often a `div` element. To use Mapbox GL JS's
 * default control styling, add the `mapboxgl-ctrl` class to your control's
 * node.
 *
 * @interface IControl
 * @example
 * // Control implemented as ES6 class
 * class HelloWorldControl {
 *     onAdd(map) {
 *         this._map = map;
 *         this._container = document.createElement('div');
 *         this._container.className = 'mapboxgl-ctrl';
 *         this._container.textContent = 'Hello, world';
 *         return this._container;
 *     }
 *
 *     onRemove() {
 *         this._container.parentNode.removeChild(this._container);
 *         this._map = undefined;
 *     }
 * }
 *
 * // Control implemented as ES5 prototypical class
 * function HelloWorldControl() { }
 *
 * HelloWorldControl.prototype.onAdd = function(map) {
 *     this._map = map;
 *     this._container = document.createElement('div');
 *     this._container.className = 'mapboxgl-ctrl';
 *     this._container.textContent = 'Hello, world';
 *     return this._container;
 * };
 *
 * HelloWorldControl.prototype.onRemove = function () {
 *      this._container.parentNode.removeChild(this._container);
 *      this._map = undefined;
 * };
 */

/**
 * Register a control on the map and give it a chance to register event listeners
 * and resources. This method is called by {@link Map#addControl}
 * internally.
 *
 * @function
 * @memberof IControl
 * @instance
 * @name onAdd
 * @param {Map} map the Map this control will be added to
 * @returns {HTMLElement} The control's container element. This should
 * be created by the control and returned by onAdd without being attached
 * to the DOM: the map will insert the control's element into the DOM
 * as necessary.
 */

/**
 * Unregister a control on the map and give it a chance to detach event listeners
 * and resources. This method is called by {@link Map#removeControl}
 * internally.
 *
 * @function
 * @memberof IControl
 * @instance
 * @name onRemove
 * @param {Map} map the Map this control will be removed from
 * @returns {undefined} there is no required return value for this method
 */

/**
 * Optionally provide a default position for this control. If this method
 * is implemented and {@link Map#addControl} is called without the `position`
 * parameter, the value returned by getDefaultPosition will be used as the
 * control's position.
 *
 * @function
 * @memberof IControl
 * @instance
 * @name getDefaultPosition
 * @returns {string} a control position, one of the values valid in addControl.
 */

/**
 * A [`Point` geometry](https://github.com/mapbox/point-geometry) object, which has
 * `x` and `y` properties representing screen coordinates in pixels.
 *
 * @typedef {Object} Point
 */

/**
 * A {@link Point} or an array of two numbers representing `x` and `y` screen coordinates in pixels.
 *
 * @typedef {(Point | Array<number>)} PointLike
 */<|MERGE_RESOLUTION|>--- conflicted
+++ resolved
@@ -2199,13 +2199,9 @@
             rotating: this.isRotating(),
             zooming: this.isZooming(),
             moving: this.isMoving(),
-<<<<<<< HEAD
             fadeDuration: this._fadeDuration,
-            showPadding: this.showPadding
-=======
+            showPadding: this.showPadding,
             gpuTiming: !!this.listens('gpu-timing-layer'),
-            fadeDuration: this._fadeDuration
->>>>>>> 6e8e601c
         });
 
         this.fire(new Event('render'));
