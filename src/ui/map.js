--- conflicted
+++ resolved
@@ -875,13 +875,8 @@
      *
      * @returns {boolean} renderWorldCopies
      * @example
-<<<<<<< HEAD
      * const worldCopiesRendered = map.getRenderWorldCopies();
-     * @see [Render world copies](https://docs.mapbox.com/mapbox-gl-js/example/render-world-copies/)
-=======
-     * var worldCopiesRendered = map.getRenderWorldCopies();
      * @see [Example: Render world copies](https://docs.mapbox.com/mapbox-gl-js/example/render-world-copies/)
->>>>>>> dd0aad48
      */
     getRenderWorldCopies() { return this.transform.renderWorldCopies; }
 
@@ -1316,17 +1311,10 @@
      *
      * @example
      * // Query all rendered features from a single layer
-<<<<<<< HEAD
      * const features = map.queryRenderedFeatures({layers: ['my-layer-name']});
-     * @see [Get features under the mouse pointer](https://www.mapbox.com/mapbox-gl-js/example/queryrenderedfeatures/)
-     * @see [Highlight features within a bounding box](https://www.mapbox.com/mapbox-gl-js/example/using-box-queryrenderedfeatures/)
-     * @see [Filter features within map view](https://www.mapbox.com/mapbox-gl-js/example/filter-features-within-map-view/)
-=======
-     * var features = map.queryRenderedFeatures({ layers: ['my-layer-name'] });
      * @see [Example: Get features under the mouse pointer](https://www.mapbox.com/mapbox-gl-js/example/queryrenderedfeatures/)
      * @see [Example: Highlight features within a bounding box](https://www.mapbox.com/mapbox-gl-js/example/using-box-queryrenderedfeatures/)
      * @see [Example: Filter features within map view](https://www.mapbox.com/mapbox-gl-js/example/filter-features-within-map-view/)
->>>>>>> dd0aad48
      */
     queryRenderedFeatures(geometry?: PointLike | [PointLike, PointLike], options?: Object) {
         // The first parameter can be omitted entirely, making this effectively an overloaded method
@@ -1655,17 +1643,10 @@
      * A list of options for each source type is available on the Mapbox Style Specification's
      * [Sources](https://docs.mapbox.com/mapbox-gl-js/style-spec/sources/) page.
      * @example
-<<<<<<< HEAD
      * const sourceObject = map.getSource('points');
-     * @see [Create a draggable point](https://docs.mapbox.com/mapbox-gl-js/example/drag-a-point/)
-     * @see [Animate a point](https://docs.mapbox.com/mapbox-gl-js/example/animate-point-along-line/)
-     * @see [Add live realtime data](https://docs.mapbox.com/mapbox-gl-js/example/live-geojson/)
-=======
-     * var sourceObject = map.getSource('points');
      * @see [Example: Create a draggable point](https://docs.mapbox.com/mapbox-gl-js/example/drag-a-point/)
      * @see [Example: Animate a point](https://docs.mapbox.com/mapbox-gl-js/example/animate-point-along-line/)
      * @see [Example: Add live realtime data](https://docs.mapbox.com/mapbox-gl-js/example/live-geojson/)
->>>>>>> dd0aad48
      */
     getSource(id: string) {
         return this.style.getSource(id);
@@ -2186,13 +2167,8 @@
      * @param {boolean} [options.validate=true] Whether to check if the filter conforms to the Mapbox GL Style Specification. Disabling validation is a performance optimization that should only be used if you have previously validated the values you will be passing to this function.
      * @returns {Map} `this`
      * @example
-<<<<<<< HEAD
      * const layerVisibility = map.getLayoutProperty('my-layer', 'visibility');
-     * @see [Show and hide layers](https://docs.mapbox.com/mapbox-gl-js/example/toggle-layers/)
-=======
-     * var layerVisibility = map.getLayoutProperty('my-layer', 'visibility');
      * @see [Example: Show and hide layers](https://docs.mapbox.com/mapbox-gl-js/example/toggle-layers/)
->>>>>>> dd0aad48
      */
     setLight(light: LightSpecification, options: StyleSetterOptions = {}) {
         this._lazyInitEmptyStyle();
@@ -2306,15 +2282,9 @@
      * When `false`, returns the raw value of the underlying data without styling applied.
      * @returns {number | null} The elevation in meters
      * @example
-<<<<<<< HEAD
      * const coordinate = [-122.420679, 37.772537];
      * const elevation = map.queryTerrainElevation(coordinate);
-     * @see [Query terrain elevation](https://docs.mapbox.com/mapbox-gl-js/example/query-terrain-elevation/)
-=======
-     * var coordinate = [-122.420679, 37.772537];
-     * var elevation = map.queryTerrainElevation(coordinate);
      * @see [Example: Query terrain elevation](https://docs.mapbox.com/mapbox-gl-js/example/query-terrain-elevation/)
->>>>>>> dd0aad48
      */
     queryTerrainElevation(lnglat: LngLatLike, options: ElevationQueryOptions): number | null {
         const elevation = this.transform.elevation;
@@ -2474,15 +2444,10 @@
      * map controls.
      *
      * @returns {HTMLElement} The container of the map's `<canvas>`.
-<<<<<<< HEAD
      * @example
      * const canvasContainer = map.getCanvasContainer();
-     * @see [Create a draggable point](https://www.mapbox.com/mapbox-gl-js/example/drag-a-point/)
-     * @see [Highlight features within a bounding box](https://www.mapbox.com/mapbox-gl-js/example/using-box-queryrenderedfeatures/)
-=======
      * @see [Example: Create a draggable point](https://www.mapbox.com/mapbox-gl-js/example/drag-a-point/)
      * @see [Example: Highlight features within a bounding box](https://www.mapbox.com/mapbox-gl-js/example/using-box-queryrenderedfeatures/)
->>>>>>> dd0aad48
      */
     getCanvasContainer() {
         return this._canvasContainer;
@@ -2492,17 +2457,11 @@
      * Returns the map's `<canvas>` element.
      *
      * @returns {HTMLCanvasElement} The map's `<canvas>` element.
-<<<<<<< HEAD
      * @example
      * const canvas = map.getCanvas();
-     * @see [Measure distances](https://www.mapbox.com/mapbox-gl-js/example/measure/)
-     * @see [Display a popup on hover](https://www.mapbox.com/mapbox-gl-js/example/popup-on-hover/)
-     * @see [Center the map on a clicked symbol](https://www.mapbox.com/mapbox-gl-js/example/center-on-symbol/)
-=======
      * @see [Example: Measure distances](https://www.mapbox.com/mapbox-gl-js/example/measure/)
      * @see [Example: Display a popup on hover](https://www.mapbox.com/mapbox-gl-js/example/popup-on-hover/)
      * @see [Example: Center the map on a clicked symbol](https://www.mapbox.com/mapbox-gl-js/example/center-on-symbol/)
->>>>>>> dd0aad48
      */
     getCanvas() {
         return this._canvas;
