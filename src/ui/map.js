--- conflicted
+++ resolved
@@ -46,11 +46,8 @@
 import type KeyboardHandler from './handler/keyboard';
 import type DoubleClickZoomHandler from './handler/dblclick_zoom';
 import type TouchZoomRotateHandler from './handler/touch_zoom_rotate';
-<<<<<<< HEAD
 import type {PerformanceMetrics} from '../util/performance';
-=======
 import defaultLocale from './default_locale';
->>>>>>> 1f291bc0
 import type {TaskID} from '../util/task_queue';
 import type {Cancelable} from '../types/cancelable';
 import type {
@@ -2175,7 +2172,6 @@
             this.fire(new Event('idle'));
         }
 
-<<<<<<< HEAD
         if (this._loaded && !this._contentLoaded && !somethingDirty) {
             this._contentLoaded = true;
             PerformanceUtils.mark(PerformanceMarkers.fullLoad);
@@ -2183,8 +2179,6 @@
         }
 
         PerformanceUtils.frame();
-=======
->>>>>>> 1f291bc0
         return this;
     }
 
