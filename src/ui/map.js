--- conflicted
+++ resolved
@@ -1831,18 +1831,6 @@
     }
 
     /**
-<<<<<<< HEAD
-     * Returns an Array of strings containing the IDs of all images currently available in the map.
-     * This includes both images from the style's original [sprite](https://docs.mapbox.com/help/glossary/sprite/)
-     * and any images that have been added at runtime using {@link Map#addImage}.
-     *
-     * @returns {Array<string>} An Array of strings containing the names of all sprites/images currently available in the map.
-     *
-     * @example
-     * var allImages = map.listImages();
-     *
-     */
-=======
     * Returns an Array of strings containing the IDs of all images currently available in the map.
     * This includes both images from the style's original [sprite](https://docs.mapbox.com/help/glossary/sprite/)
     * and any images that have been added at runtime using {@link Map#addImage}.
@@ -1853,7 +1841,6 @@
     * const allImages = map.listImages();
     *
     */
->>>>>>> 8f53277c
     listImages() {
         return this.style.listImages();
     }
@@ -3316,11 +3303,7 @@
  * @property {number} x The x coordinate
  * @property {number} y The y coordinate
  * @example
-<<<<<<< HEAD
- * const point = new mapboxgl.Point(-77, 38);.
-=======
  * const point = new mapboxgl.Point(-77, 38);
->>>>>>> 8f53277c
  */
 
 /**
