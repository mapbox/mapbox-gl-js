// @flow

import {version} from '../../package.json';
import {extend, bindAll, warnOnce, uniqueId} from '../util/util.js';
import browser from '../util/browser.js';
import window from '../util/window.js';
const {HTMLImageElement, HTMLElement, ImageBitmap} = window;
import DOM from '../util/dom.js';
import {getImage, getJSON, ResourceType} from '../util/ajax.js';
import {RequestManager, getMapSessionAPI, postMapLoadEvent, AUTH_ERR_MSG, storeAuthState, removeAuthState} from '../util/mapbox.js';
import Style from '../style/style.js';
import EvaluationParameters from '../style/evaluation_parameters.js';
import Painter from '../render/painter.js';
import Transform from '../geo/transform.js';
import Hash from './hash.js';
import HandlerManager from './handler_manager.js';
import Camera from './camera.js';
import LngLat from '../geo/lng_lat.js';
import MercatorCoordinate from '../geo/mercator_coordinate.js';
import LngLatBounds from '../geo/lng_lat_bounds.js';
import Point from '@mapbox/point-geometry';
import AttributionControl from './control/attribution_control.js';
import LogoControl from './control/logo_control.js';
import {supported} from '@mapbox/mapbox-gl-supported';
import {RGBAImage} from '../util/image.js';
import {Event, ErrorEvent} from '../util/evented.js';
import {MapMouseEvent} from './events.js';
import TaskQueue from '../util/task_queue.js';
import webpSupported from '../util/webp_supported.js';
import {PerformanceMarkers, PerformanceUtils} from '../util/performance.js';
import Marker from '../ui/marker.js';
import EasedVariable from '../util/eased_variable.js';

import {setCacheLimits} from '../util/tile_request_cache.js';

import type {PointLike} from '@mapbox/point-geometry';
import type {RequestTransformFunction} from '../util/mapbox.js';
import type {LngLatLike} from '../geo/lng_lat.js';
import type {LngLatBoundsLike} from '../geo/lng_lat_bounds.js';
import type {StyleOptions, StyleSetterOptions} from '../style/style.js';
import type {MapEvent, MapDataEvent} from './events.js';
import type {CustomLayerInterface} from '../style/style_layer/custom_style_layer.js';
import type {StyleImageInterface, StyleImageMetadata} from '../style/style_image.js';
import Terrain from '../style/terrain.js';
import Fog from '../style/fog.js';

import type ScrollZoomHandler from './handler/scroll_zoom.js';
import type BoxZoomHandler from './handler/box_zoom.js';
import type {TouchPitchHandler} from './handler/touch_zoom_rotate.js';
import type DragRotateHandler from './handler/shim/drag_rotate.js';
import type DragPanHandler, {DragPanOptions} from './handler/shim/drag_pan.js';
import type KeyboardHandler from './handler/keyboard.js';
import type DoubleClickZoomHandler from './handler/shim/dblclick_zoom.js';
import type TouchZoomRotateHandler from './handler/shim/touch_zoom_rotate.js';
import defaultLocale from './default_locale.js';
import type {TaskID} from '../util/task_queue.js';
import type {Cancelable} from '../types/cancelable.js';
import type {
    LayerSpecification,
    FilterSpecification,
    StyleSpecification,
    LightSpecification,
    TerrainSpecification,
    FogSpecification,
    SourceSpecification
} from '../style-spec/types.js';
import type {ElevationQueryOptions} from '../terrain/elevation.js';

type ControlPosition = 'top-left' | 'top-right' | 'bottom-left' | 'bottom-right';
/* eslint-disable no-use-before-define */
type IControl = {
    onAdd(map: Map): HTMLElement;
    onRemove(map: Map): void;

    +getDefaultPosition?: () => ControlPosition;
}
/* eslint-enable no-use-before-define */

export const AVERAGE_ELEVATION_SAMPLING_INTERVAL = 500; // ms
export const AVERAGE_ELEVATION_EASE_TIME = 300; // ms
export const AVERAGE_ELEVATION_EASE_THRESHOLD = 1; // meters
export const AVERAGE_ELEVATION_CHANGE_THRESHOLD = 1e-4; // meters

type MapOptions = {
    hash?: boolean | string,
    interactive?: boolean,
    container: HTMLElement | string,
    bearingSnap?: number,
    attributionControl?: boolean,
    customAttribution?: string | Array<string>,
    logoPosition?: ControlPosition,
    failIfMajorPerformanceCaveat?: boolean,
    preserveDrawingBuffer?: boolean,
    antialias?: boolean,
    refreshExpiredTiles?: boolean,
    maxBounds?: LngLatBoundsLike,
    scrollZoom?: boolean,
    minZoom?: ?number,
    maxZoom?: ?number,
    minPitch?: ?number,
    maxPitch?: ?number,
    boxZoom?: boolean,
    dragRotate?: boolean,
    dragPan?: DragPanOptions,
    keyboard?: boolean,
    doubleClickZoom?: boolean,
    touchZoomRotate?: boolean,
    touchPitch?: boolean,
    trackResize?: boolean,
    center?: LngLatLike,
    zoom?: number,
    bearing?: number,
    pitch?: number,
    optimizeForTerrain?: boolean,
    renderWorldCopies?: boolean,
    maxTileCacheSize?: number,
    transformRequest?: RequestTransformFunction,
    accessToken: string,
    testMode: ?boolean,
    locale?: Object
};

const defaultMinZoom = -2;
const defaultMaxZoom = 22;

// the default values, but also the valid range
const defaultMinPitch = 0;
const defaultMaxPitch = 85;

const defaultOptions = {
    center: [0, 0],
    zoom: 0,
    bearing: 0,
    pitch: 0,

    minZoom: defaultMinZoom,
    maxZoom: defaultMaxZoom,

    minPitch: defaultMinPitch,
    maxPitch: defaultMaxPitch,

    interactive: true,
    scrollZoom: true,
    boxZoom: true,
    dragRotate: true,
    dragPan: true,
    keyboard: true,
    doubleClickZoom: true,
    touchZoomRotate: true,
    touchPitch: true,

    bearingSnap: 7,
    clickTolerance: 3,
    pitchWithRotate: true,

    hash: false,
    attributionControl: true,

    failIfMajorPerformanceCaveat: false,
    preserveDrawingBuffer: false,
    trackResize: true,
    optimizeForTerrain: true,
    renderWorldCopies: true,
    refreshExpiredTiles: true,
    maxTileCacheSize: null,
    localIdeographFontFamily: 'sans-serif',
    localFontFamily: null,
    transformRequest: null,
    accessToken: null,
    fadeDuration: 300,
    crossSourceCollisions: true
};

/**
 * The `Map` object represents the map on your page. It exposes methods
 * and properties that enable you to programmatically change the map,
 * and fires events as users interact with it.
 *
 * You create a `Map` by specifying a `container` and other options.
 * Then Mapbox GL JS initializes the map on the page and returns your `Map`
 * object.
 *
 * @extends Evented
 * @param {Object} options
 * @param {HTMLElement|string} options.container The HTML element in which Mapbox GL JS will render the map, or the element's string `id`. The specified element must have no children.
 * @param {number} [options.minZoom=0] The minimum zoom level of the map (0-24).
 * @param {number} [options.maxZoom=22] The maximum zoom level of the map (0-24).
 * @param {number} [options.minPitch=0] The minimum pitch of the map (0-85).
 * @param {number} [options.maxPitch=85] The maximum pitch of the map (0-85).
 * @param {Object|string} [options.style] The map's Mapbox style. This must be an a JSON object conforming to
 * the schema described in the [Mapbox Style Specification](https://mapbox.com/mapbox-gl-style-spec/), or a URL to
 * such JSON.
 *
 * To load a style from the Mapbox API, you can use a URL of the form `mapbox://styles/:owner/:style`,
 * where `:owner` is your Mapbox account name and `:style` is the style ID. Or you can use a
 * [Mapbox-owned style](https://docs.mapbox.com/api/maps/styles/#mapbox-styles):
 *
 *  * `mapbox://styles/mapbox/streets-v11`
 *  * `mapbox://styles/mapbox/outdoors-v11`
 *  * `mapbox://styles/mapbox/light-v10`
 *  * `mapbox://styles/mapbox/dark-v10`
 *  * `mapbox://styles/mapbox/satellite-v9`
 *  * `mapbox://styles/mapbox/satellite-streets-v11`
 *  * `mapbox://styles/mapbox/navigation-day-v1`
 *  * `mapbox://styles/mapbox/navigation-night-v1`
 *
 * Tilesets hosted with Mapbox can be style-optimized if you append `?optimize=true` to the end of your style URL, like `mapbox://styles/mapbox/streets-v11?optimize=true`.
 * Learn more about style-optimized vector tiles in our [API documentation](https://www.mapbox.com/api-documentation/maps/#retrieve-tiles).
 *
 * @param {(boolean|string)} [options.hash=false] If `true`, the map's position (zoom, center latitude, center longitude, bearing, and pitch) will be synced with the hash fragment of the page's URL.
 *   For example, `http://path/to/my/page.html#2.59/39.26/53.07/-24.1/60`.
 *   An additional string may optionally be provided to indicate a parameter-styled hash,
 *   e.g. http://path/to/my/page.html#map=2.59/39.26/53.07/-24.1/60&foo=bar, where foo
 *   is a custom parameter and bar is an arbitrary hash distinct from the map hash.
 * @param {boolean} [options.interactive=true] If `false`, no mouse, touch, or keyboard listeners will be attached to the map, so it will not respond to interaction.
 * @param {number} [options.bearingSnap=7] The threshold, measured in degrees, that determines when the map's
 *   bearing will snap to north. For example, with a `bearingSnap` of 7, if the user rotates
 *   the map within 7 degrees of north, the map will automatically snap to exact north.
 * @param {boolean} [options.pitchWithRotate=true] If `false`, the map's pitch (tilt) control with "drag to rotate" interaction will be disabled.
 * @param {number} [options.clickTolerance=3] The max number of pixels a user can shift the mouse pointer during a click for it to be considered a valid click (as opposed to a mouse drag).
 * @param {boolean} [options.attributionControl=true] If `true`, an {@link AttributionControl} will be added to the map.
 * @param {string | Array<string>} [options.customAttribution] String or strings to show in an {@link AttributionControl}. Only applicable if `options.attributionControl` is `true`.
 * @param {string} [options.logoPosition='bottom-left'] A string representing the position of the Mapbox wordmark on the map. Valid options are `top-left`,`top-right`, `bottom-left`, `bottom-right`.
 * @param {boolean} [options.failIfMajorPerformanceCaveat=false] If `true`, map creation will fail if the performance of Mapbox
 *   GL JS would be dramatically worse than expected (i.e. a software renderer would be used).
 * @param {boolean} [options.preserveDrawingBuffer=false] If `true`, the map's canvas can be exported to a PNG using `map.getCanvas().toDataURL()`. This is `false` by default as a performance optimization.
 * @param {boolean} [options.antialias] If `true`, the gl context will be created with MSAA antialiasing, which can be useful for antialiasing custom layers. this is `false` by default as a performance optimization.
 * @param {boolean} [options.refreshExpiredTiles=true] If `false`, the map won't attempt to re-request tiles once they expire per their HTTP `cacheControl`/`expires` headers.
 * @param {LngLatBoundsLike} [options.maxBounds] If set, the map will be constrained to the given bounds.
 * @param {boolean|Object} [options.scrollZoom=true] If `true`, the "scroll to zoom" interaction is enabled. An `Object` value is passed as options to {@link ScrollZoomHandler#enable}.
 * @param {boolean} [options.boxZoom=true] If `true`, the "box zoom" interaction is enabled (see {@link BoxZoomHandler}).
 * @param {boolean} [options.dragRotate=true] If `true`, the "drag to rotate" interaction is enabled (see {@link DragRotateHandler}).
 * @param {boolean|Object} [options.dragPan=true] If `true`, the "drag to pan" interaction is enabled. An `Object` value is passed as options to {@link DragPanHandler#enable}.
 * @param {boolean} [options.keyboard=true] If `true`, keyboard shortcuts are enabled (see {@link KeyboardHandler}).
 * @param {boolean} [options.doubleClickZoom=true] If `true`, the "double click to zoom" interaction is enabled (see {@link DoubleClickZoomHandler}).
 * @param {boolean|Object} [options.touchZoomRotate=true] If `true`, the "pinch to rotate and zoom" interaction is enabled. An `Object` value is passed as options to {@link TouchZoomRotateHandler#enable}.
 * @param {boolean|Object} [options.touchPitch=true] If `true`, the "drag to pitch" interaction is enabled. An `Object` value is passed as options to {@link TouchPitchHandler#enable}.
 * @param {boolean} [options.trackResize=true]  If `true`, the map will automatically resize when the browser window resizes.
 * @param {LngLatLike} [options.center=[0, 0]] The inital geographical centerpoint of the map. If `center` is not specified in the constructor options, Mapbox GL JS will look for it in the map's style object. If it is not specified in the style, either, it will default to `[0, 0]` Note: Mapbox GL uses longitude, latitude coordinate order (as opposed to latitude, longitude) to match GeoJSON.
 * @param {number} [options.zoom=0] The initial zoom level of the map. If `zoom` is not specified in the constructor options, Mapbox GL JS will look for it in the map's style object. If it is not specified in the style, either, it will default to `0`.
 * @param {number} [options.bearing=0] The initial bearing (rotation) of the map, measured in degrees counter-clockwise from north. If `bearing` is not specified in the constructor options, Mapbox GL JS will look for it in the map's style object. If it is not specified in the style, either, it will default to `0`.
 * @param {number} [options.pitch=0] The initial pitch (tilt) of the map, measured in degrees away from the plane of the screen (0-85). If `pitch` is not specified in the constructor options, Mapbox GL JS will look for it in the map's style object. If it is not specified in the style, either, it will default to `0`.
 * @param {LngLatBoundsLike} [options.bounds] The initial bounds of the map. If `bounds` is specified, it overrides `center` and `zoom` constructor options.
 * @param {Object} [options.fitBoundsOptions] A {@link Map#fitBounds} options object to use _only_ when fitting the initial `bounds` provided above.
 * @param {boolean} [options.optimizeForTerrain=true] With terrain on, if `true`, the map will render for performance priority, which may lead to layer reordering allowing to maximize performance (layers that are draped over terrain will be drawn first, including fill, line, background, hillshade and raster). Otherwise, if set to `false`, the map will always be drawn for layer order priority.
 * @param {boolean} [options.renderWorldCopies=true]  If `true`, multiple copies of the world will be rendered side by side beyond -180 and 180 degrees longitude. If set to `false`:
 * - When the map is zoomed out far enough that a single representation of the world does not fill the map's entire
 * container, there will be blank space beyond 180 and -180 degrees longitude.
 * - Features that cross 180 and -180 degrees longitude will be cut in two (with one portion on the right edge of the
 * map and the other on the left edge of the map) at every zoom level.
 * @param {number} [options.maxTileCacheSize=null]  The maximum number of tiles stored in the tile cache for a given source. If omitted, the cache will be dynamically sized based on the current viewport.
 * @param {string} [options.localIdeographFontFamily='sans-serif'] Defines a CSS
 *   font-family for locally overriding generation of glyphs in the 'CJK Unified Ideographs', 'Hiragana', 'Katakana', 'Hangul Syllables' and 'CJK Symbols and Punctuation' ranges.
 *   In these ranges, font settings from the map's style will be ignored, except for font-weight keywords (light/regular/medium/bold).
 *   Set to `false`, to enable font settings from the map's style for these glyph ranges.  Note that [Mapbox Studio](https://studio.mapbox.com/) sets this value to `false` by default.
 *   The purpose of this option is to avoid bandwidth-intensive glyph server requests. (See [Use locally generated ideographs](https://www.mapbox.com/mapbox-gl-js/example/local-ideographs).)
 * @param {string} [options.localFontFamily=false] Defines a CSS
 *   font-family for locally overriding generation of all glyphs. Font settings from the map's style will be ignored, except for font-weight keywords (light/regular/medium/bold).
 *   If set, this option override the setting in localIdeographFontFamily
 * @param {RequestTransformFunction} [options.transformRequest=null] A callback run before the Map makes a request for an external URL. The callback can be used to modify the url, set headers, or set the credentials property for cross-origin requests.
 *   Expected to return a {@link RequestParameters} object with a `url` property and optionally `headers` and `credentials` properties.
 * @param {boolean} [options.collectResourceTiming=false] If `true`, Resource Timing API information will be collected for requests made by GeoJSON and Vector Tile web workers (this information is normally inaccessible from the main Javascript thread). Information will be returned in a `resourceTiming` property of relevant `data` events.
 * @param {number} [options.fadeDuration=300] Controls the duration of the fade-in/fade-out animation for label collisions, in milliseconds. This setting affects all symbol layers. This setting does not affect the duration of runtime styling transitions or raster tile cross-fading.
 * @param {boolean} [options.crossSourceCollisions=true] If `true`, symbols from multiple sources can collide with each other during collision detection. If `false`, collision detection is run separately for the symbols in each source.
 * @param {string} [options.accessToken=null] If specified, map will use this token instead of the one defined in mapboxgl.accessToken.
 * @param {Object} [options.locale=null] A patch to apply to the default localization table for UI strings, e.g. control tooltips. The `locale` object maps namespaced UI string IDs to translated strings in the target language;
 *  see `src/ui/default_locale.js` for an example with all supported string IDs. The object may specify all UI strings (thereby adding support for a new translation) or only a subset of strings (thereby patching the default translation table).
 * @param {boolean} [options.testMode=false] Silences errors and warnings generated due to an invalid accessToken, useful when using the library to write unit tests.
 * @example
 * const map = new mapboxgl.Map({
 *     container: 'map', // container ID
 *     center: [-122.420679, 37.772537], // starting position [lng, lat]
 *     zoom: 13, // starting zoom
 *     style: 'mapbox://styles/mapbox/streets-v11', // style URL or style object
 *     hash: true, // sync `center`, `zoom`, `pitch`, and `bearing` with URL
 *     // Use `transformRequest` to modify requests that begin with `http://myHost`.
 *     transformRequest: (url, resourceType) => {
 *         if (resourceType === 'Source' && url.startsWith('http://myHost')) {
 *             return {
 *                 url: url.replace('http', 'https'),
 *                 headers: {'my-custom-header': true},
 *                 credentials: 'include'  // Include cookies for cross-origin requests
 *             };
 *         }
 *     }
 * });
 * @see [Display a map on a webpage](https://docs.mapbox.com/mapbox-gl-js/example/simple-map/)
 * @see [Display a map with a custom style](https://docs.mapbox.com/mapbox-gl-js/example/custom-style-id/)
 * @see [Check if Mapbox GL JS is supported](https://docs.mapbox.com/mapbox-gl-js/example/check-for-support/)
 */
class Map extends Camera {
    style: Style;
    painter: Painter;
    handlers: HandlerManager;

    _container: HTMLElement;
    _missingCSSCanary: HTMLElement;
    _canvasContainer: HTMLElement;
    _controlContainer: HTMLElement;
    _controlPositions: {[_: string]: HTMLElement};
    _interactive: ?boolean;
    _showTileBoundaries: ?boolean;
    _showTerrainWireframe: ?boolean;
    _showQueryGeometry: ?boolean;
    _showCollisionBoxes: ?boolean;
    _showPadding: ?boolean;
    _showOverdrawInspector: boolean;
    _repaint: ?boolean;
    _vertices: ?boolean;
    _canvas: HTMLCanvasElement;
    _maxTileCacheSize: number;
    _frame: ?Cancelable;
    _renderNextFrame: ?boolean;
    _styleDirty: ?boolean;
    _sourcesDirty: ?boolean;
    _placementDirty: ?boolean;
    _loaded: boolean;
    // accounts for placement finishing as well
    _fullyLoaded: boolean;
    _trackResize: boolean;
    _preserveDrawingBuffer: boolean;
    _failIfMajorPerformanceCaveat: boolean;
    _antialias: boolean;
    _refreshExpiredTiles: boolean;
    _hash: Hash;
    _delegatedListeners: any;
    _isInitialLoad: boolean;
    _shouldCheckAccess: boolean;
    _fadeDuration: number;
    _crossSourceCollisions: boolean;
    _crossFadingFactor: number;
    _collectResourceTiming: boolean;
    _optimizeForTerrain: boolean;
    _renderTaskQueue: TaskQueue;
    _domRenderTaskQueue: TaskQueue;
    _controls: Array<IControl>;
    _markers: Array<Marker>;
    _logoControl: IControl;
    _mapId: number;
    _localIdeographFontFamily: string;
    _localFontFamily: string;
    _requestManager: RequestManager;
    _locale: Object;
    _removed: boolean;
    _speedIndexTiming: boolean;
    _clickTolerance: number;
    _silenceAuthErrors: boolean;
    _averageElevationLastSampledAt: number;
    _averageElevation: EasedVariable;

    /**
     * The map's {@link ScrollZoomHandler}, which implements zooming in and out with a scroll wheel or trackpad.
     * Find more details and examples using `scrollZoom` in the {@link ScrollZoomHandler} section.
     */
    scrollZoom: ScrollZoomHandler;

    /**
     * The map's {@link BoxZoomHandler}, which implements zooming using a drag gesture with the Shift key pressed.
     * Find more details and examples using `boxZoom` in the {@link BoxZoomHandler} section.
     */
    boxZoom: BoxZoomHandler;

    /**
     * The map's {@link DragRotateHandler}, which implements rotating the map while dragging with the right
     * mouse button or with the Control key pressed. Find more details and examples using `dragRotate`
     * in the {@link DragRotateHandler} section.
     */
    dragRotate: DragRotateHandler;

    /**
     * The map's {@link DragPanHandler}, which implements dragging the map with a mouse or touch gesture.
     * Find more details and examples using `dragPan` in the {@link DragPanHandler} section.
     */
    dragPan: DragPanHandler;

    /**
     * The map's {@link KeyboardHandler}, which allows the user to zoom, rotate, and pan the map using keyboard
     * shortcuts. Find more details and examples using `keyboard` in the {@link KeyboardHandler} section.
     */
    keyboard: KeyboardHandler;

    /**
     * The map's {@link DoubleClickZoomHandler}, which allows the user to zoom by double clicking.
     * Find more details and examples using `doubleClickZoom` in the {@link DoubleClickZoomHandler} section.
     */
    doubleClickZoom: DoubleClickZoomHandler;

    /**
     * The map's {@link TouchZoomRotateHandler}, which allows the user to zoom or rotate the map with touch gestures.
     * Find more details and examples using `touchZoomRotate` in the {@link TouchZoomRotateHandler} section.
     */
    touchZoomRotate: TouchZoomRotateHandler;

    /**
     * The map's {@link TouchPitchHandler}, which allows the user to pitch the map with touch gestures.
     * Find more details and examples using `touchPitch` in the {@link TouchPitchHandler} section.
     */
    touchPitch: TouchPitchHandler;

    constructor(options: MapOptions) {
        PerformanceUtils.mark(PerformanceMarkers.create);

        options = extend({}, defaultOptions, options);

        if (options.minZoom != null && options.maxZoom != null && options.minZoom > options.maxZoom) {
            throw new Error(`maxZoom must be greater than or equal to minZoom`);
        }

        if (options.minPitch != null && options.maxPitch != null && options.minPitch > options.maxPitch) {
            throw new Error(`maxPitch must be greater than or equal to minPitch`);
        }

        if (options.minPitch != null && options.minPitch < defaultMinPitch) {
            throw new Error(`minPitch must be greater than or equal to ${defaultMinPitch}`);
        }

        if (options.maxPitch != null && options.maxPitch > defaultMaxPitch) {
            throw new Error(`maxPitch must be less than or equal to ${defaultMaxPitch}`);
        }

        const transform = new Transform(options.minZoom, options.maxZoom, options.minPitch, options.maxPitch, options.renderWorldCopies);
        super(transform, options);

        this._interactive = options.interactive;
        this._maxTileCacheSize = options.maxTileCacheSize;
        this._failIfMajorPerformanceCaveat = options.failIfMajorPerformanceCaveat;
        this._preserveDrawingBuffer = options.preserveDrawingBuffer;
        this._antialias = options.antialias;
        this._trackResize = options.trackResize;
        this._bearingSnap = options.bearingSnap;
        this._refreshExpiredTiles = options.refreshExpiredTiles;
        this._fadeDuration = options.fadeDuration;
        this._isInitialLoad = true;
        this._crossSourceCollisions = options.crossSourceCollisions;
        this._crossFadingFactor = 1;
        this._collectResourceTiming = options.collectResourceTiming;
        this._optimizeForTerrain = options.optimizeForTerrain;
        this._renderTaskQueue = new TaskQueue();
        this._domRenderTaskQueue = new TaskQueue();
        this._controls = [];
        this._markers = [];
        this._mapId = uniqueId();
        this._locale = extend({}, defaultLocale, options.locale);
        this._clickTolerance = options.clickTolerance;

        this._averageElevationLastSampledAt = -Infinity;
        this._averageElevation = new EasedVariable(0);

        this._requestManager = new RequestManager(options.transformRequest, options.accessToken, options.testMode);
        this._silenceAuthErrors = !!options.testMode;

        if (typeof options.container === 'string') {
            this._container = window.document.getElementById(options.container);
            if (!this._container) {
                throw new Error(`Container '${options.container}' not found.`);
            }
        } else if (options.container instanceof HTMLElement) {
            this._container = options.container;
        } else {
            throw new Error(`Invalid type: 'container' must be a String or HTMLElement.`);
        }

        if (options.maxBounds) {
            this.setMaxBounds(options.maxBounds);
        }

        bindAll([
            '_onWindowOnline',
            '_onWindowResize',
            '_onMapScroll',
            '_contextLost',
            '_contextRestored'
        ], this);

        this._setupContainer();
        this._setupPainter();
        if (this.painter === undefined) {
            throw new Error(`Failed to initialize WebGL.`);
        }

        this.on('move', () => this._update(false));
        this.on('moveend', () => this._update(false));
        this.on('zoom', () => this._update(true));

        if (typeof window !== 'undefined') {
            window.addEventListener('online', this._onWindowOnline, false);
            window.addEventListener('resize', this._onWindowResize, false);
            window.addEventListener('orientationchange', this._onWindowResize, false);
        }

        this.handlers = new HandlerManager(this, options);

        const hashName = (typeof options.hash === 'string' && options.hash) || undefined;
        this._hash = options.hash && (new Hash(hashName)).addTo(this);
        // don't set position from options if set through hash
        if (!this._hash || !this._hash._onHashChange()) {
            this.jumpTo({
                center: options.center,
                zoom: options.zoom,
                bearing: options.bearing,
                pitch: options.pitch
            });

            if (options.bounds) {
                this.resize();
                this.fitBounds(options.bounds, extend({}, options.fitBoundsOptions, {duration: 0}));
            }
        }

        this.resize();

        this._localFontFamily = options.localFontFamily;
        this._localIdeographFontFamily = options.localIdeographFontFamily;

        if (options.style) this.setStyle(options.style, {localFontFamily: this._localFontFamily, localIdeographFontFamily: this._localIdeographFontFamily});

        if (options.attributionControl)
            this.addControl(new AttributionControl({customAttribution: options.customAttribution}));

        this._logoControl = new LogoControl();
        this.addControl(this._logoControl, options.logoPosition);

        this.on('style.load', () => {
            if (this.transform.unmodified) {
                this.jumpTo((this.style.stylesheet: any));
            }
        });
        this.on('data', (event: MapDataEvent) => {
            this._update(event.dataType === 'style');
            this.fire(new Event(`${event.dataType}data`, event));
        });
        this.on('dataloading', (event: MapDataEvent) => {
            this.fire(new Event(`${event.dataType}dataloading`, event));
        });
    }

    /*
    * Returns a unique number for this map instance which is used for the MapLoadEvent
    * to make sure we only fire one event per instantiated map object.
    * @private
    * @returns {number}
    */
    _getMapId() {
        return this._mapId;
    }

    /**
     * Adds an {@link IControl} to the map, calling `control.onAdd(this)`.
     *
     * @param {IControl} control The {@link IControl} to add.
     * @param {string} [position] position on the map to which the control will be added.
     * Valid values are `'top-left'`, `'top-right'`, `'bottom-left'`, and `'bottom-right'`. Defaults to `'top-right'`.
     * @returns {Map} `this`
     * @example
     * // Add zoom and rotation controls to the map.
     * map.addControl(new mapboxgl.NavigationControl());
     * @see [Display map navigation controls](https://www.mapbox.com/mapbox-gl-js/example/navigation/)
     */
    addControl(control: IControl, position?: ControlPosition) {
        if (position === undefined) {
            if (control.getDefaultPosition) {
                position = control.getDefaultPosition();
            } else {
                position = 'top-right';
            }
        }
        if (!control || !control.onAdd) {
            return this.fire(new ErrorEvent(new Error(
                'Invalid argument to map.addControl(). Argument must be a control with onAdd and onRemove methods.')));
        }
        const controlElement = control.onAdd(this);
        this._controls.push(control);

        const positionContainer = this._controlPositions[position];
        if (position.indexOf('bottom') !== -1) {
            positionContainer.insertBefore(controlElement, positionContainer.firstChild);
        } else {
            positionContainer.appendChild(controlElement);
        }
        return this;
    }

    /**
     * Removes the control from the map.
     *
     * @param {IControl} control The {@link IControl} to remove.
     * @returns {Map} `this`
     * @example
     * // Define a new navigation control.
     * const navigation = new mapboxgl.NavigationControl();
     * // Add zoom and rotation controls to the map.
     * map.addControl(navigation);
     * // Remove zoom and rotation controls from the map.
     * map.removeControl(navigation);
     */
    removeControl(control: IControl) {
        if (!control || !control.onRemove) {
            return this.fire(new ErrorEvent(new Error(
                'Invalid argument to map.removeControl(). Argument must be a control with onAdd and onRemove methods.')));
        }
        const ci = this._controls.indexOf(control);
        if (ci > -1) this._controls.splice(ci, 1);
        control.onRemove(this);
        return this;
    }

    /**
     * Checks if a control is on the map.
     *
     * @param {IControl} control The {@link IControl} to check.
     * @returns {boolean} True if map contains control.
     * @example
     * // Define a new navigation control.
     * const navigation = new mapboxgl.NavigationControl();
     * // Add zoom and rotation controls to the map.
     * map.addControl(navigation);
     * // Check that the navigation control exists on the map.
     * const added = map.hasControl(navigation);
     * // added === true
     */
    hasControl(control: IControl) {
        return this._controls.indexOf(control) > -1;
    }

    /**
     * Resizes the map according to the dimensions of its
     * `container` element.
     *
     * Checks if the map container size changed and updates the map if it has changed.
     * This method must be called after the map's `container` is resized programmatically
     * or when the map is shown after being initially hidden with CSS.
     *
     * @param {Object | null} eventData Additional properties to be passed to `movestart`, `move`, `resize`, and `moveend`
     *   events that get triggered as a result of resize. This can be useful for differentiating the
     *   source of an event (for example, user-initiated or programmatically-triggered events).
     * @returns {Map} `this`
     * @example
     * // Resize the map when the map container is shown
     * // after being initially hidden with CSS.
     * const mapDiv = document.getElementById('map');
     * if (mapDiv.style.visibility === true) map.resize();
     */
    resize(eventData?: Object) {
        const dimensions = this._containerDimensions();
        const width = dimensions[0];
        const height = dimensions[1];

        this._resizeCanvas(width, height);
        this.transform.resize(width, height);
        this.painter.resize(width, height);

        const fireMoving = !this._moving;
        if (fireMoving) {
            this.stop();
            this.fire(new Event('movestart', eventData))
                .fire(new Event('move', eventData));
        }

        this.fire(new Event('resize', eventData));

        if (fireMoving) this.fire(new Event('moveend', eventData));

        return this;
    }

    /**
     * Returns the map's geographical bounds. When the bearing or pitch is non-zero, the visible region is not
     * an axis-aligned rectangle, and the result is the smallest bounds that encompasses the visible region.
     * If a padding is set on the map, the bounds returned are for the inset.
     *
     * @returns {LngLatBounds} The geographical bounds of the map as {@link LngLatBounds}.
     * @example
     * const bounds = map.getBounds();
     */
    getBounds(): LngLatBounds {
        return this.transform.getBounds();
    }

    /**
     * Returns the maximum geographical bounds the map is constrained to, or `null` if none set.
     *
     * @returns The map object.
     * @example
     * const maxBounds = map.getMaxBounds();
     */
    getMaxBounds(): LngLatBounds | null {
        return this.transform.getMaxBounds();
    }

    /**
     * Sets or clears the map's geographical bounds.
     *
     * Pan and zoom operations are constrained within these bounds.
     * If a pan or zoom is performed that would
     * display regions outside these bounds, the map will
     * instead display a position and zoom level
     * as close as possible to the operation's request while still
     * remaining within the bounds.
     *
     * @param {LngLatBoundsLike | null | undefined} bounds The maximum bounds to set. If `null` or `undefined` is provided, the function removes the map's maximum bounds.
     * @returns {Map} `this`
     * @example
     * // Define bounds that conform to the `LngLatBoundsLike` object.
     * const bounds = [
     *     [-74.04728, 40.68392], // [west, south]
     *     [-73.91058, 40.87764]  // [east, north]
     * ];
     * // Set the map's max bounds.
     * map.setMaxBounds(bounds);
     */
    setMaxBounds(bounds: LngLatBoundsLike) {
        this.transform.setMaxBounds(LngLatBounds.convert(bounds));
        return this._update();
    }

    /**
     * Sets or clears the map's minimum zoom level.
     * If the map's current zoom level is lower than the new minimum,
     * the map will zoom to the new minimum.
     *
     * It is not always possible to zoom out and reach the set `minZoom`.
     * Other factors such as map height may restrict zooming. For example,
     * if the map is 512px tall it will not be possible to zoom below zoom 0
     * no matter what the `minZoom` is set to.
     *
     * @param {number | null | undefined} minZoom The minimum zoom level to set (-2 - 24).
     *   If `null` or `undefined` is provided, the function removes the current minimum zoom (i.e. sets it to -2).
     * @returns {Map} `this`
     * @example
     * map.setMinZoom(12.25);
     */
    setMinZoom(minZoom?: ?number) {

        minZoom = minZoom === null || minZoom === undefined ? defaultMinZoom : minZoom;

        if (minZoom >= defaultMinZoom && minZoom <= this.transform.maxZoom) {
            this.transform.minZoom = minZoom;
            this._update();

            if (this.getZoom() < minZoom) this.setZoom(minZoom);

            return this;

        } else throw new Error(`minZoom must be between ${defaultMinZoom} and the current maxZoom, inclusive`);
    }

    /**
     * Returns the map's minimum allowable zoom level.
     *
     * @returns {number} minZoom
     * @example
     * const minZoom = map.getMinZoom();
     */
    getMinZoom() { return this.transform.minZoom; }

    /**
     * Sets or clears the map's maximum zoom level.
     * If the map's current zoom level is higher than the new maximum,
     * the map will zoom to the new maximum.
     *
     * @param {number | null | undefined} maxZoom The maximum zoom level to set.
     *   If `null` or `undefined` is provided, the function removes the current maximum zoom (sets it to 22).
     * @returns {Map} `this`
     * @example
     * map.setMaxZoom(18.75);
     */
    setMaxZoom(maxZoom?: ?number) {

        maxZoom = maxZoom === null || maxZoom === undefined ? defaultMaxZoom : maxZoom;

        if (maxZoom >= this.transform.minZoom) {
            this.transform.maxZoom = maxZoom;
            this._update();

            if (this.getZoom() > maxZoom) this.setZoom(maxZoom);

            return this;

        } else throw new Error(`maxZoom must be greater than the current minZoom`);
    }

    /**
     * Returns the map's maximum allowable zoom level.
     *
     * @returns {number} maxZoom
     * @example
     * const maxZoom = map.getMaxZoom();
     */
    getMaxZoom() { return this.transform.maxZoom; }

    /**
     * Sets or clears the map's minimum pitch.
     * If the map's current pitch is lower than the new minimum,
     * the map will pitch to the new minimum.
     *
     * @param {number | null | undefined} minPitch The minimum pitch to set (0-85).
     *   If `null` or `undefined` is provided, the function removes the current minimum pitch (i.e. sets it to 0).
     * @returns {Map} `this`
     * @example
     * map.setMinPitch(5);
     */
    setMinPitch(minPitch?: ?number) {

        minPitch = minPitch === null || minPitch === undefined ? defaultMinPitch : minPitch;

        if (minPitch < defaultMinPitch) {
            throw new Error(`minPitch must be greater than or equal to ${defaultMinPitch}`);
        }

        if (minPitch >= defaultMinPitch && minPitch <= this.transform.maxPitch) {
            this.transform.minPitch = minPitch;
            this._update();

            if (this.getPitch() < minPitch) this.setPitch(minPitch);

            return this;

        } else throw new Error(`minPitch must be between ${defaultMinPitch} and the current maxPitch, inclusive`);
    }

    /**
     * Returns the map's minimum allowable pitch.
     *
     * @returns {number} minPitch
     * @example
     * const minPitch = map.getMinPitch();
     */
    getMinPitch() { return this.transform.minPitch; }

    /**
     * Sets or clears the map's maximum pitch.
     * If the map's current pitch is higher than the new maximum,
     * the map will pitch to the new maximum.
     *
     * @param {number | null | undefined} maxPitch The maximum pitch to set.
     *   If `null` or `undefined` is provided, the function removes the current maximum pitch (sets it to 85).
     * @returns {Map} `this`
     * @example
     * map.setMaxPitch(70);
     */
    setMaxPitch(maxPitch?: ?number) {

        maxPitch = maxPitch === null || maxPitch === undefined ? defaultMaxPitch : maxPitch;

        if (maxPitch > defaultMaxPitch) {
            throw new Error(`maxPitch must be less than or equal to ${defaultMaxPitch}`);
        }

        if (maxPitch >= this.transform.minPitch) {
            this.transform.maxPitch = maxPitch;
            this._update();

            if (this.getPitch() > maxPitch) this.setPitch(maxPitch);

            return this;

        } else throw new Error(`maxPitch must be greater than the current minPitch`);
    }

    /**
     * Returns the map's maximum allowable pitch.
     *
     * @returns {number} maxPitch
     * @example
     * const maxPitch = map.getMaxPitch();
     */
    getMaxPitch() { return this.transform.maxPitch; }

    /**
     * Returns the state of `renderWorldCopies`. If `true`, multiple copies of the world will be rendered side by side beyond -180 and 180 degrees longitude. If set to `false`:
     * - When the map is zoomed out far enough that a single representation of the world does not fill the map's entire
     * container, there will be blank space beyond 180 and -180 degrees longitude.
     * - Features that cross 180 and -180 degrees longitude will be cut in two (with one portion on the right edge of the
     * map and the other on the left edge of the map) at every zoom level.
     *
     * @returns {boolean} renderWorldCopies
     * @example
     * const worldCopiesRendered = map.getRenderWorldCopies();
     * @see [Render world copies](https://docs.mapbox.com/mapbox-gl-js/example/render-world-copies/)
     */
    getRenderWorldCopies() { return this.transform.renderWorldCopies; }

    /**
     * Sets the state of `renderWorldCopies`.
     *
     * @param {boolean} renderWorldCopies If `true`, multiple copies of the world will be rendered side by side beyond -180 and 180 degrees longitude. If set to `false`:
     * - When the map is zoomed out far enough that a single representation of the world does not fill the map's entire
     * container, there will be blank space beyond 180 and -180 degrees longitude.
     * - Features that cross 180 and -180 degrees longitude will be cut in two (with one portion on the right edge of the
     * map and the other on the left edge of the map) at every zoom level.
     *
     * `undefined` is treated as `true`, `null` is treated as `false`.
     * @returns {Map} `this`
     * @example
     * map.setRenderWorldCopies(true);
     * @see [Render world copies](https://docs.mapbox.com/mapbox-gl-js/example/render-world-copies/)
     */
    setRenderWorldCopies(renderWorldCopies?: ?boolean) {
        this.transform.renderWorldCopies = renderWorldCopies;
        return this._update();
    }

    /**
     * Returns a {@link Point} representing pixel coordinates, relative to the map's `container`,
     * that correspond to the specified geographical location.
     *
     * When the map is pitched and `lnglat` is completely behind the camera, there are no pixel
     * coordinates corresponding to that location. In that case,
     * the `x` and `y` components of the returned {@link Point} are set to Number.MAX_VALUE.
     *
     * @param {LngLatLike} lnglat The geographical location to project.
     * @returns {Point} The {@link Point} corresponding to `lnglat`, relative to the map's `container`.
     * @example
     * const coordinate = [-122.420679, 37.772537];
     * const point = map.project(coordinate);
     */
    project(lnglat: LngLatLike) {
        return this.transform.locationPoint3D(LngLat.convert(lnglat));
    }

    /**
     * Returns a {@link LngLat} representing geographical coordinates that correspond
     * to the specified pixel coordinates. If horizon is visible, and specified pixel is
     * above horizon, returns a {@link LngLat} corresponding to point on horizon, nearest
     * to the point.
     *
     * @param {PointLike} point The pixel coordinates to unproject.
     * @returns {LngLat} The {@link LngLat} corresponding to `point`.
     * @example
     * map.on('click', (e) => {
     *     // When the map is clicked, get the geographic coordinate.
     *     const coordinate = map.unproject(e.point);
     * });
     */
    unproject(point: PointLike) {
        return this.transform.pointLocation3D(Point.convert(point));
    }

    /**
     * Returns true if the map is panning, zooming, rotating, or pitching due to a camera animation or user gesture.
     *
     * @returns {boolean} True if the map is moving.
     * @example
     * const isMoving = map.isMoving();
     */
    isMoving(): boolean {
        return this._moving || this.handlers && this.handlers.isMoving();
    }

    /**
     * Returns true if the map is zooming due to a camera animation or user gesture.
     *
     * @returns {boolean} True if the map is zooming.
     * @example
     * const isZooming = map.isZooming();
     */
    isZooming(): boolean {
        return this._zooming || this.handlers && this.handlers.isZooming();
    }

    /**
     * Returns true if the map is rotating due to a camera animation or user gesture.
     *
     * @returns {boolean} True if the map is rotating.
     * @example
     * map.isRotating();
     */
    isRotating(): boolean {
        return this._rotating || this.handlers && this.handlers.isRotating();
    }

    _createDelegatedListener(type: MapEvent, layerId: any, listener: any) {
        if (type === 'mouseenter' || type === 'mouseover') {
            let mousein = false;
            const mousemove = (e) => {
                const features = this.getLayer(layerId) ? this.queryRenderedFeatures(e.point, {layers: [layerId]}) : [];
                if (!features.length) {
                    mousein = false;
                } else if (!mousein) {
                    mousein = true;
                    listener.call(this, new MapMouseEvent(type, this, e.originalEvent, {features}));
                }
            };
            const mouseout = () => {
                mousein = false;
            };
            return {layer: layerId, listener, delegates: {mousemove, mouseout}};
        } else if (type === 'mouseleave' || type === 'mouseout') {
            let mousein = false;
            const mousemove = (e) => {
                const features = this.getLayer(layerId) ? this.queryRenderedFeatures(e.point, {layers: [layerId]}) : [];
                if (features.length) {
                    mousein = true;
                } else if (mousein) {
                    mousein = false;
                    listener.call(this, new MapMouseEvent(type, this, e.originalEvent));
                }
            };
            const mouseout = (e) => {
                if (mousein) {
                    mousein = false;
                    listener.call(this, new MapMouseEvent(type, this, e.originalEvent));
                }
            };
            return {layer: layerId, listener, delegates: {mousemove, mouseout}};
        } else {
            const delegate = (e) => {
                const features = this.getLayer(layerId) ? this.queryRenderedFeatures(e.point, {layers: [layerId]}) : [];
                if (features.length) {
                    // Here we need to mutate the original event, so that preventDefault works as expected.
                    e.features = features;
                    listener.call(this, e);
                    delete e.features;
                }
            };
            return {layer: layerId, listener, delegates: {[type]: delegate}};
        }
    }

    /**
     * Adds a listener for events of a specified type,
     * optionally limited to features in a specified style layer.
     *
     * @param {string} type The event type to listen for. Events compatible with the optional `layerId` parameter are triggered
     * when the cursor enters a visible portion of the specified layer from outside that layer or outside the map canvas.
     *
     * | Event                                                     | Compatible with `layerId` |
     * |-----------------------------------------------------------|---------------------------|
     * | [`mousedown`](#map.event:mousedown)                       | yes                       |
     * | [`mouseup`](#map.event:mouseup)                           | yes                       |
     * | [`mouseover`](#map.event:mouseover)                       | yes                       |
     * | [`mouseout`](#map.event:mouseout)                         | yes                       |
     * | [`mousemove`](#map.event:mousemove)                       | yes                       |
     * | [`mouseenter`](#map.event:mouseenter)                     | yes (required)            |
     * | [`mouseleave`](#map.event:mouseleave)                     | yes (required)            |
     * | [`click`](#map.event:click)                               | yes                       |
     * | [`dblclick`](#map.event:dblclick)                         | yes                       |
     * | [`contextmenu`](#map.event:contextmenu)                   | yes                       |
     * | [`touchstart`](#map.event:touchstart)                     | yes                       |
     * | [`touchend`](#map.event:touchend)                         | yes                       |
     * | [`touchcancel`](#map.event:touchcancel)                   | yes                       |
     * | [`wheel`](#map.event:wheel)                               |                           |
     * | [`resize`](#map.event:resize)                             |                           |
     * | [`remove`](#map.event:remove)                             |                           |
     * | [`touchmove`](#map.event:touchmove)                       |                           |
     * | [`movestart`](#map.event:movestart)                       |                           |
     * | [`move`](#map.event:move)                                 |                           |
     * | [`moveend`](#map.event:moveend)                           |                           |
     * | [`dragstart`](#map.event:dragstart)                       |                           |
     * | [`drag`](#map.event:drag)                                 |                           |
     * | [`dragend`](#map.event:dragend)                           |                           |
     * | [`zoomstart`](#map.event:zoomstart)                       |                           |
     * | [`zoom`](#map.event:zoom)                                 |                           |
     * | [`zoomend`](#map.event:zoomend)                           |                           |
     * | [`rotatestart`](#map.event:rotatestart)                   |                           |
     * | [`rotate`](#map.event:rotate)                             |                           |
     * | [`rotateend`](#map.event:rotateend)                       |                           |
     * | [`pitchstart`](#map.event:pitchstart)                     |                           |
     * | [`pitch`](#map.event:pitch)                               |                           |
     * | [`pitchend`](#map.event:pitchend)                         |                           |
     * | [`boxzoomstart`](#map.event:boxzoomstart)                 |                           |
     * | [`boxzoomend`](#map.event:boxzoomend)                     |                           |
     * | [`boxzoomcancel`](#map.event:boxzoomcancel)               |                           |
     * | [`webglcontextlost`](#map.event:webglcontextlost)         |                           |
     * | [`webglcontextrestored`](#map.event:webglcontextrestored) |                           |
     * | [`load`](#map.event:load)                                 |                           |
     * | [`render`](#map.event:render)                             |                           |
     * | [`idle`](#map.event:idle)                                 |                           |
     * | [`error`](#map.event:error)                               |                           |
     * | [`data`](#map.event:data)                                 |                           |
     * | [`styledata`](#map.event:styledata)                       |                           |
     * | [`sourcedata`](#map.event:sourcedata)                     |                           |
     * | [`dataloading`](#map.event:dataloading)                   |                           |
     * | [`styledataloading`](#map.event:styledataloading)         |                           |
     * | [`sourcedataloading`](#map.event:sourcedataloading)       |                           |
     * | [`styleimagemissing`](#map.event:styleimagemissing)       |                           |
     *
     * @param {string} layerId (optional) The ID of a style layer. If you provide a `layerId`,
     * the listener will be triggered only if its location is within a visible feature in this layer,
     * and the event will have a `features` property containing an array of the matching features.
     * If you do not provide a `layerId`, the listener will be triggered by a corresponding event
     * happening anywhere on the map, and the event will not have a `features` property.
     * Note that many event types are not compatible with the optional `layerId` parameter.
     * @param {Function} listener The function to be called when the event is fired.
     * @returns {Map} `this`
     * @example
     * // Set an event listener that will fire
     * // when the map has finished loading.
     * map.on('load', () => {
     *     // Add a new layer.
     *     map.addLayer({
     *         id: 'points-of-interest',
     *         source: {
     *             type: 'vector',
     *             url: 'mapbox://mapbox.mapbox-streets-v8'
     *         },
     *         'source-layer': 'poi_label',
     *         type: 'circle',
     *         paint: {
     *             // Mapbox Style Specification paint properties
     *         },
     *         layout: {
     *             // Mapbox Style Specification layout properties
     *         }
     *     });
     * });
     * @example
     * // Set an event listener that will fire
     * // when a feature on the countries layer of the map is clicked.
     * map.on('click', 'countries', (e) => {
     *     new mapboxgl.Popup()
     *         .setLngLat(e.lngLat)
     *         .setHTML(`Country name: ${e.features[0].properties.name}`)
     *         .addTo(map);
     * });
     * @see [Add 3D terrain to a map](https://docs.mapbox.com/mapbox-gl-js/example/add-terrain/)
     * @see [Center the map on a clicked symbol](https://docs.mapbox.com/mapbox-gl-js/example/center-on-symbol/)
     * @see [Create a draggable marker](https://docs.mapbox.com/mapbox-gl-js/example/drag-a-point/)
     * @see [Create a hover effect](https://docs.mapbox.com/mapbox-gl-js/example/hover-styles/)
     * @see [Display popup on click](https://docs.mapbox.com/mapbox-gl-js/example/popup-on-click/)
     */
    on(type: MapEvent, layerId: any, listener: any) {
        if (listener === undefined) {
            return super.on(type, layerId);
        }

        const delegatedListener = this._createDelegatedListener(type, layerId, listener);

        this._delegatedListeners = this._delegatedListeners || {};
        this._delegatedListeners[type] = this._delegatedListeners[type] || [];
        this._delegatedListeners[type].push(delegatedListener);

        for (const event in delegatedListener.delegates) {
            this.on((event: any), delegatedListener.delegates[event]);
        }

        return this;
    }

    /**
     * Adds a listener that will be called only once to a specified event type,
     * optionally limited to events occurring on features in a specified style layer.
     *
     * @param {string} type The event type to listen for; one of `'mousedown'`, `'mouseup'`, `'click'`, `'dblclick'`,
     * `'mousemove'`, `'mouseenter'`, `'mouseleave'`, `'mouseover'`, `'mouseout'`, `'contextmenu'`, `'touchstart'`,
     * `'touchend'`, or `'touchcancel'`. `mouseenter` and `mouseover` events are triggered when the cursor enters
     * a visible portion of the specified layer from outside that layer or outside the map canvas. `mouseleave`
     * and `mouseout` events are triggered when the cursor leaves a visible portion of the specified layer, or leaves
     * the map canvas.
     * @param {string} layerId (optional) The ID of a style layer. If you provide a `layerId`,
     * the listener will be triggered only if its location is within a visible feature in this layer,
     * and the event will have a `features` property containing an array of the matching features.
     * If you do not provide a `layerId`, the listener will be triggered by a corresponding event
     * happening anywhere on the map, and the event will not have a `features` property.
     * Note that many event types are not compatible with the optional `layerId` parameter.
     * @param {Function} listener The function to be called when the event is fired.
     * @returns {Map} `this`
     * @example
     * // Log the coordinates of a user's first map touch.
     * map.once('touchstart', (e) => {
     *     console.log(`The first map touch was at: ${e.lnglat}`);
     * });
     * @example
     * // Log the coordinates of a user's first map touch
     * // on a specific layer.
     * map.once('touchstart', 'my-point-layer', (e) => {
     *     console.log(`The first map touch on the point layer was at: ${e.lnglat}`);
     * });
     * @see [Create a draggable point](https://docs.mapbox.com/mapbox-gl-js/example/drag-a-point/)
     * @see [Animate the camera around a point with 3D terrain](https://docs.mapbox.com/mapbox-gl-js/example/free-camera-point/)
     * @see [Play map locations as a slideshow](https://docs.mapbox.com/mapbox-gl-js/example/playback-locations/)
     */
    once(type: MapEvent, layerId: any, listener: any) {

        if (listener === undefined) {
            return super.once(type, layerId);
        }

        const delegatedListener = this._createDelegatedListener(type, layerId, listener);

        for (const event in delegatedListener.delegates) {
            this.once((event: any), delegatedListener.delegates[event]);
        }

        return this;
    }

    /**
     * Removes an event listener previously added with {@link Map#on},
     * optionally limited to layer-specific events.
     *
     * @param {string} type The event type previously used to install the listener.
     * @param {string} layerId (optional) The layer ID previously used to install the listener.
     * @param {Function} listener The function previously installed as a listener.
     * @returns {Map} `this`
     * @example
     * // Create a function to print coordinates while a mouse is moving.
     * function onMove(e) {
     *     console.log(`The mouse is moving: ${e.lngLat}`);
     * }
     * // Create a function to unbind the `mousemove` event.
     * function onUp(e) {
     *     console.log(`The final coordinates are: ${e.lngLat}`);
     *     map.off('mousemove', onMove);
     * }
     * // When a click occurs, bind both functions to mouse events.
     * map.on('mousedown', (e) => {
     *     map.on('mousemove', onMove);
     *     map.once('mouseup', onUp);
     * });
     * @see [Create a draggable point](https://docs.mapbox.com/mapbox-gl-js/example/drag-a-point/)
     */
    off(type: MapEvent, layerId: any, listener: any) {
        if (listener === undefined) {
            return super.off(type, layerId);
        }

        const removeDelegatedListener = (delegatedListeners) => {
            const listeners = delegatedListeners[type];
            for (let i = 0; i < listeners.length; i++) {
                const delegatedListener = listeners[i];
                if (delegatedListener.layer === layerId && delegatedListener.listener === listener) {
                    for (const event in delegatedListener.delegates) {
                        this.off((event: any), delegatedListener.delegates[event]);
                    }
                    listeners.splice(i, 1);
                    return this;
                }
            }
        };

        if (this._delegatedListeners && this._delegatedListeners[type]) {
            removeDelegatedListener(this._delegatedListeners);
        }

        return this;
    }

    /**
     * Returns an array of [GeoJSON](http://geojson.org/)
     * [Feature objects](https://tools.ietf.org/html/rfc7946#section-3.2)
     * representing visible features that satisfy the query parameters.
     *
     * @param {PointLike|Array<PointLike>} [geometry] - The geometry of the query region in pixels:
     * either a single point or bottom left and top right points describing a bounding box, where the origin is at the top left.
     * Omitting this parameter (i.e. calling {@link Map#queryRenderedFeatures} with zero arguments,
     * or with only an `options` argument) is equivalent to passing a bounding box encompassing the entire
     * map viewport.
     * Only values within the existing viewport are supported.
     * @param {Object} [options] Options object.
     * @param {Array<string>} [options.layers] An array of [style layer IDs](https://docs.mapbox.com/mapbox-gl-js/style-spec/#layer-id) for the query to inspect.
     *   Only features within these layers will be returned. If this parameter is undefined, all layers will be checked.
     * @param {Array} [options.filter] A [filter](https://docs.mapbox.com/mapbox-gl-js/style-spec/layers/#filter)
     *   to limit query results.
     * @param {boolean} [options.validate=true] Whether to check if the [options.filter] conforms to the Mapbox GL Style Specification. Disabling validation is a performance optimization that should only be used if you have previously validated the values you will be passing to this function.
     *
     * @returns {Array<Object>} An array of [GeoJSON](http://geojson.org/)
     * [feature objects](https://tools.ietf.org/html/rfc7946#section-3.2).
     *
     * The `properties` value of each returned feature object contains the properties of its source feature. For GeoJSON sources, only
     * string and numeric property values are supported (i.e. `null`, `Array`, and `Object` values are not supported).
     *
     * Each feature includes top-level `layer`, `source`, and `sourceLayer` properties. The `layer` property is an object
     * representing the style layer to  which the feature belongs. Layout and paint properties in this object contain values
     * which are fully evaluated for the given zoom level and feature.
     *
     * Only features that are currently rendered are included. Some features will **not** be included, like:
     *
     * - Features from layers whose `visibility` property is `"none"`.
     * - Features from layers whose zoom range excludes the current zoom level.
     * - Symbol features that have been hidden due to text or icon collision.
     *
     * Features from all other layers are included, including features that may have no visible
     * contribution to the rendered result; for example, because the layer's opacity or color alpha component is set to
     * 0.
     *
     * The topmost rendered feature appears first in the returned array, and subsequent features are sorted by
     * descending z-order. Features that are rendered multiple times (due to wrapping across the antimeridian at low
     * zoom levels) are returned only once (though subject to the following caveat).
     *
     * Because features come from tiled vector data or GeoJSON data that is converted to tiles internally, feature
     * geometries may be split or duplicated across tile boundaries and, as a result, features may appear multiple
     * times in query results. For example, suppose there is a highway running through the bounding rectangle of a query.
     * The results of the query will be those parts of the highway that lie within the map tiles covering the bounding
     * rectangle, even if the highway extends into other tiles, and the portion of the highway within each map tile
     * will be returned as a separate feature. Similarly, a point feature near a tile boundary may appear in multiple
     * tiles due to tile buffering.
     *
     * @example
     * // Find all features at a point
     * const features = map.queryRenderedFeatures(
     *   [20, 35],
     *   {layers: ['my-layer-name']}
     * );
     *
     * @example
     * // Find all features within a static bounding box
     * const features = map.queryRenderedFeatures(
     *   [[10, 20], [30, 50]],
     *   {layers: ['my-layer-name']}
     * );
     *
     * @example
     * // Find all features within a bounding box around a point
     * const width = 10;
     * const height = 20;
     * const features = map.queryRenderedFeatures([
     *     [point.x - width / 2, point.y - height / 2],
     *     [point.x + width / 2, point.y + height / 2]
     * ], {layers: ['my-layer-name']});
     *
     * @example
     * // Query all rendered features from a single layer
     * const features = map.queryRenderedFeatures({layers: ['my-layer-name']});
     * @see [Get features under the mouse pointer](https://www.mapbox.com/mapbox-gl-js/example/queryrenderedfeatures/)
     * @see [Highlight features within a bounding box](https://www.mapbox.com/mapbox-gl-js/example/using-box-queryrenderedfeatures/)
     * @see [Filter features within map view](https://www.mapbox.com/mapbox-gl-js/example/filter-features-within-map-view/)
     */
    queryRenderedFeatures(geometry?: PointLike | [PointLike, PointLike], options?: Object) {
        // The first parameter can be omitted entirely, making this effectively an overloaded method
        // with two signatures:
        //
        //     queryRenderedFeatures(geometry: PointLike | [PointLike, PointLike], options?: Object)
        //     queryRenderedFeatures(options?: Object)
        //
        // There no way to express that in a way that's compatible with both flow and documentation.js.
        // Related: https://github.com/facebook/flow/issues/1556

        if (!this.style) {
            return [];
        }

        if (options === undefined && geometry !== undefined && !(geometry instanceof Point) && !Array.isArray(geometry)) {
            options = (geometry: Object);
            geometry = undefined;
        }

        options = options || {};
        geometry = geometry || [[0, 0], [this.transform.width, this.transform.height]];

        return this.style.queryRenderedFeatures(geometry, options, this.transform);
    }

    /**
     * Returns an array of [GeoJSON](http://geojson.org/)
     * [Feature objects](https://tools.ietf.org/html/rfc7946#section-3.2)
     * representing features within the specified vector tile or GeoJSON source that satisfy the query parameters.
     *
     * @param {string} sourceId The ID of the vector tile or GeoJSON source to query.
     * @param {Object} [parameters] Options object.
     * @param {string} [parameters.sourceLayer] The name of the [source layer](https://docs.mapbox.com/help/glossary/source-layer/)
     *   to query. *For vector tile sources, this parameter is required.* For GeoJSON sources, it is ignored.
     * @param {Array} [parameters.filter] A [filter](https://docs.mapbox.com/mapbox-gl-js/style-spec/layers/#filter)
     *   to limit query results.
     * @param {boolean} [parameters.validate=true] Whether to check if the [parameters.filter] conforms to the Mapbox GL Style Specification. Disabling validation is a performance optimization that should only be used if you have previously validated the values you will be passing to this function.
     *
     * @returns {Array<Object>} An array of [GeoJSON](http://geojson.org/)
     * [Feature objects](https://tools.ietf.org/html/rfc7946#section-3.2).
     *
     * In contrast to {@link Map#queryRenderedFeatures}, this function returns all features matching the query parameters,
     * whether or not they are rendered by the current style (i.e. visible). The domain of the query includes all currently-loaded
     * vector tiles and GeoJSON source tiles: this function does not check tiles outside the currently
     * visible viewport.
     *
     * Because features come from tiled vector data or GeoJSON data that is converted to tiles internally, feature
     * geometries may be split or duplicated across tile boundaries and, as a result, features may appear multiple
     * times in query results. For example, suppose there is a highway running through the bounding rectangle of a query.
     * The results of the query will be those parts of the highway that lie within the map tiles covering the bounding
     * rectangle, even if the highway extends into other tiles, and the portion of the highway within each map tile
     * will be returned as a separate feature. Similarly, a point feature near a tile boundary may appear in multiple
     * tiles due to tile buffering.
     *
     * @example
     * // Find all features in one source layer in a vector source
     * const features = map.querySourceFeatures('your-source-id', {
     *     sourceLayer: 'your-source-layer'
     * });
     *
     * @see [Highlight features containing similar data](https://www.mapbox.com/mapbox-gl-js/example/query-similar-features/)
     */
    querySourceFeatures(sourceId: string, parameters: ?{sourceLayer: ?string, filter: ?Array<any>, validate?: boolean}) {
        return this.style.querySourceFeatures(sourceId, parameters);
    }

    /**
     * Updates the map's Mapbox style object with a new value.
     *
     * If a style is already set when this is used and options.diff is set to true, the map renderer will attempt to compare the given style
     * against the map's current state and perform only the changes necessary to make the map style match the desired state. Changes in sprites
     * (images used for icons and patterns) and glyphs (fonts for label text) **cannot** be diffed. If the sprites or fonts used in the current
     * style and the given style are different in any way, the map renderer will force a full update, removing the current style and building
     * the given one from scratch.
     *
     *
     * @param {Object | string| null} style A JSON object conforming to the schema described in the
     *   [Mapbox Style Specification](https://mapbox.com/mapbox-gl-style-spec/), or a URL to such JSON.
     * @param {Object} [options] Options object.
     * @param {boolean} [options.diff=true] If false, force a 'full' update, removing the current style
     *   and building the given one instead of attempting a diff-based update.
     * @param {string} [options.localIdeographFontFamily='sans-serif'] Defines a CSS
     *   font-family for locally overriding generation of glyphs in the 'CJK Unified Ideographs', 'Hiragana', 'Katakana' and 'Hangul Syllables' ranges.
     *   In these ranges, font settings from the map's style will be ignored, except for font-weight keywords (light/regular/medium/bold).
     *   Set to `false`, to enable font settings from the map's style for these glyph ranges.
     *   Forces a full update.
     * @returns {Map} `this`
     *
     * @example
     * map.setStyle("mapbox://styles/mapbox/streets-v11");
     *
     * @see [Change a map's style](https://www.mapbox.com/mapbox-gl-js/example/setstyle/)
     */
    setStyle(style: StyleSpecification | string | null, options?: {diff?: boolean} & StyleOptions) {
        options = extend({}, {localIdeographFontFamily: this._localIdeographFontFamily, localFontFamily: this._localFontFamily}, options);

        if ((options.diff !== false &&
            options.localIdeographFontFamily === this._localIdeographFontFamily &&
            options.localFontFamily === this._localFontFamily) && this.style && style) {
            this._diffStyle(style, options);
            return this;
        } else {
            this._localIdeographFontFamily = options.localIdeographFontFamily;
            this._localFontFamily = options.localFontFamily;
            return this._updateStyle(style, options);
        }
    }

    _getUIString(key: string) {
        const str = this._locale[key];
        if (str == null) {
            throw new Error(`Missing UI string '${key}'`);
        }

        return str;
    }

    _updateStyle(style: StyleSpecification | string | null,  options?: {diff?: boolean} & StyleOptions) {
        if (this.style) {
            this.style.setEventedParent(null);
            this.style._remove();
            delete this.style;
        }

        if (style) {
            this.style = new Style(this, options || {});
            this.style.setEventedParent(this, {style: this.style});

            if (typeof style === 'string') {
                this.style.loadURL(style);
            } else {
                this.style.loadJSON(style);
            }
        }
        this._updateTerrain();
        return this;
    }

    _lazyInitEmptyStyle() {
        if (!this.style) {
            this.style = new Style(this, {});
            this.style.setEventedParent(this, {style: this.style});
            this.style.loadEmpty();
        }
    }

    _diffStyle(style: StyleSpecification | string,  options?: {diff?: boolean} & StyleOptions) {
        if (typeof style === 'string') {
            const url = this._requestManager.normalizeStyleURL(style);
            const request = this._requestManager.transformRequest(url, ResourceType.Style);
            getJSON(request, (error: ?Error, json: ?Object) => {
                if (error) {
                    this.fire(new ErrorEvent(error));
                } else if (json) {
                    this._updateDiff(json, options);
                }
            });
        } else if (typeof style === 'object') {
            this._updateDiff(style, options);
        }
    }

    _updateDiff(style: StyleSpecification,  options?: {diff?: boolean} & StyleOptions) {
        try {
            if (this.style.setState(style)) {
                this._update(true);
            }
        } catch (e) {
            warnOnce(
                `Unable to perform style diff: ${e.message || e.error || e}.  Rebuilding the style from scratch.`
            );
            this._updateStyle(style, options);
        }
    }

    /**
     * Returns the map's Mapbox [style](https://docs.mapbox.com/help/glossary/style/) object, a JSON object which can be used to recreate the map's style.
     *
     * @returns {Object} The map's style JSON object.
     *
     * @example
     * map.on('load', () => {
     *     const styleJson = map.getStyle();
     * });
     *
     */
    getStyle() {
        if (this.style) {
            return this.style.serialize();
        }
    }

    /**
     * Returns a Boolean indicating whether the map's style is fully loaded.
     *
     * @returns {boolean} A Boolean indicating whether the style is fully loaded.
     *
     * @example
     * const styleLoadStatus = map.isStyleLoaded();
     */
    isStyleLoaded() {
        if (!this.style) return warnOnce('There is no style added to the map.');
        return this.style.loaded();
    }

    /**
     * Adds a source to the map's style.
     *
     * @param {string} id The ID of the source to add. Must not conflict with existing sources.
     * @param {Object} source The source object, conforming to the
     * Mapbox Style Specification's [source definition](https://www.mapbox.com/mapbox-gl-style-spec/#sources) or
     * {@link CanvasSourceOptions}.
     * @fires source.add
     * @returns {Map} `this`
     * @example
     * map.addSource('my-data', {
     *     type: 'vector',
     *     url: 'mapbox://myusername.tilesetid'
     * });
     * @example
     * map.addSource('my-data', {
     *     "type": "geojson",
     *     "data": {
     *         "type": "Feature",
     *         "geometry": {
     *             "type": "Point",
     *             "coordinates": [-77.0323, 38.9131]
     *         },
     *         "properties": {
     *             "title": "Mapbox DC",
     *             "marker-symbol": "monument"
     *         }
     *     }
     * });
     * @see Vector source: [Show and hide layers](https://docs.mapbox.com/mapbox-gl-js/example/toggle-layers/)
     * @see GeoJSON source: [Add live realtime data](https://docs.mapbox.com/mapbox-gl-js/example/live-geojson/)
     * @see Raster DEM source: [Add hillshading](https://docs.mapbox.com/mapbox-gl-js/example/hillshade/)
     */
    addSource(id: string, source: SourceSpecification) {
        this._lazyInitEmptyStyle();
        this.style.addSource(id, source);
        return this._update(true);
    }

    /**
     * Returns a Boolean indicating whether the source is loaded. Returns `true` if the source with
     * the given ID in the map's style has no outstanding network requests, otherwise `false`.
     *
     * @param {string} id The ID of the source to be checked.
     * @returns {boolean} A Boolean indicating whether the source is loaded.
     * @example
     * const sourceLoaded = map.isSourceLoaded('bathymetry-data');
     */
    isSourceLoaded(id: string) {
        const sourceCaches = this.style && this.style._getSourceCaches(id);
        if (sourceCaches.length === 0) {
            this.fire(new ErrorEvent(new Error(`There is no source with ID '${id}'`)));
            return;
        }

        return sourceCaches.every(sc => sc.loaded());
    }

    /**
     * Returns a Boolean indicating whether all tiles in the viewport from all sources on
     * the style are loaded.
     *
     * @returns {boolean} A Boolean indicating whether all tiles are loaded.
     * @example
     * const tilesLoaded = map.areTilesLoaded();
     */

    areTilesLoaded() {
        const sources = this.style && this.style._sourceCaches;
        for (const id in sources) {
            const source = sources[id];
            const tiles = source._tiles;
            for (const t in tiles) {
                const tile = tiles[t];
                if (!(tile.state === 'loaded' || tile.state === 'errored')) return false;
            }
        }
        return true;
    }

    /**
     * Adds a [custom source type](#Custom Sources), making it available for use with
     * {@link Map#addSource}.
     * @private
     * @param {string} name The name of the source type; source definition objects use this name in the `{type: ...}` field.
     * @param {Function} SourceType A {@link Source} constructor.
     * @param {Function} callback Called when the source type is ready or with an error argument if there is an error.
     */
    addSourceType(name: string, SourceType: any, callback: Function) {
        this._lazyInitEmptyStyle();
        return this.style.addSourceType(name, SourceType, callback);
    }

    /**
     * Removes a source from the map's style.
     *
     * @param {string} id The ID of the source to remove.
     * @returns {Map} `this`
     * @example
     * map.removeSource('bathymetry-data');
     */
    removeSource(id: string) {
        this.style.removeSource(id);
        this._updateTerrain();
        return this._update(true);
    }

    /**
     * Returns the source with the specified ID in the map's style.
     *
     * This method is often used to update a source using the instance members for the relevant
     * source type as defined in [Sources](#sources).
     * For example, setting the `data` for a GeoJSON source or updating the `url` and `coordinates`
     * of an image source.
     *
     * @param {string} id The ID of the source to get.
     * @returns {?Object} The style source with the specified ID or `undefined` if the ID
     * corresponds to no existing sources.
     * The shape of the object varies by source type.
     * A list of options for each source type is available on the Mapbox Style Specification's
     * [Sources](https://docs.mapbox.com/mapbox-gl-js/style-spec/sources/) page.
     * @example
     * const sourceObject = map.getSource('points');
     * @see [Create a draggable point](https://docs.mapbox.com/mapbox-gl-js/example/drag-a-point/)
     * @see [Animate a point](https://docs.mapbox.com/mapbox-gl-js/example/animate-point-along-line/)
     * @see [Add live realtime data](https://docs.mapbox.com/mapbox-gl-js/example/live-geojson/)
     */
    getSource(id: string) {
        return this.style.getSource(id);
    }

    // eslint-disable-next-line jsdoc/require-returns
    /**
     * Add an image to the style. This image can be displayed on the map like any other icon in the style's
     * [sprite](https://docs.mapbox.com/help/glossary/sprite/) using the image's ID with
     * [`icon-image`](https://docs.mapbox.com/mapbox-gl-js/style-spec/#layout-symbol-icon-image),
     * [`background-pattern`](https://docs.mapbox.com/mapbox-gl-js/style-spec/#paint-background-background-pattern),
     * [`fill-pattern`](https://docs.mapbox.com/mapbox-gl-js/style-spec/#paint-fill-fill-pattern),
     * or [`line-pattern`](https://docs.mapbox.com/mapbox-gl-js/style-spec/#paint-line-line-pattern).
     * A {@link Map.event:error} event will be fired if there is not enough space in the sprite to add this image.
     *
     * @param {string} id The ID of the image.
     * @param {HTMLImageElement | ImageBitmap | ImageData | {width: number, height: number, data: Uint8Array | Uint8ClampedArray} | StyleImageInterface} image The image as an `HTMLImageElement`, `ImageData`, `ImageBitmap` or object with `width`, `height`, and `data`
     * properties with the same format as `ImageData`.
     * @param {Object | null} options Options object.
     * @param {number} options.pixelRatio The ratio of pixels in the image to physical pixels on the screen
     * @param {boolean} options.sdf Whether the image should be interpreted as an SDF image
     * @param {[number, number, number, number]} options.content  `[x1, y1, x2, y2]`  If `icon-text-fit` is used in a layer with this image, this option defines the part of the image that can be covered by the content in `text-field`.
     * @param {Array<[number, number]>} options.stretchX  `[[x1, x2], ...]` If `icon-text-fit` is used in a layer with this image, this option defines the part(s) of the image that can be stretched horizontally.
     * @param {Array<[number, number]>} options.stretchY  `[[y1, y2], ...]` If `icon-text-fit` is used in a layer with this image, this option defines the part(s) of the image that can be stretched vertically.
     *
     * @example
     * // If the style's sprite does not already contain an image with ID 'cat',
     * // add the image 'cat-icon.png' to the style's sprite with the ID 'cat'.
     * map.loadImage('https://upload.wikimedia.org/wikipedia/commons/thumb/6/60/Cat_silhouette.svg/400px-Cat_silhouette.svg.png', (error, image) => {
     *     if (error) throw error;
     *     if (!map.hasImage('cat')) map.addImage('cat', image);
     * });
     *
     * // Add a stretchable image that can be used with `icon-text-fit`
     * // In this example, the image is 600px wide by 400px high.
     * map.loadImage('https://upload.wikimedia.org/wikipedia/commons/8/89/Black_and_White_Boxed_%28bordered%29.png', (error, image) => {
     *     if (error) throw error;
     *     if (!map.hasImage('border-image')) {
     *         map.addImage('border-image', image, {
     *             content: [16, 16, 300, 384], // place text over left half of image, avoiding the 16px border
     *             stretchX: [[16, 584]], // stretch everything horizontally except the 16px border
     *             stretchY: [[16, 384]], // stretch everything vertically except the 16px border
     *         });
     *     }
     * });
     *
     *
     * @see Use `HTMLImageElement`: [Add an icon to the map](https://www.mapbox.com/mapbox-gl-js/example/add-image/)
     * @see Use `ImageData`: [Add a generated icon to the map](https://www.mapbox.com/mapbox-gl-js/example/add-image-generated/)
     */
    addImage(id: string,
             image: HTMLImageElement | ImageBitmap | ImageData | {width: number, height: number, data: Uint8Array | Uint8ClampedArray} | StyleImageInterface,
             {pixelRatio = 1, sdf = false, stretchX, stretchY, content}: $Shape<StyleImageMetadata> = {}) {
        this._lazyInitEmptyStyle();
        const version = 0;

        if (image instanceof HTMLImageElement || (ImageBitmap && image instanceof ImageBitmap)) {
            const {width, height, data} = browser.getImageData(image);
            this.style.addImage(id, {data: new RGBAImage({width, height}, data), pixelRatio, stretchX, stretchY, content, sdf, version});
        } else if (image.width === undefined || image.height === undefined) {
            return this.fire(new ErrorEvent(new Error(
                'Invalid arguments to map.addImage(). The second argument must be an `HTMLImageElement`, `ImageData`, `ImageBitmap`, ' +
                'or object with `width`, `height`, and `data` properties with the same format as `ImageData`')));
        } else {
            const {width, height, data} = image;
            const userImage = ((image: any): StyleImageInterface);

            this.style.addImage(id, {
                data: new RGBAImage({width, height}, new Uint8Array(data)),
                pixelRatio,
                stretchX,
                stretchY,
                content,
                sdf,
                version,
                userImage
            });

            if (userImage.onAdd) {
                userImage.onAdd(this, id);
            }
        }
    }

    // eslint-disable-next-line jsdoc/require-returns
    /**
     * Update an existing image in a style. This image can be displayed on the map like any other icon in the style's
     * [sprite](https://docs.mapbox.com/help/glossary/sprite/) using the image's ID with
     * [`icon-image`](https://docs.mapbox.com/mapbox-gl-js/style-spec/#layout-symbol-icon-image),
     * [`background-pattern`](https://docs.mapbox.com/mapbox-gl-js/style-spec/#paint-background-background-pattern),
     * [`fill-pattern`](https://docs.mapbox.com/mapbox-gl-js/style-spec/#paint-fill-fill-pattern),
     * or [`line-pattern`](https://docs.mapbox.com/mapbox-gl-js/style-spec/#paint-line-line-pattern).
     *
     * @param {string} id The ID of the image.
     * @param {HTMLImageElement | ImageBitmap | ImageData | {width: number, height: number, data: Uint8Array | Uint8ClampedArray} | StyleImageInterface} image The image as an `HTMLImageElement`, `ImageData`, `ImageBitmap` or object with `width`, `height`, and `data`
     * properties with the same format as `ImageData`.
     *
     * @example
     * // If an image with the ID 'cat' already exists in the style's sprite,
     * // replace that image with a new image, 'other-cat-icon.png'.
     * if (map.hasImage('cat')) map.updateImage('cat', './other-cat-icon.png');
     */
    updateImage(id: string,
        image: HTMLImageElement | ImageBitmap | ImageData | {width: number, height: number, data: Uint8Array | Uint8ClampedArray} | StyleImageInterface) {

        const existingImage = this.style.getImage(id);
        if (!existingImage) {
            return this.fire(new ErrorEvent(new Error(
                'The map has no image with that id. If you are adding a new image use `map.addImage(...)` instead.')));
        }
        const imageData = (image instanceof HTMLImageElement || (ImageBitmap && image instanceof ImageBitmap)) ? browser.getImageData(image) : image;
        const {width, height, data} = imageData;

        if (width === undefined || height === undefined) {
            return this.fire(new ErrorEvent(new Error(
                'Invalid arguments to map.updateImage(). The second argument must be an `HTMLImageElement`, `ImageData`, `ImageBitmap`, ' +
                'or object with `width`, `height`, and `data` properties with the same format as `ImageData`')));
        }

        if (width !== existingImage.data.width || height !== existingImage.data.height) {
            return this.fire(new ErrorEvent(new Error(
                'The width and height of the updated image must be that same as the previous version of the image')));
        }

        const copy = !(image instanceof HTMLImageElement || (ImageBitmap && image instanceof ImageBitmap));
        existingImage.data.replace(data, copy);

        this.style.updateImage(id, existingImage);
    }

    /**
     * Check whether or not an image with a specific ID exists in the style. This checks both images
     * in the style's original [sprite](https://docs.mapbox.com/help/glossary/sprite/) and any images
     * that have been added at runtime using {@link Map#addImage}.
     *
     * @param {string} id The ID of the image.
     *
     * @returns {boolean}  A Boolean indicating whether the image exists.
     * @example
     * // Check if an image with the ID 'cat' exists in
     * // the style's sprite.
     * const catIconExists = map.hasImage('cat');
     */
    hasImage(id: string): boolean {
        if (!id) {
            this.fire(new ErrorEvent(new Error('Missing required image id')));
            return false;
        }

        return !!this.style.getImage(id);
    }

    /**
     * Remove an image from a style. This can be an image from the style's original
     * [sprite](https://docs.mapbox.com/help/glossary/sprite/) or any images
     * that have been added at runtime using {@link Map#addImage}.
     *
     * @param {string} id The ID of the image.
     *
     * @example
     * // If an image with the ID 'cat' exists in
     * // the style's sprite, remove it.
     * if (map.hasImage('cat')) map.removeImage('cat');
     */
    removeImage(id: string) {
        this.style.removeImage(id);
    }

    /**
     * Load an image from an external URL to be used with {@link Map#addImage}. External
     * domains must support [CORS](https://developer.mozilla.org/en-US/docs/Web/HTTP/Access_control_CORS).
     *
     * @param {string} url The URL of the image file. Image file must be in png, webp, or jpg format.
     * @param {Function} callback Expecting `callback(error, data)`. Called when the image has loaded or with an error argument if there is an error.
     *
     * @example
     * // Load an image from an external URL.
     * map.loadImage('http://placekitten.com/50/50', (error, image) => {
     *     if (error) throw error;
     *     // Add the loaded image to the style's sprite with the ID 'kitten'.
     *     map.addImage('kitten', image);
     * });
     *
     * @see [Add an icon to the map](https://www.mapbox.com/mapbox-gl-js/example/add-image/)
     */
    loadImage(url: string, callback: Function) {
        getImage(this._requestManager.transformRequest(url, ResourceType.Image), (err, img) => {
            callback(err, img instanceof HTMLImageElement ? browser.getImageData(img) : img);
        });
    }

    /**
    * Returns an Array of strings containing the IDs of all images currently available in the map.
    * This includes both images from the style's original [sprite](https://docs.mapbox.com/help/glossary/sprite/)
    * and any images that have been added at runtime using {@link Map#addImage}.
    *
    * @returns {Array<string>} An Array of strings containing the names of all sprites/images currently available in the map.
    *
    * @example
    * const allImages = map.listImages();
    *
    */
    listImages() {
        return this.style.listImages();
    }

    /**
     * Adds a [Mapbox style layer](https://docs.mapbox.com/mapbox-gl-js/style-spec/#layers)
     * to the map's style.
     *
     * A layer defines how data from a specified source will be styled. Read more about layer types
     * and available paint and layout properties in the [Mapbox Style Specification](https://docs.mapbox.com/mapbox-gl-js/style-spec/#layers).
     *
     * @param {Object | CustomLayerInterface} layer The layer to add, conforming to either the Mapbox Style Specification's [layer definition](https://docs.mapbox.com/mapbox-gl-js/style-spec/#layers) or, less commonly, the {@link CustomLayerInterface} specification.
     * The Mapbox Style Specification's layer definition is appropriate for most layers.
     *
     * @param {string} layer.id A unique identifier that you define.
     * @param {string} layer.type The type of layer (for example `fill` or `symbol`).
     * A list of layer types is available in the [Mapbox Style Specification](https://docs.mapbox.com/mapbox-gl-js/style-spec/layers/#type).
     *
     * (This can also be `custom`. For more information, see {@link CustomLayerInterface}.)
     * @param {string | Object} [layer.source] The data source for the layer.
     * Reference a source that has _already been defined_ using the source's unique id.
     * Reference a _new source_ using a source object (as defined in the [Mapbox Style Specification](https://docs.mapbox.com/mapbox-gl-js/style-spec/sources/)) directly.
     * This is **required** for all `layer.type` options _except_ for `custom` and `background`.
     * @param {string} [layer.sourceLayer] (optional) The name of the [source layer](https://docs.mapbox.com/help/glossary/source-layer/) within the specified `layer.source` to use for this style layer.
     * This is only applicable for vector tile sources and is **required** when `layer.source` is of the type `vector`.
     * @param {array} [layer.filter] (optional) An expression specifying conditions on source features.
     * Only features that match the filter are displayed.
     * The Mapbox Style Specification includes more information on the limitations of the [`filter`](https://docs.mapbox.com/mapbox-gl-js/style-spec/layers/#filter) parameter
     * and a complete list of available [expressions](https://docs.mapbox.com/mapbox-gl-js/style-spec/expressions/).
     * If no filter is provided, all features in the source (or source layer for vector tilesets) will be displayed.
     * @param {Object} [layer.paint] (optional) Paint properties for the layer.
     * Available paint properties vary by `layer.type`.
     * A full list of paint properties for each layer type is available in the [Mapbox Style Specification](https://docs.mapbox.com/mapbox-gl-js/style-spec/layers/).
     * If no paint properties are specified, default values will be used.
     * @param {Object} [layer.layout] (optional) Layout properties for the layer.
     * Available layout properties vary by `layer.type`.
     * A full list of layout properties for each layer type is available in the [Mapbox Style Specification](https://docs.mapbox.com/mapbox-gl-js/style-spec/layers/).
     * If no layout properties are specified, default values will be used.
     * @param {number} [layer.maxzoom] (optional) The maximum zoom level for the layer.
     * At zoom levels equal to or greater than the maxzoom, the layer will be hidden.
     * The value can be any number between `0` and `24` (inclusive).
     * If no maxzoom is provided, the layer will be visible at all zoom levels for which there are tiles available.
     * @param {number} [layer.minzoom] (optional) The minimum zoom level for the layer.
     * At zoom levels less than the minzoom, the layer will be hidden.
     * The value can be any number between `0` and `24` (inclusive).
     * If no minzoom is provided, the layer will be visible at all zoom levels for which there are tiles available.
     * @param {Object} [layer.metadata] (optional) Arbitrary properties useful to track with the layer, but do not influence rendering.
     * @param {string} [layer.renderingMode] This is only applicable for layers with the type `custom`.
     * See {@link CustomLayerInterface} for more information.
     * @param {string} [beforeId] The ID of an existing layer to insert the new layer before,
     * resulting in the new layer appearing visually beneath the existing layer.
     * If this argument is not specified, the layer will be appended to the end of the layers array
     * and appear visually above all other layers.
     *
     * @returns {Map} `this`
     *
     * @example
     * // Add a circle layer with a vector source
     * map.addLayer({
     *     id: 'points-of-interest',
     *     source: {
     *         type: 'vector',
     *         url: 'mapbox://mapbox.mapbox-streets-v8'
     *     },
     *     'source-layer': 'poi_label',
     *     type: 'circle',
     *     paint: {
     *     // Mapbox Style Specification paint properties
     *     },
     *     layout: {
     *     // Mapbox Style Specification layout properties
     *     }
     * });
     *
     * @example
     * // Define a source before using it to create a new layer
     * map.addSource('state-data', {
     *     type: 'geojson',
     *     data: 'path/to/data.geojson'
     * });
     *
     * map.addLayer({
     *     id: 'states',
     *     // References the GeoJSON source defined above
     *     // and does not require a `source-layer`
     *     source: 'state-data',
     *     type: 'symbol',
     *     layout: {
     *         // Set the label content to the
     *         // feature's `name` property
     *         'text-field': ['get', 'name']
     *     }
     * });
     *
     * @example
     * // Add a new symbol layer before an existing layer
     * map.addLayer({
     *     id: 'states',
     *     // References a source that's already been defined
     *     source: 'state-data',
     *     type: 'symbol',
     *     layout: {
     *         // Set the label content to the
     *         // feature's `name` property
     *         'text-field': ['get', 'name']
     *     }
     * // Add the layer before the existing `cities` layer
     * }, 'cities');
     *
     * @see [Create and style clusters](https://docs.mapbox.com/mapbox-gl-js/example/cluster/)
     * @see [Add a vector tile source](https://docs.mapbox.com/mapbox-gl-js/example/vector-source/)
     * @see [Add a WMS source](https://docs.mapbox.com/mapbox-gl-js/example/wms/)
     */
    addLayer(layer: LayerSpecification | CustomLayerInterface, beforeId?: string) {
        this._lazyInitEmptyStyle();
        this.style.addLayer(layer, beforeId);
        return this._update(true);
    }

    /**
     * Moves a layer to a different z-position.
     *
     * @param {string} id The ID of the layer to move.
     * @param {string} [beforeId] The ID of an existing layer to insert the new layer before. When viewing the map, the `id` layer will appear beneath the `beforeId` layer. If `beforeId` is omitted, the layer will be appended to the end of the layers array and appear above all other layers on the map.
     * @returns {Map} `this`
     *
     * @example
     * // Move a layer with ID 'polygon' before the layer with ID 'country-label'. The `polygon` layer will appear beneath the `country-label` layer on the map.
     * map.moveLayer('polygon', 'country-label');
     */
    moveLayer(id: string, beforeId?: string) {
        this.style.moveLayer(id, beforeId);
        return this._update(true);
    }

    /**
     * Removes the layer with the given ID from the map's style.
     *
     * If no such layer exists, an `error` event is fired.
     *
     * @param {string} id id of the layer to remove
     * @returns {Map} `this`
     * @fires error
     *
     * @example
     * // If a layer with ID 'state-data' exists, remove it.
     * if (map.getLayer('state-data')) map.removeLayer('state-data');
     */
    removeLayer(id: string) {
        this.style.removeLayer(id);
        return this._update(true);
    }

    /**
     * Returns the layer with the specified ID in the map's style.
     *
     * @param {string} id The ID of the layer to get.
     * @returns {?Object} The layer with the specified ID, or `undefined`
     *   if the ID corresponds to no existing layers.
     *
     * @example
     * const stateDataLayer = map.getLayer('state-data');
     *
     * @see [Filter symbols by toggling a list](https://www.mapbox.com/mapbox-gl-js/example/filter-markers/)
     * @see [Filter symbols by text input](https://www.mapbox.com/mapbox-gl-js/example/filter-markers-by-input/)
     */
    getLayer(id: string) {
        return this.style.getLayer(id);
    }

    /**
     * Sets the zoom extent for the specified style layer. The zoom extent includes the
     * [minimum zoom level](https://docs.mapbox.com/mapbox-gl-js/style-spec/#layer-minzoom)
     * and [maximum zoom level](https://docs.mapbox.com/mapbox-gl-js/style-spec/#layer-maxzoom))
     * at which the layer will be rendered.
     *
     * Note: For style layers using vector sources, style layers cannot be rendered at zoom levels lower than the
     * minimum zoom level of the _source layer_ because the data does not exist at those zoom levels. If the minimum
     * zoom level of the source layer is higher than the minimum zoom level defined in the style layer, the style
     * layer will not be rendered at all zoom levels in the zoom range.
     *
     * @param {string} layerId The ID of the layer to which the zoom extent will be applied.
     * @param {number} minzoom The minimum zoom to set (0-24).
     * @param {number} maxzoom The maximum zoom to set (0-24).
     * @returns {Map} `this`
     *
     * @example
     * map.setLayerZoomRange('my-layer', 2, 5);
     *
     */
    setLayerZoomRange(layerId: string, minzoom: number, maxzoom: number) {
        this.style.setLayerZoomRange(layerId, minzoom, maxzoom);
        return this._update(true);
    }

    /**
     * Sets the filter for the specified style layer.
     *
     * Filters control which features a style layer renders from its source.
     * Any feature for which the filter expression evaluates to `true` will be
     * rendered on the map. Those that are false will be hidden.
     *
     * Use `setFilter` to show a subset of your source data.
     *
     * To clear the filter, pass `null` or `undefined` as the second parameter.
     *
     * @param {string} layerId The ID of the layer to which the filter will be applied.
     * @param {Array | null | undefined} filter The filter, conforming to the Mapbox Style Specification's
     *   [filter definition](https://docs.mapbox.com/mapbox-gl-js/style-spec/layers/#filter).  If `null` or `undefined` is provided, the function removes any existing filter from the layer.
     * @param {Object} [options] Options object.
     * @param {boolean} [options.validate=true] Whether to check if the filter conforms to the Mapbox GL Style Specification. Disabling validation is a performance optimization that should only be used if you have previously validated the values you will be passing to this function.
     * @returns {Map} `this`
     *
     * @example
     * // display only features with the 'name' property 'USA'
     * map.setFilter('my-layer', ['==', ['get', 'name'], 'USA']);
     * @example
     * // display only features with five or more 'available-spots'
     * map.setFilter('bike-docks', ['>=', ['get', 'available-spots'], 5]);
     * @example
     * // remove the filter for the 'bike-docks' style layer
     * map.setFilter('bike-docks', null);
     *
     * @see [Filter features within map view](https://www.mapbox.com/mapbox-gl-js/example/filter-features-within-map-view/)
     * @see [Highlight features containing similar data](https://www.mapbox.com/mapbox-gl-js/example/query-similar-features/)
     * @see [Create a timeline animation](https://www.mapbox.com/mapbox-gl-js/example/timeline-animation/)
     * @see Tutorial: [Show changes over time](https://docs.mapbox.com/help/tutorials/show-changes-over-time/)
     */
    setFilter(layerId: string, filter: ?FilterSpecification,  options: StyleSetterOptions = {}) {
        this.style.setFilter(layerId, filter, options);
        return this._update(true);
    }

    /**
     * Returns the filter applied to the specified style layer.
     *
     * @param {string} layerId The ID of the style layer whose filter to get.
     * @returns {Array} The layer's filter.
     * @example
     * const filter = map.getFilter('myLayer');
     */
    getFilter(layerId: string) {
        return this.style.getFilter(layerId);
    }

    /**
     * Sets the value of a paint property in the specified style layer.
     *
     * @param {string} layerId The ID of the layer to set the paint property in.
     * @param {string} name The name of the paint property to set.
     * @param {*} value The value of the paint property to set.
     *   Must be of a type appropriate for the property, as defined in the [Mapbox Style Specification](https://www.mapbox.com/mapbox-gl-style-spec/).
     * @param {Object} [options] Options object.
     * @param {boolean} [options.validate=true] Whether to check if `value` conforms to the Mapbox GL Style Specification. Disabling validation is a performance optimization that should only be used if you have previously validated the values you will be passing to this function.
     * @returns {Map} `this`
     * @example
     * map.setPaintProperty('my-layer', 'fill-color', '#faafee');
     * @see [Change a layer's color with buttons](https://www.mapbox.com/mapbox-gl-js/example/color-switcher/)
     * @see [Adjust a layer's opacity](https://www.mapbox.com/mapbox-gl-js/example/adjust-layer-opacity/)
     * @see [Create a draggable point](https://www.mapbox.com/mapbox-gl-js/example/drag-a-point/)
     */
    setPaintProperty(layerId: string, name: string, value: any, options: StyleSetterOptions = {}) {
        this.style.setPaintProperty(layerId, name, value, options);
        return this._update(true);
    }

    /**
     * Returns the value of a paint property in the specified style layer.
     *
     * @param {string} layerId The ID of the layer to get the paint property from.
     * @param {string} name The name of a paint property to get.
     * @returns {*} The value of the specified paint property.
     * @example
     * const paintProperty = map.getPaintProperty('mySymbolLayer', 'icon-color');
     */
    getPaintProperty(layerId: string, name: string) {
        return this.style.getPaintProperty(layerId, name);
    }

    /**
     * Sets the value of a layout property in the specified style layer.
     *
     * @param {string} layerId The ID of the layer to set the layout property in.
     * @param {string} name The name of the layout property to set.
     * @param {*} value The value of the layout property. Must be of a type appropriate for the property, as defined in the [Mapbox Style Specification](https://www.mapbox.com/mapbox-gl-style-spec/).
     * @param {Object} [options] Options object.
     * @param {boolean} [options.validate=true] Whether to check if `value` conforms to the Mapbox GL Style Specification. Disabling validation is a performance optimization that should only be used if you have previously validated the values you will be passing to this function.
     * @returns {Map} `this`
     * @example
     * map.setLayoutProperty('my-layer', 'visibility', 'none');
     * @see [Show and hide layers](https://docs.mapbox.com/mapbox-gl-js/example/toggle-layers/)
     */
    setLayoutProperty(layerId: string, name: string, value: any, options: StyleSetterOptions = {}) {
        this.style.setLayoutProperty(layerId, name, value, options);
        return this._update(true);
    }

    /**
     * Returns the value of a layout property in the specified style layer.
     *
     * @param {string} layerId The ID of the layer to get the layout property from.
     * @param {string} name The name of the layout property to get.
     * @returns {*} The value of the specified layout property.
     * @example
     * const layoutProperty = map.getLayoutProperty('mySymbolLayer', 'icon-anchor');
     */
    getLayoutProperty(layerId: string, name: string) {
        return this.style.getLayoutProperty(layerId, name);
    }

    /**
     * Sets the any combination of light values.
     *
     * @param {Object} light Light properties to set. Must conform to the [Mapbox Style Specification](https://www.mapbox.com/mapbox-gl-style-spec/#light).
     * @param {Object} [options] Options object.
     * @param {boolean} [options.validate=true] Whether to check if the filter conforms to the Mapbox GL Style Specification. Disabling validation is a performance optimization that should only be used if you have previously validated the values you will be passing to this function.
     * @returns {Map} `this`
     * @example
     * const layerVisibility = map.getLayoutProperty('my-layer', 'visibility');
     * @see [Show and hide layers](https://docs.mapbox.com/mapbox-gl-js/example/toggle-layers/)
     */
    setLight(light: LightSpecification, options: StyleSetterOptions = {}) {
        this._lazyInitEmptyStyle();
        this.style.setLight(light, options);
        return this._update(true);
    }

    /**
     * Returns the value of the light object.
     *
     * @returns {Object} light Light properties of the style.
     * @example
     * const light = map.getLight();
     */
    getLight() {
        return this.style.getLight();
    }

    // eslint-disable-next-line jsdoc/require-returns
    /**
     * Sets the terrain property of the style.
     *
     * @param {Object} terrain Terrain properties to set. Must conform to the [Terrain Style Specification](https://docs.mapbox.com/mapbox-gl-js/style-spec/terrain/).
     * If `null` or `undefined` is provided, function removes terrain.
     * @returns {Map} `this`
     * @example
     * map.addSource('mapbox-dem', {
     *     'type': 'raster-dem',
     *     'url': 'mapbox://mapbox.mapbox-terrain-dem-v1',
     *     'tileSize': 512,
     *     'maxzoom': 14
     * });
     * // add the DEM source as a terrain layer with exaggerated height
     * map.setTerrain({'source': 'mapbox-dem', 'exaggeration': 1.5});
     */
    setTerrain(terrain: TerrainSpecification) {
        this._lazyInitEmptyStyle();
        this.style.setTerrain(terrain);
        this._averageElevationLastSampledAt = -Infinity;
        return this._update(true);
    }

    /**
     * Returns the terrain specification or `null` if terrain isn't set on the map.
     *
     * @returns {Object | null} terrain Terrain specification properties of the style.
     * @example
     * const terrain = map.getTerrain();
     */
    getTerrain(): Terrain | null {
        return this.style ? this.style.getTerrain() : null;
    }

    /**
     * Sets the fog property of the style.
<<<<<<< HEAD
     * @param {Object} fog The fog properties to set. Must conform the [Fog Style Specification](https://docs.mapbox.com/mapbox-gl-js/style-spec/fog/).
=======
     *
     * @param fog The fog properties to set. Must conform the [Fog Style Specification](https://docs.mapbox.com/mapbox-gl-js/style-spec/fog/).
>>>>>>> 63f82390
     * If `null` or `undefined` is provided, this function call removes the fog from the map.
     * @returns {Map} `this`
     * @example
     * map.setFog({
     *     "range": [1.0, 12.0],
     *     "color": 'white',
     *     "horizon-blend": 0.1
     * });
     * @see [Add fog to a map](https://docs.mapbox.com/mapbox-gl-js/example/add-fog/)
     */
    setFog(fog: FogSpecification) {
        this._lazyInitEmptyStyle();
        this.style.setFog(fog);
        return this._update(true);
    }

    /**
     * Returns the fog specification or `null` if fog is not set on the map.
     *
     * @returns {Object} fog Fog specification properties of the style.
     * @example
     * const fog = map.getFog();
     */
    getFog(): Fog | null {
        return this.style ? this.style.getFog() : null;
    }

    /**
     * Returns the fog opacity for a given location.
     *
     * An opacity of 0 means that there is no fog contribution for the given location
     * while a fog opacity of 1.0 means the location is fully obscured by the fog effect.
     *
     * If there is no fog set on the map, this function will return 0.
     *
     * @param {LngLatLike} lnglat The geographical location to evaluate the fog on.
     * @returns {number} A value between 0 and 1 representing the fog opacity, where 1 means fully within, and 0 means not affected by the fog effect.
     * @private
     */
    _queryFogOpacity(lnglat: LngLatLike): number {
        if (!this.style || !this.style.fog) return 0.0;
        return this.style.fog.getOpacityAtLatLng(LngLat.convert(lnglat), this.transform);
    }

    /**
     * Queries the currently loaded data for elevation at a geographical location. The elevation is returned in `meters` relative to mean sea-level.
     * Returns `null` if `terrain` is disabled or if terrain data for the location hasn't been loaded yet.
     *
     * In order to guarantee that the terrain data is loaded ensure that the geographical location is visible and wait for the `idle` event to occur.
     *
     * @param {LngLatLike} lnglat The geographical location at which to query.
     * @param {ElevationQueryOptions} [options] options Object
     * @param {boolean} [options.exaggerated=true] When `true` returns the terrain elevation with the value of `exaggeration` from the style already applied.
     * When `false`, returns the raw value of the underlying data without styling applied.
     * @returns {number | null} The elevation in meters
     * @example
     * const coordinate = [-122.420679, 37.772537];
     * const elevation = map.queryTerrainElevation(coordinate);
     * @see [Query terrain elevation](https://docs.mapbox.com/mapbox-gl-js/example/query-terrain-elevation/)
     */
    queryTerrainElevation(lnglat: LngLatLike, options: ElevationQueryOptions): number | null {
        const elevation = this.transform.elevation;
        if (elevation) {
            options = extend({}, {exaggerated: true}, options);
            return elevation.getAtPoint(MercatorCoordinate.fromLngLat(lnglat), null, options.exaggerated);
        }
        return null;
    }

    /**
     * Sets the `state` of a feature.
     * A feature's `state` is a set of user-defined key-value pairs that are assigned to a feature at runtime.
     * When using this method, the `state` object is merged with any existing key-value pairs in the feature's state.
     * Features are identified by their `feature.id` attribute, which can be any number or string.
     *
     * This method can only be used with sources that have a `feature.id` attribute. The `feature.id` attribute can be defined in three ways:
     * - For vector or GeoJSON sources, including an `id` attribute in the original data file.
     * - For vector or GeoJSON sources, using the [`promoteId`](https://docs.mapbox.com/mapbox-gl-js/style-spec/sources/#vector-promoteId) option at the time the source is defined.
     * - For GeoJSON sources, using the [`generateId`](https://docs.mapbox.com/mapbox-gl-js/style-spec/sources/#geojson-generateId) option to auto-assign an `id` based on the feature's index in the source data. If you change feature data using `map.getSource('some id').setData(..)`, you may need to re-apply state taking into account updated `id` values.
     *
     * _Note: You can use the [`feature-state` expression](https://docs.mapbox.com/mapbox-gl-js/style-spec/expressions/#feature-state) to access the values in a feature's state object for the purposes of styling._
     *
     * @param {Object} feature Feature identifier. Feature objects returned from
     * {@link Map#queryRenderedFeatures} or event handlers can be used as feature identifiers.
     * @param {number | string} feature.id Unique id of the feature. Can be an integer or a string, but supports string values only when the [`promoteId`](https://docs.mapbox.com/mapbox-gl-js/style-spec/sources/#vector-promoteId) option has been applied to the source or the string can be cast to an integer.
     * @param {string} feature.source The id of the vector or GeoJSON source for the feature.
     * @param {string} [feature.sourceLayer] (optional) *For vector tile sources, `sourceLayer` is required.*
     * @param {Object} state A set of key-value pairs. The values should be valid JSON types.
     * @returns {Map} The map object.
     * @example
     * // When the mouse moves over the `my-layer` layer, update
     * // the feature state for the feature under the mouse
     * map.on('mousemove', 'my-layer', (e) => {
     *     if (e.features.length > 0) {
     *         map.setFeatureState({
     *             source: 'my-source',
     *             sourceLayer: 'my-source-layer',
     *             id: e.features[0].id,
     *         }, {
     *             hover: true
     *         });
     *     }
     * });
     *
     * @see [Create a hover effect](https://docs.mapbox.com/mapbox-gl-js/example/hover-styles/)
     * @see Tutorial: [Create interactive hover effects with Mapbox GL JS](https://docs.mapbox.com/help/tutorials/create-interactive-hover-effects-with-mapbox-gl-js/)
     */
    setFeatureState(feature: { source: string; sourceLayer?: string; id: string | number; }, state: Object) {
        this.style.setFeatureState(feature, state);
        return this._update();
    }

    // eslint-disable-next-line jsdoc/require-returns
    /**
     * Removes the `state` of a feature, setting it back to the default behavior.
     * If only a `feature.source` is specified, it will remove the state for all features from that source.
     * If `feature.id` is also specified, it will remove all keys for that feature's state.
     * If `key` is also specified, it removes only that key from that feature's state.
     * Features are identified by their `feature.id` attribute, which can be any number or string.
     *
     * @param {Object} feature Identifier of where to remove state. It can be a source, a feature, or a specific key of feature.
     * Feature objects returned from {@link Map#queryRenderedFeatures} or event handlers can be used as feature identifiers.
     * @param {number | string} feature.id Unique id of the feature. Can be an integer or a string, but supports string values only when the [`promoteId`](https://docs.mapbox.com/mapbox-gl-js/style-spec/sources/#vector-promoteId) option has been applied to the source or the string can be cast to an integer.
     * @param {string} feature.source The id of the vector or GeoJSON source for the feature.
     * @param {string} [feature.sourceLayer] (optional) *For vector tile sources, `sourceLayer` is required.*
     * @param {string} key (optional) The key in the feature state to reset.
     *
     * @example
     * // Reset the entire state object for all features
     * // in the `my-source` source
     * map.removeFeatureState({
     *     source: 'my-source'
     * });
     *
     * @example
     * // When the mouse leaves the `my-layer` layer,
     * // reset the entire state object for the
     * // feature under the mouse
     * map.on('mouseleave', 'my-layer', (e) => {
     *     map.removeFeatureState({
     *         source: 'my-source',
     *         sourceLayer: 'my-source-layer',
     *         id: e.features[0].id
     *     });
     * });
     *
     * @example
     * // When the mouse leaves the `my-layer` layer,
     * // reset only the `hover` key-value pair in the
     * // state for the feature under the mouse
     * map.on('mouseleave', 'my-layer', (e) => {
     *     map.removeFeatureState({
     *         source: 'my-source',
     *         sourceLayer: 'my-source-layer',
     *         id: e.features[0].id
     *     }, 'hover');
     * });
     *
    */
    removeFeatureState(feature: { source: string; sourceLayer?: string; id?: string | number; }, key?: string) {
        this.style.removeFeatureState(feature, key);
        return this._update();
    }

    /**
     * Gets the `state` of a feature.
     * A feature's `state` is a set of user-defined key-value pairs that are assigned to a feature at runtime.
     * Features are identified by their `feature.id` attribute, which can be any number or string.
     *
     * _Note: To access the values in a feature's state object for the purposes of styling the feature, use the [`feature-state` expression](https://docs.mapbox.com/mapbox-gl-js/style-spec/expressions/#feature-state)._
     *
     * @param {Object} feature Feature identifier. Feature objects returned from
     * {@link Map#queryRenderedFeatures} or event handlers can be used as feature identifiers.
     * @param {number | string} feature.id Unique id of the feature. Can be an integer or a string, but supports string values only when the [`promoteId`](https://docs.mapbox.com/mapbox-gl-js/style-spec/sources/#vector-promoteId) option has been applied to the source or the string can be cast to an integer.
     * @param {string} feature.source The id of the vector or GeoJSON source for the feature.
     * @param {string} [feature.sourceLayer] (optional) *For vector tile sources, `sourceLayer` is required.*
     *
     * @returns {Object} The state of the feature: a set of key-value pairs that was assigned to the feature at runtime.
     *
     * @example
     * // When the mouse moves over the `my-layer` layer,
     * // get the feature state for the feature under the mouse
     * map.on('mousemove', 'my-layer', (e) => {
     *     if (e.features.length > 0) {
     *         map.getFeatureState({
     *             source: 'my-source',
     *             sourceLayer: 'my-source-layer',
     *             id: e.features[0].id
     *         });
     *     }
     * });
     *
     */
    getFeatureState(feature: { source: string; sourceLayer?: string; id: string | number; }): any {
        return this.style.getFeatureState(feature);
    }

    /**
     * Returns the map's containing HTML element.
     *
     * @returns {HTMLElement} The map's container.
     * @example
     * const container = map.getContainer();
     */
    getContainer() {
        return this._container;
    }

    /**
     * Returns the HTML element containing the map's `<canvas>` element.
     *
     * If you want to add non-GL overlays to the map, you should append them to this element.
     *
     * This is the element to which event bindings for map interactivity (such as panning and zooming) are
     * attached. It will receive bubbled events from child elements such as the `<canvas>`, but not from
     * map controls.
     *
     * @returns {HTMLElement} The container of the map's `<canvas>`.
     * @example
     * const canvasContainer = map.getCanvasContainer();
     * @see [Create a draggable point](https://www.mapbox.com/mapbox-gl-js/example/drag-a-point/)
     * @see [Highlight features within a bounding box](https://www.mapbox.com/mapbox-gl-js/example/using-box-queryrenderedfeatures/)
     */
    getCanvasContainer() {
        return this._canvasContainer;
    }

    /**
     * Returns the map's `<canvas>` element.
     *
     * @returns {HTMLCanvasElement} The map's `<canvas>` element.
     * @example
     * const canvas = map.getCanvas();
     * @see [Measure distances](https://www.mapbox.com/mapbox-gl-js/example/measure/)
     * @see [Display a popup on hover](https://www.mapbox.com/mapbox-gl-js/example/popup-on-hover/)
     * @see [Center the map on a clicked symbol](https://www.mapbox.com/mapbox-gl-js/example/center-on-symbol/)
     */
    getCanvas() {
        return this._canvas;
    }

    _containerDimensions() {
        let width = 0;
        let height = 0;

        if (this._container) {
            width = this._container.clientWidth || 400;
            height = this._container.clientHeight || 300;
        }

        return [width, height];
    }

    _detectMissingCSS(): void {
        const computedColor = window.getComputedStyle(this._missingCSSCanary).getPropertyValue('background-color');
        if (computedColor !== 'rgb(250, 128, 114)') {
            warnOnce('This page appears to be missing CSS declarations for ' +
                'Mapbox GL JS, which may cause the map to display incorrectly. ' +
                'Please ensure your page includes mapbox-gl.css, as described ' +
                'in https://www.mapbox.com/mapbox-gl-js/api/.');
        }
    }

    _setupContainer() {
        const container = this._container;
        container.classList.add('mapboxgl-map');

        const missingCSSCanary = this._missingCSSCanary = DOM.create('div', 'mapboxgl-canary', container);
        missingCSSCanary.style.visibility = 'hidden';
        this._detectMissingCSS();

        const canvasContainer = this._canvasContainer = DOM.create('div', 'mapboxgl-canvas-container', container);
        if (this._interactive) {
            canvasContainer.classList.add('mapboxgl-interactive');
        }

        this._canvas = DOM.create('canvas', 'mapboxgl-canvas', canvasContainer);
        this._canvas.addEventListener('webglcontextlost', this._contextLost, false);
        this._canvas.addEventListener('webglcontextrestored', this._contextRestored, false);
        this._canvas.setAttribute('tabindex', '0');
        this._canvas.setAttribute('aria-label', 'Map');
        this._canvas.setAttribute('role', 'region');

        const dimensions = this._containerDimensions();
        this._resizeCanvas(dimensions[0], dimensions[1]);

        const controlContainer = this._controlContainer = DOM.create('div', 'mapboxgl-control-container', container);
        const positions = this._controlPositions = {};
        ['top-left', 'top-right', 'bottom-left', 'bottom-right'].forEach((positionName) => {
            positions[positionName] = DOM.create('div', `mapboxgl-ctrl-${positionName}`, controlContainer);
        });

        this._container.addEventListener('scroll', this._onMapScroll, false);
    }

    _resizeCanvas(width: number, height: number) {
        const pixelRatio = browser.devicePixelRatio || 1;

        // Request the required canvas size taking the pixelratio into account.
        this._canvas.width = pixelRatio * width;
        this._canvas.height = pixelRatio * height;

        // Maintain the same canvas size, potentially downscaling it for HiDPI displays
        this._canvas.style.width = `${width}px`;
        this._canvas.style.height = `${height}px`;
    }

    _addMarker(marker: Marker) {
        this._markers.push(marker);
    }

    _removeMarker(marker: Marker) {
        const index = this._markers.indexOf(marker);
        if (index !== -1) {
            this._markers.splice(index, 1);
        }
    }

    _setupPainter() {
        const attributes = extend({}, supported.webGLContextAttributes, {
            failIfMajorPerformanceCaveat: this._failIfMajorPerformanceCaveat,
            preserveDrawingBuffer: this._preserveDrawingBuffer,
            antialias: this._antialias || false
        });

        const gl = this._canvas.getContext('webgl', attributes) ||
            this._canvas.getContext('experimental-webgl', attributes);

        if (!gl) {
            this.fire(new ErrorEvent(new Error('Failed to initialize WebGL')));
            return;
        }

        storeAuthState(gl, true);

        this.painter = new Painter(gl, this.transform);
        this.on('data', (event: MapDataEvent) => {
            if (event.dataType === 'source') {
                this.painter.setTileLoadedFlag(true);
            }
        });

        webpSupported.testSupport(gl);
    }

    _contextLost(event: *) {
        event.preventDefault();
        if (this._frame) {
            this._frame.cancel();
            this._frame = null;
        }
        this.fire(new Event('webglcontextlost', {originalEvent: event}));
    }

    _contextRestored(event: *) {
        this._setupPainter();
        this.resize();
        this._update();
        this.fire(new Event('webglcontextrestored', {originalEvent: event}));
    }

    _onMapScroll(event: *) {
        if (event.target !== this._container) return;

        // Revert any scroll which would move the canvas outside of the view
        this._container.scrollTop = 0;
        this._container.scrollLeft = 0;
        return false;
    }

    /**
     * Returns a Boolean indicating whether the map is fully loaded.
     *
     * Returns `false` if the style is not yet fully loaded,
     * or if there has been a change to the sources or style that
     * has not yet fully loaded.
     *
     * @returns {boolean} A Boolean indicating whether the map is fully loaded.
     * @example
     * const isLoaded = map.loaded();
     */
    loaded() {
        return !this._styleDirty && !this._sourcesDirty && !!this.style && this.style.loaded();
    }

    /**
     * Update this map's style and sources, and re-render the map.
     *
     * @param {boolean} updateStyle mark the map's style for reprocessing as
     * well as its sources
     * @returns {Map} this
     * @private
     */
    _update(updateStyle?: boolean) {
        if (!this.style) return this;

        this._styleDirty = this._styleDirty || updateStyle;
        this._sourcesDirty = true;
        this.triggerRepaint();

        return this;
    }

    /**
     * Request that the given callback be executed during the next render
     * frame.  Schedule a render frame if one is not already scheduled.
     * @returns An id that can be used to cancel the callback
     * @private
     */
    _requestRenderFrame(callback: () => void): TaskID {
        this._update();
        return this._renderTaskQueue.add(callback);
    }

    _cancelRenderFrame(id: TaskID) {
        this._renderTaskQueue.remove(id);
    }

    /**
     * Request that the given callback be executed during the next render frame if the map is not
     * idle. Otherwise it is executed immediately, to avoid triggering a new render.
     * @private
     */
    _requestDomTask(callback: () => void) {
        // This condition means that the map is idle: the callback needs to be called right now as
        // there won't be a triggered render to run the queue.
        if (!this.isMoving() && this.loaded()) {
            callback();
        } else {
            this._domRenderTaskQueue.add(callback);
        }
    }

    /**
     * Call when a (re-)render of the map is required:
     * - The style has changed (`setPaintProperty()`, etc.)
     * - Source data has changed (e.g. tiles have finished loading)
     * - The map has is moving (or just finished moving)
     * - A transition is in progress
     *
     * @param {number} paintStartTimeStamp  The time when the animation frame began executing.
     *
     * @returns {Map} this
     * @private
     */
    _render(paintStartTimeStamp: number) {
        let gpuTimer;
        const extTimerQuery = this.painter.context.extTimerQuery;
        const frameStartTime = browser.now();
        if (this.listens('gpu-timing-frame')) {
            gpuTimer = extTimerQuery.createQueryEXT();
            extTimerQuery.beginQueryEXT(extTimerQuery.TIME_ELAPSED_EXT, gpuTimer);
        }

        const m = PerformanceUtils.beginMeasure('render');

        let averageElevationChanged = this._updateAverageElevation(frameStartTime);

        // A custom layer may have used the context asynchronously. Mark the state as dirty.
        this.painter.context.setDirty();
        this.painter.setBaseState();

        this._renderTaskQueue.run(paintStartTimeStamp);
        this._domRenderTaskQueue.run(paintStartTimeStamp);
        // A task queue callback may have fired a user event which may have removed the map
        if (this._removed) return;

        let crossFading = false;
        const fadeDuration = this._isInitialLoad ? 0 : this._fadeDuration;

        // If the style has changed, the map is being zoomed, or a transition or fade is in progress:
        //  - Apply style changes (in a batch)
        //  - Recalculate paint properties.
        if (this.style && this._styleDirty) {
            this._styleDirty = false;

            const zoom = this.transform.zoom;
            const now = browser.now();
            this.style.zoomHistory.update(zoom, now);

            const parameters = new EvaluationParameters(zoom, {
                now,
                fadeDuration,
                zoomHistory: this.style.zoomHistory,
                transition: this.style.getTransition()
            });

            const factor = parameters.crossFadingFactor();
            if (factor !== 1 || factor !== this._crossFadingFactor) {
                crossFading = true;
                this._crossFadingFactor = factor;
            }

            this.style.update(parameters);
        }

        const fogIsTransitioning = this.style && this.style.fog && this.style.fog.hasTransition();

        if (fogIsTransitioning) {
            this.style._markersNeedUpdate = true;
            this._sourcesDirty = true;
        }

        // If we are in _render for any reason other than an in-progress paint
        // transition, update source caches to check for and load any tiles we
        // need for the current transform
        if (this.style && this._sourcesDirty) {
            this._sourcesDirty = false;
            this.painter._updateFog(this.style);
            this._updateTerrain(); // Terrain DEM source updates here and skips update in style._updateSources.
            this.style._updateSources(this.transform);
        }

        this._placementDirty = this.style && this.style._updatePlacement(this.painter.transform, this.showCollisionBoxes, fadeDuration, this._crossSourceCollisions);

        // Actually draw
        this.painter.render(this.style, {
            showTileBoundaries: this.showTileBoundaries,
            showTerrainWireframe: this.showTerrainWireframe,
            showOverdrawInspector: this._showOverdrawInspector,
            showQueryGeometry: !!this._showQueryGeometry,
            rotating: this.isRotating(),
            zooming: this.isZooming(),
            moving: this.isMoving(),
            fadeDuration,
            isInitialLoad: this._isInitialLoad,
            showPadding: this.showPadding,
            gpuTiming: !!this.listens('gpu-timing-layer'),
            speedIndexTiming: this.speedIndexTiming,
        });

        this.fire(new Event('render'));

        if (this.loaded() && !this._loaded) {
            this._loaded = true;
            PerformanceUtils.mark(PerformanceMarkers.load);
            this.fire(new Event('load'));
        }

        if (this.style && (this.style.hasTransitions() || crossFading)) {
            this._styleDirty = true;
        }

        if (this.style && !this._placementDirty) {
            // Since no fade operations are in progress, we can release
            // all tiles held for fading. If we didn't do this, the tiles
            // would just sit in the SourceCaches until the next render
            this.style._releaseSymbolFadeTiles();
        }

        if (this.listens('gpu-timing-frame')) {
            const renderCPUTime = browser.now() - frameStartTime;
            extTimerQuery.endQueryEXT(extTimerQuery.TIME_ELAPSED_EXT, gpuTimer);
            setTimeout(() => {
                const renderGPUTime = extTimerQuery.getQueryObjectEXT(gpuTimer, extTimerQuery.QUERY_RESULT_EXT) / (1000 * 1000);
                extTimerQuery.deleteQueryEXT(gpuTimer);
                this.fire(new Event('gpu-timing-frame', {
                    cpuTime: renderCPUTime,
                    gpuTime: renderGPUTime
                }));
            }, 50); // Wait 50ms to give time for all GPU calls to finish before querying
        }

        PerformanceUtils.endMeasure(m);

        if (this.listens('gpu-timing-layer')) {
            // Resetting the Painter's per-layer timing queries here allows us to isolate
            // the queries to individual frames.
            const frameLayerQueries = this.painter.collectGpuTimers();

            setTimeout(() => {
                const renderedLayerTimes = this.painter.queryGpuTimers(frameLayerQueries);

                this.fire(new Event('gpu-timing-layer', {
                    layerTimes: renderedLayerTimes
                }));
            }, 50); // Wait 50ms to give time for all GPU calls to finish before querying
        }

        // Schedule another render frame if it's needed.
        //
        // Even though `_styleDirty` and `_sourcesDirty` are reset in this
        // method, synchronous events fired during Style#update or
        // Style#_updateSources could have caused them to be set again.
        const somethingDirty = this._sourcesDirty || this._styleDirty || this._placementDirty || averageElevationChanged;
        if (somethingDirty || this._repaint) {
            this.triggerRepaint();
        } else {
            const willIdle = !this.isMoving() && this.loaded();
            if (willIdle) {
                // Before idling, we perform one last sample so that if the average elevation
                // does not exactly match the terrain, we skip idle and ease it to its final state.
                averageElevationChanged = this._updateAverageElevation(frameStartTime, true);
            }

            if (averageElevationChanged) {
                this.triggerRepaint();
            } else {
                this._triggerFrame(false);
                if (willIdle) {
                    this.fire(new Event('idle'));
                    this._isInitialLoad = false;
                    // check the options to see if need to calculate the speed index
                    if (this.speedIndexTiming) {
                        const speedIndexNumber = this._calculateSpeedIndex();
                        this.fire(new Event('speedindexcompleted', {speedIndex: speedIndexNumber}));
                        this.speedIndexTiming = false;
                    }
                }
            }
        }

        if (this._loaded && !this._fullyLoaded && !somethingDirty) {
            this._fullyLoaded = true;
            // Following line is billing related code. Do not change. See LICENSE.txt
            this._authenticate();
            PerformanceUtils.mark(PerformanceMarkers.fullLoad);
        }

        return this;
    }

    /**
     * Update the average visible elevation by sampling terrain
     *
     * @returns {boolean} true if elevation has changed from the last sampling
     * @private
     */
    _updateAverageElevation(timeStamp: number, ignoreTimeout: boolean = false): boolean {
        const applyUpdate = value => {
            this.transform.averageElevation = value;
            this._update(false);
            return true;
        };

        if (!this.painter.averageElevationNeedsEasing()) {
            if (this.transform.averageElevation !== 0) return applyUpdate(0);
            return false;
        }

        const timeoutElapsed = ignoreTimeout || timeStamp - this._averageElevationLastSampledAt > AVERAGE_ELEVATION_SAMPLING_INTERVAL;

        if (timeoutElapsed && !this._averageElevation.isEasing(timeStamp)) {
            const currentElevation = this.transform.averageElevation;
            let newElevation = this.transform.sampleAverageElevation();

            // New elevation is NaN if no terrain tiles were available
            if (isNaN(newElevation)) {
                newElevation = 0;
            } else {
                // Don't activate the timeout if no data was available
                this._averageElevationLastSampledAt = timeStamp;
            }
            const elevationChange = Math.abs(currentElevation - newElevation);

            if (elevationChange > AVERAGE_ELEVATION_EASE_THRESHOLD) {
                if (this._isInitialLoad) {
                    this._averageElevation.jumpTo(newElevation);
                    return applyUpdate(newElevation);
                } else {
                    this._averageElevation.easeTo(newElevation, timeStamp, AVERAGE_ELEVATION_EASE_TIME);
                }
            } else if (elevationChange > AVERAGE_ELEVATION_CHANGE_THRESHOLD) {
                this._averageElevation.jumpTo(newElevation);
                return applyUpdate(newElevation);
            }
        }

        if (this._averageElevation.isEasing(timeStamp)) {
            return applyUpdate(this._averageElevation.getValue(timeStamp));
        }

        return false;
    }

    /***** START WARNING - REMOVAL OR MODIFICATION OF THE
    * FOLLOWING CODE VIOLATES THE MAPBOX TERMS OF SERVICE  ******
    * The following code is used to access Mapbox's APIs. Removal or modification
    * of this code can result in higher fees and/or
    * termination of your account with Mapbox.
    *
    * Under the Mapbox Terms of Service, you may not use this code to access Mapbox
    * Mapping APIs other than through Mapbox SDKs.
    *
    * The Mapping APIs documentation is available at https://docs.mapbox.com/api/maps/#maps
    * and the Mapbox Terms of Service are available at https://www.mapbox.com/tos/
    ******************************************************************************/

    _authenticate() {
        getMapSessionAPI(this._getMapId(), this._requestManager._skuToken, this._requestManager._customAccessToken, (err) => {
            if (err) {
                // throwing an error here will cause the callback to be called again unnecessarily
                if (err.message === AUTH_ERR_MSG || err.status === 401) {
                    const gl = this.painter.context.gl;
                    storeAuthState(gl, false);
                    if (this._logoControl instanceof LogoControl) {
                        this._logoControl._updateLogo();
                    }
                    if (gl) gl.clear(gl.DEPTH_BUFFER_BIT | gl.COLOR_BUFFER_BIT | gl.STENCIL_BUFFER_BIT);

                    if (!this._silenceAuthErrors) {
                        this.fire(new ErrorEvent(new Error('A valid Mapbox access token is required to use Mapbox GL JS. To create an account or a new access token, visit https://account.mapbox.com/')));
                    }
                }
            }
        });
        postMapLoadEvent(this._getMapId(), this._requestManager._skuToken, this._requestManager._customAccessToken, () => {});
    }

    /***** END WARNING - REMOVAL OR MODIFICATION OF THE
    PRECEDING CODE VIOLATES THE MAPBOX TERMS OF SERVICE  ******/

    _updateTerrain() {
        // Recalculate if enabled/disabled and calculate elevation cover. As camera is using elevation tiles before
        // render (and deferred update after zoom recalculation), this needs to be called when removing terrain source.
        this.painter.updateTerrain(this.style, this.isMoving() || this.isRotating() || this.isZooming());
    }

    _calculateSpeedIndex(): number {
        const finalFrame = this.painter.canvasCopy();
        const canvasCopyInstances = this.painter.getCanvasCopiesAndTimestamps();
        canvasCopyInstances.timeStamps.push(performance.now());

        const gl = this.painter.context.gl;
        const framebuffer = gl.createFramebuffer();
        gl.bindFramebuffer(gl.FRAMEBUFFER, framebuffer);

        function read(texture) {
            gl.framebufferTexture2D(gl.FRAMEBUFFER, gl.COLOR_ATTACHMENT0, gl.TEXTURE_2D, texture, 0);
            const pixels = new Uint8Array(gl.drawingBufferWidth * gl.drawingBufferHeight * 4);
            gl.readPixels(0, 0, gl.drawingBufferWidth, gl.drawingBufferHeight, gl.RGBA, gl.UNSIGNED_BYTE, pixels);
            return pixels;
        }

        return this._canvasPixelComparison(read(finalFrame), canvasCopyInstances.canvasCopies.map(read), canvasCopyInstances.timeStamps);
    }

    _canvasPixelComparison(finalFrame: Uint8Array, allFrames: Uint8Array[], timeStamps: number[]): number {
        let finalScore = timeStamps[1] - timeStamps[0];
        const numPixels = finalFrame.length / 4;

        for (let i = 0; i < allFrames.length; i++) {
            const frame = allFrames[i];
            let cnt = 0;
            for (let j = 0; j < frame.length; j += 4) {
                if (frame[j] === finalFrame[j] &&
                    frame[j + 1] === finalFrame[j + 1] &&
                    frame[j + 2] === finalFrame[j + 2] &&
                    frame[j + 3] === finalFrame[j + 3]) {
                    cnt = cnt + 1;
                }
            }
            //calculate the % visual completeness
            const interval = timeStamps[i + 2] - timeStamps[i + 1];
            const visualCompletness = cnt / numPixels;
            finalScore +=  interval * (1 - visualCompletness);
        }
        return finalScore;
    }

    /**
     * Clean up and release all internal resources associated with this map.
     *
     * This includes DOM elements, event bindings, web workers, and WebGL resources.
     *
     * Use this method when you are done using the map and wish to ensure that it no
     * longer consumes browser resources. Afterwards, you must not call any other
     * methods on the map.
     *
     * @example
     * map.remove();
     */
    remove() {
        if (this._hash) this._hash.remove();

        for (const control of this._controls) control.onRemove(this);
        this._controls = [];

        if (this._frame) {
            this._frame.cancel();
            this._frame = null;
        }
        this._renderTaskQueue.clear();
        this._domRenderTaskQueue.clear();
        this.painter.destroy();
        this.handlers.destroy();
        delete this.handlers;
        this.setStyle(null);
        if (typeof window !== 'undefined') {
            window.removeEventListener('resize', this._onWindowResize, false);
            window.removeEventListener('orientationchange', this._onWindowResize, false);
            window.removeEventListener('online', this._onWindowOnline, false);
        }

        const extension = this.painter.context.gl.getExtension('WEBGL_lose_context');
        if (extension) extension.loseContext();
        removeNode(this._canvasContainer);
        removeNode(this._controlContainer);
        removeNode(this._missingCSSCanary);
        this._container.classList.remove('mapboxgl-map');

        PerformanceUtils.clearMetrics();
        removeAuthState(this.painter.context.gl);
        this._removed = true;
        this.fire(new Event('remove'));
    }

    /**
     * Trigger the rendering of a single frame. Use this method with custom layers to
     * repaint the map when the layer's properties or properties associated with the
     * layer's source change. Calling this multiple times before the
     * next frame is rendered will still result in only a single frame being rendered.
     *
     * @example
     * map.triggerRepaint();
     * @see [Add a 3D model](https://docs.mapbox.com/mapbox-gl-js/example/add-3d-model/)
     * @see [Add an animated icon to the map](https://docs.mapbox.com/mapbox-gl-js/example/add-image-animated/)
     */
    triggerRepaint() {
        this._triggerFrame(true);
    }

    _triggerFrame(render: boolean) {
        this._renderNextFrame = this._renderNextFrame || render;
        if (this.style && !this._frame) {
            this._frame = browser.frame((paintStartTimeStamp: number) => {
                const isRenderFrame = !!this._renderNextFrame;
                PerformanceUtils.frame(paintStartTimeStamp, isRenderFrame);
                this._frame = null;
                this._renderNextFrame = null;
                if (isRenderFrame) {
                    this._render(paintStartTimeStamp);
                }
            });
        }
    }

    _onWindowOnline() {
        this._update();
    }

    _onWindowResize(event: Event) {
        if (this._trackResize) {
            this.resize({originalEvent: event})._update();
        }
    }

    /**
     * Gets and sets a Boolean indicating whether the map will render an outline
     * around each tile and the tile ID. These tile boundaries are useful for
     * debugging.
     *
     * The uncompressed file size of the first vector source is drawn in the top left
     * corner of each tile, next to the tile ID.
     *
     * @name showTileBoundaries
     * @type {boolean}
     * @instance
     * @memberof Map
     * @example
     * map.showTileBoundaries = true;
     */
    get showTileBoundaries(): boolean { return !!this._showTileBoundaries; }
    set showTileBoundaries(value: boolean) {
        if (this._showTileBoundaries === value) return;
        this._showTileBoundaries = value;
        this._update();
    }

    /**
     * Gets and sets a Boolean indicating whether the map will render a wireframe
     * on top of the displayed terrain. Useful for debugging.
     *
     * The wireframe is always red and is drawn only when terrain is active.
     *
     * @name showTerrainWireframe
     * @type {boolean}
     * @instance
     * @memberof Map
     * @example
     * map.showTerrainWireframe = true;
     */
    get showTerrainWireframe(): boolean { return !!this._showTerrainWireframe; }
    set showTerrainWireframe(value: boolean) {
        if (this._showTerrainWireframe === value) return;
        this._showTerrainWireframe = value;
        this._update();
    }

    /**
     * Gets and sets a Boolean indicating whether the speedindex metric calculation is on or off
     *
     * @private
     * @name speedIndexTiming
     * @type {boolean}
     * @instance
     * @memberof Map
     * @example
     * map.speedIndexTiming = true;
     */
    get speedIndexTiming(): boolean { return !!this._speedIndexTiming; }
    set speedIndexTiming(value: boolean) {
        if (this._speedIndexTiming === value) return;
        this._speedIndexTiming = value;
        this._update();
    }

    /**
     * Gets and sets a Boolean indicating whether the map will visualize
     * the padding offsets.
     *
     * @name showPadding
     * @type {boolean}
     * @instance
     * @memberof Map
     */
    get showPadding(): boolean { return !!this._showPadding; }
    set showPadding(value: boolean) {
        if (this._showPadding === value) return;
        this._showPadding = value;
        this._update();
    }

    /**
     * Gets and sets a Boolean indicating whether the map will render boxes
     * around all symbols in the data source, revealing which symbols
     * were rendered or which were hidden due to collisions.
     * This information is useful for debugging.
     *
     * @name showCollisionBoxes
     * @type {boolean}
     * @instance
     * @memberof Map
     */
    get showCollisionBoxes(): boolean { return !!this._showCollisionBoxes; }
    set showCollisionBoxes(value: boolean) {
        if (this._showCollisionBoxes === value) return;
        this._showCollisionBoxes = value;
        if (value) {
            // When we turn collision boxes on we have to generate them for existing tiles
            // When we turn them off, there's no cost to leaving existing boxes in place
            this.style._generateCollisionBoxes();
        } else {
            // Otherwise, call an update to remove collision boxes
            this._update();
        }
    }

    /*
     * Gets and sets a Boolean indicating whether the map should color-code
     * each fragment to show how many times it has been shaded.
     * White fragments have been shaded 8 or more times.
     * Black fragments have been shaded 0 times.
     * This information is useful for debugging.
     *
     * @name showOverdraw
     * @type {boolean}
     * @instance
     * @memberof Map
     */
    get showOverdrawInspector(): boolean { return !!this._showOverdrawInspector; }
    set showOverdrawInspector(value: boolean) {
        if (this._showOverdrawInspector === value) return;
        this._showOverdrawInspector = value;
        this._update();
    }

    /**
     * Gets and sets a Boolean indicating whether the map will
     * continuously repaint. This information is useful for analyzing performance.
     *
     * @name repaint
     * @type {boolean}
     * @instance
     * @memberof Map
     */
    get repaint(): boolean { return !!this._repaint; }
    set repaint(value: boolean) {
        if (this._repaint !== value) {
            this._repaint = value;
            this.triggerRepaint();
        }
    }
    // show vertices
    get vertices(): boolean { return !!this._vertices; }
    set vertices(value: boolean) { this._vertices = value; this._update(); }

    // for cache browser tests
    _setCacheLimits(limit: number, checkThreshold: number) {
        setCacheLimits(limit, checkThreshold);
    }

    /**
     * The version of Mapbox GL JS in use as specified in package.json, CHANGELOG.md, and the GitHub release.
     *
     * @name version
     * @instance
     * @memberof Map
     * @var {string} version
     */

    get version(): string { return version; }
}

export default Map;

function removeNode(node) {
    if (node.parentNode) {
        node.parentNode.removeChild(node);
    }
}

/**
 * Interface for interactive controls added to the map. This is a
 * specification for implementers to model: it is not
 * an exported method or class.
 *
 * Controls must implement `onAdd` and `onRemove`, and must own an
 * element, which is often a `div` element. To use Mapbox GL JS's
 * default control styling, add the `mapboxgl-ctrl` class to your control's
 * node.
 *
 * @interface IControl
 * @example
 * // Control implemented as ES6 class
 * class HelloWorldControl {
 *     onAdd(map) {
 *         this._map = map;
 *         this._container = document.createElement('div');
 *         this._container.className = 'mapboxgl-ctrl';
 *         this._container.textContent = 'Hello, world';
 *         return this._container;
 *     }
 *
 *     onRemove() {
 *         this._container.parentNode.removeChild(this._container);
 *         this._map = undefined;
 *     }
 * }
 *
 * @example
 * // Control implemented as ES5 prototypical class
 * function HelloWorldControl() { }
 *
 * HelloWorldControl.prototype.onAdd = function(map) {
 *     this._map = map;
 *     this._container = document.createElement('div');
 *     this._container.className = 'mapboxgl-ctrl';
 *     this._container.textContent = 'Hello, world';
 *     return this._container;
 * };
 *
 * HelloWorldControl.prototype.onRemove = function () {
 *     this._container.parentNode.removeChild(this._container);
 *     this._map = undefined;
 * };
 */

/**
 * Register a control on the map and give it a chance to register event listeners
 * and resources. This method is called by {@link Map#addControl}
 * internally.
 *
 * @function
 * @memberof IControl
 * @instance
 * @name onAdd
 * @param {Map} map the Map this control will be added to
 * @returns {HTMLElement} The control's container element. This should
 * be created by the control and returned by onAdd without being attached
 * to the DOM: the map will insert the control's element into the DOM
 * as necessary.
 */

/**
 * Unregister a control on the map and give it a chance to detach event listeners
 * and resources. This method is called by {@link Map#removeControl}
 * internally.
 *
 * @function
 * @memberof IControl
 * @instance
 * @name onRemove
 * @param {Map} map the Map this control will be removed from
 * @returns {undefined} there is no required return value for this method
 */

/**
 * Optionally provide a default position for this control. If this method
 * is implemented and {@link Map#addControl} is called without the `position`
 * parameter, the value returned by getDefaultPosition will be used as the
 * control's position.
 *
 * @function
 * @memberof IControl
 * @instance
 * @name getDefaultPosition
 * @returns {string} a control position, one of the values valid in addControl.
 */

/**
 * A [`Point` geometry](https://github.com/mapbox/point-geometry) object, which has
 * `x` and `y` properties representing screen coordinates in pixels.
 *
 * @typedef {Object} Point
 * @example
 * const point = new mapboxgl.Point(-77, 38);
 */

/**
 * A {@link Point} or an array of two numbers representing `x` and `y` screen coordinates in pixels.
 *
 * @typedef {(Point | Array<number>)} PointLike
 * @example
 * const p1 = new mapboxgl.Point(-77, 38); // a PointLike which is a Point
 * const p2 = [-77, 38]; // a PointLike which is an array of two numbers
 */<|MERGE_RESOLUTION|>--- conflicted
+++ resolved
@@ -2224,12 +2224,8 @@
 
     /**
      * Sets the fog property of the style.
-<<<<<<< HEAD
+     *
      * @param {Object} fog The fog properties to set. Must conform the [Fog Style Specification](https://docs.mapbox.com/mapbox-gl-js/style-spec/fog/).
-=======
-     *
-     * @param fog The fog properties to set. Must conform the [Fog Style Specification](https://docs.mapbox.com/mapbox-gl-js/style-spec/fog/).
->>>>>>> 63f82390
      * If `null` or `undefined` is provided, this function call removes the fog from the map.
      * @returns {Map} `this`
      * @example
