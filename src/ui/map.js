// @flow

import {version} from '../../package.json';
import {extend, bindAll, warnOnce, uniqueId} from '../util/util.js';
import browser from '../util/browser.js';
import window from '../util/window.js';
const {HTMLImageElement, HTMLElement, ImageBitmap} = window;
import DOM from '../util/dom.js';
import {getImage, getJSON, ResourceType} from '../util/ajax.js';
import {RequestManager, getMapSessionAPI, postMapLoadEvent, AUTH_ERR_MSG, storeAuthState, removeAuthState} from '../util/mapbox.js';
import Style from '../style/style.js';
import EvaluationParameters from '../style/evaluation_parameters.js';
import Painter from '../render/painter.js';
import Transform from '../geo/transform.js';
import Hash from './hash.js';
import HandlerManager from './handler_manager.js';
import Camera from './camera.js';
import LngLat from '../geo/lng_lat.js';
import MercatorCoordinate from '../geo/mercator_coordinate.js';
import LngLatBounds from '../geo/lng_lat_bounds.js';
import Point from '@mapbox/point-geometry';
import AttributionControl from './control/attribution_control.js';
import LogoControl from './control/logo_control.js';
import {supported} from '@mapbox/mapbox-gl-supported';
import {RGBAImage} from '../util/image.js';
import {Event, ErrorEvent} from '../util/evented.js';
import {MapMouseEvent} from './events.js';
import TaskQueue from '../util/task_queue.js';
import webpSupported from '../util/webp_supported.js';
import {PerformanceMarkers, PerformanceUtils} from '../util/performance.js';
import Marker from '../ui/marker.js';
import EasedVariable from '../util/eased_variable.js';

import {setCacheLimits} from '../util/tile_request_cache.js';

import type {PointLike} from '@mapbox/point-geometry';
import type {RequestTransformFunction} from '../util/mapbox.js';
import type {LngLatLike} from '../geo/lng_lat.js';
import type {LngLatBoundsLike} from '../geo/lng_lat_bounds.js';
import type {StyleOptions, StyleSetterOptions} from '../style/style.js';
import type {MapEvent, MapDataEvent} from './events.js';
import type {CustomLayerInterface} from '../style/style_layer/custom_style_layer.js';
import type {StyleImageInterface, StyleImageMetadata} from '../style/style_image.js';
import Terrain from '../style/terrain.js';
import Fog from '../style/fog.js';

import type ScrollZoomHandler from './handler/scroll_zoom.js';
import type BoxZoomHandler from './handler/box_zoom.js';
import type {TouchPitchHandler} from './handler/touch_zoom_rotate.js';
import type DragRotateHandler from './handler/shim/drag_rotate.js';
import type DragPanHandler, {DragPanOptions} from './handler/shim/drag_pan.js';
import type KeyboardHandler from './handler/keyboard.js';
import type DoubleClickZoomHandler from './handler/shim/dblclick_zoom.js';
import type TouchZoomRotateHandler from './handler/shim/touch_zoom_rotate.js';
import defaultLocale from './default_locale.js';
import type {TaskID} from '../util/task_queue.js';
import type {Cancelable} from '../types/cancelable.js';
import type {
    LayerSpecification,
    FilterSpecification,
    StyleSpecification,
    LightSpecification,
    TerrainSpecification,
    FogSpecification,
    SourceSpecification
} from '../style-spec/types.js';
import type {ElevationQueryOptions} from '../terrain/elevation.js';

type ControlPosition = 'top-left' | 'top-right' | 'bottom-left' | 'bottom-right';
/* eslint-disable no-use-before-define */
type IControl = {
    onAdd(map: Map): HTMLElement;
    onRemove(map: Map): void;

    +getDefaultPosition?: () => ControlPosition;
}
/* eslint-enable no-use-before-define */

export const AVERAGE_ELEVATION_SAMPLING_INTERVAL = 500; // ms
export const AVERAGE_ELEVATION_EASE_TIME = 300; // ms
export const AVERAGE_ELEVATION_EASE_THRESHOLD = 1; // meters
export const AVERAGE_ELEVATION_CHANGE_THRESHOLD = 1e-4; // meters

type MapOptions = {
    hash?: boolean | string,
    interactive?: boolean,
    container: HTMLElement | string,
    bearingSnap?: number,
    attributionControl?: boolean,
    customAttribution?: string | Array<string>,
    logoPosition?: ControlPosition,
    failIfMajorPerformanceCaveat?: boolean,
    preserveDrawingBuffer?: boolean,
    antialias?: boolean,
    refreshExpiredTiles?: boolean,
    maxBounds?: LngLatBoundsLike,
    scrollZoom?: boolean,
    minZoom?: ?number,
    maxZoom?: ?number,
    minPitch?: ?number,
    maxPitch?: ?number,
    boxZoom?: boolean,
    dragRotate?: boolean,
    dragPan?: DragPanOptions,
    keyboard?: boolean,
    doubleClickZoom?: boolean,
    touchZoomRotate?: boolean,
    touchPitch?: boolean,
    trackResize?: boolean,
    center?: LngLatLike,
    zoom?: number,
    bearing?: number,
    pitch?: number,
    optimizeForTerrain?: boolean,
    renderWorldCopies?: boolean,
    maxTileCacheSize?: number,
    transformRequest?: RequestTransformFunction,
    accessToken: string,
    testMode: ?boolean,
    locale?: Object
};

const defaultMinZoom = -2;
const defaultMaxZoom = 22;

// the default values, but also the valid range
const defaultMinPitch = 0;
const defaultMaxPitch = 85;

const defaultOptions = {
    center: [0, 0],
    zoom: 0,
    bearing: 0,
    pitch: 0,

    minZoom: defaultMinZoom,
    maxZoom: defaultMaxZoom,

    minPitch: defaultMinPitch,
    maxPitch: defaultMaxPitch,

    interactive: true,
    scrollZoom: true,
    boxZoom: true,
    dragRotate: true,
    dragPan: true,
    keyboard: true,
    doubleClickZoom: true,
    touchZoomRotate: true,
    touchPitch: true,

    bearingSnap: 7,
    clickTolerance: 3,
    pitchWithRotate: true,

    hash: false,
    attributionControl: true,

    failIfMajorPerformanceCaveat: false,
    preserveDrawingBuffer: false,
    trackResize: true,
    optimizeForTerrain: true,
    renderWorldCopies: true,
    refreshExpiredTiles: true,
    maxTileCacheSize: null,
    localIdeographFontFamily: 'sans-serif',
    localFontFamily: null,
    transformRequest: null,
    accessToken: null,
    fadeDuration: 300,
    crossSourceCollisions: true
};

/**
 * The `Map` object represents the map on your page. It exposes methods
 * and properties that enable you to programmatically change the map,
 * and fires events as users interact with it.
 *
 * You create a `Map` by specifying a `container` and other options.
 * Then Mapbox GL JS initializes the map on the page and returns your `Map`
 * object.
 *
 * @extends Evented
 * @param {Object} options
 * @param {HTMLElement|string} options.container The HTML element in which Mapbox GL JS will render the map, or the element's string `id`. The specified element must have no children.
 * @param {number} [options.minZoom=0] The minimum zoom level of the map (0-24).
 * @param {number} [options.maxZoom=22] The maximum zoom level of the map (0-24).
 * @param {number} [options.minPitch=0] The minimum pitch of the map (0-85).
 * @param {number} [options.maxPitch=85] The maximum pitch of the map (0-85).
 * @param {Object|string} [options.style] The map's Mapbox style. This must be a JSON object conforming to
 * the schema described in the [Mapbox Style Specification](https://mapbox.com/mapbox-gl-style-spec/), or a URL to such JSON.
 *
 * To load a style from the Mapbox API, you can use a URL of the form `mapbox://styles/:owner/:style`,
 * where `:owner` is your Mapbox account name and `:style` is the style ID. You can also use a
 * [Mapbox-owned style](https://docs.mapbox.com/api/maps/styles/#mapbox-styles):
 *
 *  * `mapbox://styles/mapbox/streets-v11`
 *  * `mapbox://styles/mapbox/outdoors-v11`
 *  * `mapbox://styles/mapbox/light-v10`
 *  * `mapbox://styles/mapbox/dark-v10`
 *  * `mapbox://styles/mapbox/satellite-v9`
 *  * `mapbox://styles/mapbox/satellite-streets-v11`
 *  * `mapbox://styles/mapbox/navigation-day-v1`
 *  * `mapbox://styles/mapbox/navigation-night-v1`.
 *
 * Tilesets hosted with Mapbox can be style-optimized if you append `?optimize=true` to the end of your style URL, like `mapbox://styles/mapbox/streets-v11?optimize=true`.
 * Learn more about style-optimized vector tiles in our [API documentation](https://www.mapbox.com/api-documentation/maps/#retrieve-tiles).
 *
 * @param {(boolean|string)} [options.hash=false] If `true`, the map's position (zoom, center latitude, center longitude, bearing, and pitch) will be synced with the hash fragment of the page's URL.
 *   For example, `http://path/to/my/page.html#2.59/39.26/53.07/-24.1/60`.
 *   An additional string may optionally be provided to indicate a parameter-styled hash,
 *   for example http://path/to/my/page.html#map=2.59/39.26/53.07/-24.1/60&foo=bar, where `foo`
 *   is a custom parameter and `bar` is an arbitrary hash distinct from the map hash.
 * @param {boolean} [options.interactive=true] If `false`, no mouse, touch, or keyboard listeners will be attached to the map, so it will not respond to interaction.
 * @param {number} [options.bearingSnap=7] The threshold, measured in degrees, that determines when the map's
 *   bearing will snap to north. For example, with a `bearingSnap` of 7, if the user rotates
 *   the map within 7 degrees of north, the map will automatically snap to exact north.
 * @param {boolean} [options.pitchWithRotate=true] If `false`, the map's pitch (tilt) control with "drag to rotate" interaction will be disabled.
 * @param {number} [options.clickTolerance=3] The max number of pixels a user can shift the mouse pointer during a click for it to be considered a valid click (as opposed to a mouse drag).
 * @param {boolean} [options.attributionControl=true] If `true`, an {@link AttributionControl} will be added to the map.
 * @param {string | Array<string>} [options.customAttribution] String or strings to show in an {@link AttributionControl}. Only applicable if `options.attributionControl` is `true`.
 * @param {string} [options.logoPosition='bottom-left'] A string representing the position of the Mapbox wordmark on the map. Valid options are `top-left`,`top-right`, `bottom-left`, `bottom-right`.
 * @param {boolean} [options.failIfMajorPerformanceCaveat=false] If `true`, map creation will fail if the performance of Mapbox GL JS would be dramatically worse than expected (a software renderer would be used).
 * @param {boolean} [options.preserveDrawingBuffer=false] If `true`, the map's canvas can be exported to a PNG using `map.getCanvas().toDataURL()`. This is `false` by default as a performance optimization.
 * @param {boolean} [options.antialias] If `true`, the gl context will be created with MSAA antialiasing, which can be useful for antialiasing custom layers. This is `false` by default as a performance optimization.
 * @param {boolean} [options.refreshExpiredTiles=true] If `false`, the map won't attempt to re-request tiles once they expire per their HTTP `cacheControl`/`expires` headers.
 * @param {LngLatBoundsLike} [options.maxBounds] If set, the map will be constrained to the given bounds.
 * @param {boolean|Object} [options.scrollZoom=true] If `true`, the "scroll to zoom" interaction is enabled. An `Object` value is passed as options to {@link ScrollZoomHandler#enable}.
 * @param {boolean} [options.boxZoom=true] If `true`, the "box zoom" interaction is enabled (see {@link BoxZoomHandler}).
 * @param {boolean} [options.dragRotate=true] If `true`, the "drag to rotate" interaction is enabled (see {@link DragRotateHandler}).
 * @param {boolean|Object} [options.dragPan=true] If `true`, the "drag to pan" interaction is enabled. An `Object` value is passed as options to {@link DragPanHandler#enable}.
 * @param {boolean} [options.keyboard=true] If `true`, keyboard shortcuts are enabled (see {@link KeyboardHandler}).
 * @param {boolean} [options.doubleClickZoom=true] If `true`, the "double click to zoom" interaction is enabled (see {@link DoubleClickZoomHandler}).
 * @param {boolean|Object} [options.touchZoomRotate=true] If `true`, the "pinch to rotate and zoom" interaction is enabled. An `Object` value is passed as options to {@link TouchZoomRotateHandler#enable}.
 * @param {boolean|Object} [options.touchPitch=true] If `true`, the "drag to pitch" interaction is enabled. An `Object` value is passed as options to {@link TouchPitchHandler#enable}.
 * @param {boolean} [options.trackResize=true] If `true`, the map will automatically resize when the browser window resizes.
 * @param {LngLatLike} [options.center=[0, 0]] The inital geographical centerpoint of the map. If `center` is not specified in the constructor options, Mapbox GL JS will look for it in the map's style object. If it is not specified in the style, either, it will default to `[0, 0]` Note: Mapbox GL uses longitude, latitude coordinate order (as opposed to latitude, longitude) to match GeoJSON.
 * @param {number} [options.zoom=0] The initial zoom level of the map. If `zoom` is not specified in the constructor options, Mapbox GL JS will look for it in the map's style object. If it is not specified in the style, either, it will default to `0`.
 * @param {number} [options.bearing=0] The initial bearing (rotation) of the map, measured in degrees counter-clockwise from north. If `bearing` is not specified in the constructor options, Mapbox GL JS will look for it in the map's style object. If it is not specified in the style, either, it will default to `0`.
 * @param {number} [options.pitch=0] The initial pitch (tilt) of the map, measured in degrees away from the plane of the screen (0-85). If `pitch` is not specified in the constructor options, Mapbox GL JS will look for it in the map's style object. If it is not specified in the style, either, it will default to `0`.
 * @param {LngLatBoundsLike} [options.bounds] The initial bounds of the map. If `bounds` is specified, it overrides `center` and `zoom` constructor options.
 * @param {Object} [options.fitBoundsOptions] A {@link Map#fitBounds} options object to use _only_ when fitting the initial `bounds` provided above.
 * @param {boolean} [options.optimizeForTerrain=true] With terrain on, if `true`, the map will render for performance priority, which may lead to layer reordering allowing to maximize performance (layers that are draped over terrain will be drawn first, including fill, line, background, hillshade and raster). Otherwise, if set to `false`, the map will always be drawn for layer order priority.
 * @param {boolean} [options.renderWorldCopies=true] If `true`, multiple copies of the world will be rendered side by side beyond -180 and 180 degrees longitude. If set to `false`:
 * - When the map is zoomed out far enough that a single representation of the world does not fill the map's entire
 * container, there will be blank space beyond 180 and -180 degrees longitude.
 * - Features that cross 180 and -180 degrees longitude will be cut in two (with one portion on the right edge of the
 * map and the other on the left edge of the map) at every zoom level.
 * @param {number} [options.maxTileCacheSize=null] The maximum number of tiles stored in the tile cache for a given source. If omitted, the cache will be dynamically sized based on the current viewport.
 * @param {string} [options.localIdeographFontFamily='sans-serif'] Defines a CSS
 *   font-family for locally overriding generation of glyphs in the 'CJK Unified Ideographs', 'Hiragana', 'Katakana', 'Hangul Syllables' and 'CJK Symbols and Punctuation' ranges.
 *   In these ranges, font settings from the map's style will be ignored, except for font-weight keywords (light/regular/medium/bold).
<<<<<<< HEAD
 *   Set to `false`, to enable font settings from the map's style for these glyph ranges. Note that [Mapbox Studio](https://studio.mapbox.com/) sets this value to `false` by default.
 *   The purpose of this option is to avoid bandwidth-intensive glyph server requests. (See [Use locally generated ideographs](https://www.mapbox.com/mapbox-gl-js/example/local-ideographs).)
=======
 *   Set to `false`, to enable font settings from the map's style for these glyph ranges.  Note that [Mapbox Studio](https://studio.mapbox.com/) sets this value to `false` by default.
 *   The purpose of this option is to avoid bandwidth-intensive glyph server requests. (See [Use locally generated ideographs](https://www.mapbox.com/mapbox-gl-js/example/local-ideographs)).
>>>>>>> a06e428e
 * @param {string} [options.localFontFamily=false] Defines a CSS
 *   font-family for locally overriding generation of all glyphs. Font settings from the map's style will be ignored, except for font-weight keywords (light/regular/medium/bold).
 *   If set, this option override the setting in localIdeographFontFamily.
 * @param {RequestTransformFunction} [options.transformRequest=null] A callback run before the Map makes a request for an external URL. The callback can be used to modify the url, set headers, or set the credentials property for cross-origin requests.
 *   Expected to return a {@link RequestParameters} object with a `url` property and optionally `headers` and `credentials` properties.
 * @param {boolean} [options.collectResourceTiming=false] If `true`, Resource Timing API information will be collected for requests made by GeoJSON and Vector Tile web workers (this information is normally inaccessible from the main Javascript thread). Information will be returned in a `resourceTiming` property of relevant `data` events.
 * @param {number} [options.fadeDuration=300] Controls the duration of the fade-in/fade-out animation for label collisions, in milliseconds. This setting affects all symbol layers. This setting does not affect the duration of runtime styling transitions or raster tile cross-fading.
 * @param {boolean} [options.crossSourceCollisions=true] If `true`, symbols from multiple sources can collide with each other during collision detection. If `false`, collision detection is run separately for the symbols in each source.
 * @param {string} [options.accessToken=null] If specified, map will use this token instead of the one defined in mapboxgl.accessToken.
 * @param {Object} [options.locale=null] A patch to apply to the default localization table for UI strings (control tooltips). The `locale` object maps namespaced UI string IDs to translated strings in the target language;
 *  see `src/ui/default_locale.js` for an example with all supported string IDs. The object may specify all UI strings (thereby adding support for a new translation) or only a subset of strings (thereby patching the default translation table).
 * @param {boolean} [options.testMode=false] Silences errors and warnings generated due to an invalid accessToken, useful when using the library to write unit tests.
 * @example
 * const map = new mapboxgl.Map({
 *     container: 'map', // container ID
 *     center: [-122.420679, 37.772537], // starting position [lng, lat]
 *     zoom: 13, // starting zoom
 *     style: 'mapbox://styles/mapbox/streets-v11', // style URL or style object
 *     hash: true, // sync `center`, `zoom`, `pitch`, and `bearing` with URL
 *     // Use `transformRequest` to modify requests that begin with `http://myHost`.
 *     transformRequest: (url, resourceType) => {
 *         if (resourceType === 'Source' && url.startsWith('http://myHost')) {
 *             return {
 *                 url: url.replace('http', 'https'),
 *                 headers: {'my-custom-header': true},
 *                 credentials: 'include'  // Include cookies for cross-origin requests
 *             };
 *         }
 *     }
 * });
 * @see [Example: Display a map on a webpage](https://docs.mapbox.com/mapbox-gl-js/example/simple-map/)
 * @see [Example: Display a map with a custom style](https://docs.mapbox.com/mapbox-gl-js/example/custom-style-id/)
 * @see [Example: Check if Mapbox GL JS is supported](https://docs.mapbox.com/mapbox-gl-js/example/check-for-support/)
 */
class Map extends Camera {
    style: Style;
    painter: Painter;
    handlers: HandlerManager;

    _container: HTMLElement;
    _missingCSSCanary: HTMLElement;
    _canvasContainer: HTMLElement;
    _controlContainer: HTMLElement;
    _controlPositions: {[_: string]: HTMLElement};
    _interactive: ?boolean;
    _showTileBoundaries: ?boolean;
    _showTerrainWireframe: ?boolean;
    _showQueryGeometry: ?boolean;
    _showCollisionBoxes: ?boolean;
    _showPadding: ?boolean;
    _showOverdrawInspector: boolean;
    _repaint: ?boolean;
    _vertices: ?boolean;
    _canvas: HTMLCanvasElement;
    _maxTileCacheSize: number;
    _frame: ?Cancelable;
    _renderNextFrame: ?boolean;
    _styleDirty: ?boolean;
    _sourcesDirty: ?boolean;
    _placementDirty: ?boolean;
    _loaded: boolean;
    // accounts for placement finishing as well
    _fullyLoaded: boolean;
    _trackResize: boolean;
    _preserveDrawingBuffer: boolean;
    _failIfMajorPerformanceCaveat: boolean;
    _antialias: boolean;
    _refreshExpiredTiles: boolean;
    _hash: Hash;
    _delegatedListeners: any;
    _isInitialLoad: boolean;
    _shouldCheckAccess: boolean;
    _fadeDuration: number;
    _crossSourceCollisions: boolean;
    _crossFadingFactor: number;
    _collectResourceTiming: boolean;
    _optimizeForTerrain: boolean;
    _renderTaskQueue: TaskQueue;
    _domRenderTaskQueue: TaskQueue;
    _controls: Array<IControl>;
    _markers: Array<Marker>;
    _logoControl: IControl;
    _mapId: number;
    _localIdeographFontFamily: string;
    _localFontFamily: string;
    _requestManager: RequestManager;
    _locale: Object;
    _removed: boolean;
    _speedIndexTiming: boolean;
    _clickTolerance: number;
    _silenceAuthErrors: boolean;
    _averageElevationLastSampledAt: number;
    _averageElevation: EasedVariable;

    /**
     * The map's {@link ScrollZoomHandler}, which implements zooming in and out with a scroll wheel or trackpad.
     * Find more details and examples using `scrollZoom` in the {@link ScrollZoomHandler} section.
     */
    scrollZoom: ScrollZoomHandler;

    /**
     * The map's {@link BoxZoomHandler}, which implements zooming using a drag gesture with the Shift key pressed.
     * Find more details and examples using `boxZoom` in the {@link BoxZoomHandler} section.
     */
    boxZoom: BoxZoomHandler;

    /**
     * The map's {@link DragRotateHandler}, which implements rotating the map while dragging with the right
     * mouse button or with the Control key pressed. Find more details and examples using `dragRotate`
     * in the {@link DragRotateHandler} section.
     */
    dragRotate: DragRotateHandler;

    /**
     * The map's {@link DragPanHandler}, which implements dragging the map with a mouse or touch gesture.
     * Find more details and examples using `dragPan` in the {@link DragPanHandler} section.
     */
    dragPan: DragPanHandler;

    /**
     * The map's {@link KeyboardHandler}, which allows the user to zoom, rotate, and pan the map using keyboard
     * shortcuts. Find more details and examples using `keyboard` in the {@link KeyboardHandler} section.
     */
    keyboard: KeyboardHandler;

    /**
     * The map's {@link DoubleClickZoomHandler}, which allows the user to zoom by double clicking.
     * Find more details and examples using `doubleClickZoom` in the {@link DoubleClickZoomHandler} section.
     */
    doubleClickZoom: DoubleClickZoomHandler;

    /**
     * The map's {@link TouchZoomRotateHandler}, which allows the user to zoom or rotate the map with touch gestures.
     * Find more details and examples using `touchZoomRotate` in the {@link TouchZoomRotateHandler} section.
     */
    touchZoomRotate: TouchZoomRotateHandler;

    /**
     * The map's {@link TouchPitchHandler}, which allows the user to pitch the map with touch gestures.
     * Find more details and examples using `touchPitch` in the {@link TouchPitchHandler} section.
     */
    touchPitch: TouchPitchHandler;

    constructor(options: MapOptions) {
        PerformanceUtils.mark(PerformanceMarkers.create);

        options = extend({}, defaultOptions, options);

        if (options.minZoom != null && options.maxZoom != null && options.minZoom > options.maxZoom) {
            throw new Error(`maxZoom must be greater than or equal to minZoom`);
        }

        if (options.minPitch != null && options.maxPitch != null && options.minPitch > options.maxPitch) {
            throw new Error(`maxPitch must be greater than or equal to minPitch`);
        }

        if (options.minPitch != null && options.minPitch < defaultMinPitch) {
            throw new Error(`minPitch must be greater than or equal to ${defaultMinPitch}`);
        }

        if (options.maxPitch != null && options.maxPitch > defaultMaxPitch) {
            throw new Error(`maxPitch must be less than or equal to ${defaultMaxPitch}`);
        }

        const transform = new Transform(options.minZoom, options.maxZoom, options.minPitch, options.maxPitch, options.renderWorldCopies);
        super(transform, options);

        this._interactive = options.interactive;
        this._maxTileCacheSize = options.maxTileCacheSize;
        this._failIfMajorPerformanceCaveat = options.failIfMajorPerformanceCaveat;
        this._preserveDrawingBuffer = options.preserveDrawingBuffer;
        this._antialias = options.antialias;
        this._trackResize = options.trackResize;
        this._bearingSnap = options.bearingSnap;
        this._refreshExpiredTiles = options.refreshExpiredTiles;
        this._fadeDuration = options.fadeDuration;
        this._isInitialLoad = true;
        this._crossSourceCollisions = options.crossSourceCollisions;
        this._crossFadingFactor = 1;
        this._collectResourceTiming = options.collectResourceTiming;
        this._optimizeForTerrain = options.optimizeForTerrain;
        this._renderTaskQueue = new TaskQueue();
        this._domRenderTaskQueue = new TaskQueue();
        this._controls = [];
        this._markers = [];
        this._mapId = uniqueId();
        this._locale = extend({}, defaultLocale, options.locale);
        this._clickTolerance = options.clickTolerance;

        this._averageElevationLastSampledAt = -Infinity;
        this._averageElevation = new EasedVariable(0);

        this._requestManager = new RequestManager(options.transformRequest, options.accessToken, options.testMode);
        this._silenceAuthErrors = !!options.testMode;

        if (typeof options.container === 'string') {
            this._container = window.document.getElementById(options.container);
            if (!this._container) {
                throw new Error(`Container '${options.container}' not found.`);
            }
        } else if (options.container instanceof HTMLElement) {
            this._container = options.container;
        } else {
            throw new Error(`Invalid type: 'container' must be a String or HTMLElement.`);
        }

        if (options.maxBounds) {
            this.setMaxBounds(options.maxBounds);
        }

        bindAll([
            '_onWindowOnline',
            '_onWindowResize',
            '_onMapScroll',
            '_contextLost',
            '_contextRestored'
        ], this);

        this._setupContainer();
        this._setupPainter();
        if (this.painter === undefined) {
            throw new Error(`Failed to initialize WebGL.`);
        }

        this.on('move', () => this._update(false));
        this.on('moveend', () => this._update(false));
        this.on('zoom', () => this._update(true));

        if (typeof window !== 'undefined') {
            window.addEventListener('online', this._onWindowOnline, false);
            window.addEventListener('resize', this._onWindowResize, false);
            window.addEventListener('orientationchange', this._onWindowResize, false);
        }

        this.handlers = new HandlerManager(this, options);

        const hashName = (typeof options.hash === 'string' && options.hash) || undefined;
        this._hash = options.hash && (new Hash(hashName)).addTo(this);
        // don't set position from options if set through hash
        if (!this._hash || !this._hash._onHashChange()) {
            this.jumpTo({
                center: options.center,
                zoom: options.zoom,
                bearing: options.bearing,
                pitch: options.pitch
            });

            if (options.bounds) {
                this.resize();
                this.fitBounds(options.bounds, extend({}, options.fitBoundsOptions, {duration: 0}));
            }
        }

        this.resize();

        this._localFontFamily = options.localFontFamily;
        this._localIdeographFontFamily = options.localIdeographFontFamily;

        if (options.style) this.setStyle(options.style, {localFontFamily: this._localFontFamily, localIdeographFontFamily: this._localIdeographFontFamily});

        if (options.attributionControl)
            this.addControl(new AttributionControl({customAttribution: options.customAttribution}));

        this._logoControl = new LogoControl();
        this.addControl(this._logoControl, options.logoPosition);

        this.on('style.load', () => {
            if (this.transform.unmodified) {
                this.jumpTo((this.style.stylesheet: any));
            }
        });
        this.on('data', (event: MapDataEvent) => {
            this._update(event.dataType === 'style');
            this.fire(new Event(`${event.dataType}data`, event));
        });
        this.on('dataloading', (event: MapDataEvent) => {
            this.fire(new Event(`${event.dataType}dataloading`, event));
        });
    }

    /*
    * Returns a unique number for this map instance which is used for the MapLoadEvent
    * to make sure we only fire one event per instantiated map object.
    * @private
    * @returns {number}
    */
    _getMapId() {
        return this._mapId;
    }

    /**
     * Adds an {@link IControl} to the map, calling `control.onAdd(this)`.
     *
     * @param {IControl} control The {@link IControl} to add.
     * @param {string} [position] Position on the map to which the control will be added.
     * Valid values are `'top-left'`, `'top-right'`, `'bottom-left'`, and `'bottom-right'`. Defaults to `'top-right'`.
     * @returns {Map} Returns itself to allow for method chaining.
     * @example
     * // Add zoom and rotation controls to the map.
     * map.addControl(new mapboxgl.NavigationControl());
     * @see [Example: Display map navigation controls](https://www.mapbox.com/mapbox-gl-js/example/navigation/)
     */
    addControl(control: IControl, position?: ControlPosition) {
        if (position === undefined) {
            if (control.getDefaultPosition) {
                position = control.getDefaultPosition();
            } else {
                position = 'top-right';
            }
        }
        if (!control || !control.onAdd) {
            return this.fire(new ErrorEvent(new Error(
                'Invalid argument to map.addControl(). Argument must be a control with onAdd and onRemove methods.')));
        }
        const controlElement = control.onAdd(this);
        this._controls.push(control);

        const positionContainer = this._controlPositions[position];
        if (position.indexOf('bottom') !== -1) {
            positionContainer.insertBefore(controlElement, positionContainer.firstChild);
        } else {
            positionContainer.appendChild(controlElement);
        }
        return this;
    }

    /**
     * Removes the control from the map.
     *
     * @param {IControl} control The {@link IControl} to remove.
     * @returns {Map} Returns itself to allow for method chaining.
     * @example
     * // Define a new navigation control.
     * const navigation = new mapboxgl.NavigationControl();
     * // Add zoom and rotation controls to the map.
     * map.addControl(navigation);
     * // Remove zoom and rotation controls from the map.
     * map.removeControl(navigation);
     */
    removeControl(control: IControl) {
        if (!control || !control.onRemove) {
            return this.fire(new ErrorEvent(new Error(
                'Invalid argument to map.removeControl(). Argument must be a control with onAdd and onRemove methods.')));
        }
        const ci = this._controls.indexOf(control);
        if (ci > -1) this._controls.splice(ci, 1);
        control.onRemove(this);
        return this;
    }

    /**
     * Checks if a control is on the map.
     *
     * @param {IControl} control The {@link IControl} to check.
     * @returns {boolean} True if map contains control.
     * @example
     * // Define a new navigation control.
     * const navigation = new mapboxgl.NavigationControl();
     * // Add zoom and rotation controls to the map.
     * map.addControl(navigation);
     * // Check that the navigation control exists on the map.
     * const added = map.hasControl(navigation);
     * // added === true
     */
    hasControl(control: IControl) {
        return this._controls.indexOf(control) > -1;
    }

    /**
     * Resizes the map according to the dimensions of its
     * `container` element.
     *
     * Checks if the map container size changed and updates the map if it has changed.
     * This method must be called after the map's `container` is resized programmatically
     * or when the map is shown after being initially hidden with CSS.
     *
     * @param eventData Additional properties to be passed to `movestart`, `move`, `resize`, and `moveend`
     *   events that get triggered as a result of resize. This can be useful for differentiating the
     *   source of an event (for example, user-initiated or programmatically-triggered events).
     * @returns {Map} Returns itself to allow for method chaining.
     * @example
     * // Resize the map when the map container is shown
     * // after being initially hidden with CSS.
     * const mapDiv = document.getElementById('map');
     * if (mapDiv.style.visibility === true) map.resize();
     */
    resize(eventData?: Object) {
        const dimensions = this._containerDimensions();
        const width = dimensions[0];
        const height = dimensions[1];

        this._resizeCanvas(width, height);
        this.transform.resize(width, height);
        this.painter.resize(width, height);

        const fireMoving = !this._moving;
        if (fireMoving) {
            this.stop();
            this.fire(new Event('movestart', eventData))
                .fire(new Event('move', eventData));
        }

        this.fire(new Event('resize', eventData));

        if (fireMoving) this.fire(new Event('moveend', eventData));

        return this;
    }

    /**
     * Returns the map's geographical bounds. When the bearing or pitch is non-zero, the visible region is not
     * an axis-aligned rectangle, and the result is the smallest bounds that encompasses the visible region.
     * If a padding is set on the map, the bounds returned are for the inset.
     *
     * @returns {LngLatBounds} The geographical bounds of the map as {@link LngLatBounds}.
     * @example
     * const bounds = map.getBounds();
     */
    getBounds(): LngLatBounds {
        return this.transform.getBounds();
    }

    /**
     * Returns the maximum geographical bounds the map is constrained to, or `null` if none set.
     *
     * @returns {Map} The map object.
     *
     * @example
     * const maxBounds = map.getMaxBounds();
     */
    getMaxBounds(): LngLatBounds | null {
        return this.transform.getMaxBounds();
    }

    /**
     * Sets or clears the map's geographical bounds.
     *
     * Pan and zoom operations are constrained within these bounds.
     * If a pan or zoom is performed that would
     * display regions outside these bounds, the map will
     * instead display a position and zoom level
     * as close as possible to the operation's request while still
     * remaining within the bounds.
     *
     * @param {LngLatBoundsLike | null | undefined} bounds The maximum bounds to set. If `null` or `undefined` is provided, the function removes the map's maximum bounds.
     * @returns {Map} Returns itself to allow for method chaining.
     * @example
     * // Define bounds that conform to the `LngLatBoundsLike` object.
     * const bounds = [
     *     [-74.04728, 40.68392], // [west, south]
     *     [-73.91058, 40.87764]  // [east, north]
     * ];
     * // Set the map's max bounds.
     * map.setMaxBounds(bounds);
     */
    setMaxBounds(bounds: LngLatBoundsLike) {
        this.transform.setMaxBounds(LngLatBounds.convert(bounds));
        return this._update();
    }

    /**
     * Sets or clears the map's minimum zoom level.
     * If the map's current zoom level is lower than the new minimum,
     * the map will zoom to the new minimum.
     *
     * It is not always possible to zoom out and reach the set `minZoom`.
     * Other factors such as map height may restrict zooming. For example,
     * if the map is 512px tall it will not be possible to zoom below zoom 0
     * no matter what the `minZoom` is set to.
     *
     * @param {number | null | undefined} minZoom The minimum zoom level to set (-2 - 24).
     *   If `null` or `undefined` is provided, the function removes the current minimum zoom and it will be reset to -2.
     * @returns {Map} Returns itself to allow for method chaining.
     * @example
     * map.setMinZoom(12.25);
     */
    setMinZoom(minZoom?: ?number) {

        minZoom = minZoom === null || minZoom === undefined ? defaultMinZoom : minZoom;

        if (minZoom >= defaultMinZoom && minZoom <= this.transform.maxZoom) {
            this.transform.minZoom = minZoom;
            this._update();

            if (this.getZoom() < minZoom) this.setZoom(minZoom);

            return this;

        } else throw new Error(`minZoom must be between ${defaultMinZoom} and the current maxZoom, inclusive`);
    }

    /**
     * Returns the map's minimum allowable zoom level.
     *
     * @returns {number} Returns `minZoom`.
     * @example
     * const minZoom = map.getMinZoom();
     */
    getMinZoom() { return this.transform.minZoom; }

    /**
     * Sets or clears the map's maximum zoom level.
     * If the map's current zoom level is higher than the new maximum,
     * the map will zoom to the new maximum.
     *
     * @param {number | null | undefined} maxZoom The maximum zoom level to set.
     *   If `null` or `undefined` is provided, the function removes the current maximum zoom (sets it to 22).
     * @returns {Map} Returns itself to allow for method chaining.
     * @example
     * map.setMaxZoom(18.75);
     */
    setMaxZoom(maxZoom?: ?number) {

        maxZoom = maxZoom === null || maxZoom === undefined ? defaultMaxZoom : maxZoom;

        if (maxZoom >= this.transform.minZoom) {
            this.transform.maxZoom = maxZoom;
            this._update();

            if (this.getZoom() > maxZoom) this.setZoom(maxZoom);

            return this;

        } else throw new Error(`maxZoom must be greater than the current minZoom`);
    }

    /**
     * Returns the map's maximum allowable zoom level.
     *
     * @returns {number} Returns `maxZoom`.
     * @example
     * const maxZoom = map.getMaxZoom();
     */
    getMaxZoom() { return this.transform.maxZoom; }

    /**
     * Sets or clears the map's minimum pitch.
     * If the map's current pitch is lower than the new minimum,
     * the map will pitch to the new minimum.
     *
     * @param {number | null | undefined} minPitch The minimum pitch to set (0-85). If `null` or `undefined` is provided, the function removes the current minimum pitch and resets it to 0.
     * @returns {Map} Returns itself to allow for method chaining.
     * @example
     * map.setMinPitch(5);
     */
    setMinPitch(minPitch?: ?number) {

        minPitch = minPitch === null || minPitch === undefined ? defaultMinPitch : minPitch;

        if (minPitch < defaultMinPitch) {
            throw new Error(`minPitch must be greater than or equal to ${defaultMinPitch}`);
        }

        if (minPitch >= defaultMinPitch && minPitch <= this.transform.maxPitch) {
            this.transform.minPitch = minPitch;
            this._update();

            if (this.getPitch() < minPitch) this.setPitch(minPitch);

            return this;

        } else throw new Error(`minPitch must be between ${defaultMinPitch} and the current maxPitch, inclusive`);
    }

    /**
     * Returns the map's minimum allowable pitch.
     *
     * @returns {number} Returns `minPitch`.
     * @example
     * const minPitch = map.getMinPitch();
     */
    getMinPitch() { return this.transform.minPitch; }

    /**
     * Sets or clears the map's maximum pitch.
     * If the map's current pitch is higher than the new maximum,
     * the map will pitch to the new maximum.
     *
     * @param {number | null | undefined} maxPitch The maximum pitch to set.
     *   If `null` or `undefined` is provided, the function removes the current maximum pitch (sets it to 85).
     * @returns {Map} Returns itself to allow for method chaining.
     * @example
     * map.setMaxPitch(70);
     */
    setMaxPitch(maxPitch?: ?number) {

        maxPitch = maxPitch === null || maxPitch === undefined ? defaultMaxPitch : maxPitch;

        if (maxPitch > defaultMaxPitch) {
            throw new Error(`maxPitch must be less than or equal to ${defaultMaxPitch}`);
        }

        if (maxPitch >= this.transform.minPitch) {
            this.transform.maxPitch = maxPitch;
            this._update();

            if (this.getPitch() > maxPitch) this.setPitch(maxPitch);

            return this;

        } else throw new Error(`maxPitch must be greater than the current minPitch`);
    }

    /**
     * Returns the map's maximum allowable pitch.
     *
     * @returns {number} Returns `maxPitch`.
     * @example
     * const maxPitch = map.getMaxPitch();
     */
    getMaxPitch() { return this.transform.maxPitch; }

    /**
     * Returns the state of `renderWorldCopies`. If `true`, multiple copies of the world will be rendered side by side beyond -180 and 180 degrees longitude. If set to `false`:
     * - When the map is zoomed out far enough that a single representation of the world does not fill the map's entire
     * container, there will be blank space beyond 180 and -180 degrees longitude.
     * - Features that cross 180 and -180 degrees longitude will be cut in two (with one portion on the right edge of the
     * map and the other on the left edge of the map) at every zoom level.
     *
     * @returns {boolean} Returns `renderWorldCopies` boolean.
     * @example
     * const worldCopiesRendered = map.getRenderWorldCopies();
     * @see [Example: Render world copies](https://docs.mapbox.com/mapbox-gl-js/example/render-world-copies/)
     */
    getRenderWorldCopies() { return this.transform.renderWorldCopies; }

    /**
     * Sets the state of `renderWorldCopies`.
     *
     * @param {boolean} renderWorldCopies If `true`, multiple copies of the world will be rendered side by side beyond -180 and 180 degrees longitude. If set to `false`:
     * - When the map is zoomed out far enough that a single representation of the world does not fill the map's entire
     * container, there will be blank space beyond 180 and -180 degrees longitude.
     * - Features that cross 180 and -180 degrees longitude will be cut in two (with one portion on the right edge of the
     * map and the other on the left edge of the map) at every zoom level.
     *
     * `undefined` is treated as `true`, `null` is treated as `false`.
     * @returns {Map} Returns itself to allow for method chaining.
     * @example
     * map.setRenderWorldCopies(true);
     * @see [Example: Render world copies](https://docs.mapbox.com/mapbox-gl-js/example/render-world-copies/)
     */
    setRenderWorldCopies(renderWorldCopies?: ?boolean) {
        this.transform.renderWorldCopies = renderWorldCopies;
        return this._update();
    }

    /**
     * Returns a {@link Point} representing pixel coordinates, relative to the map's `container`,
     * that correspond to the specified geographical location.
     *
     * When the map is pitched and `lnglat` is completely behind the camera, there are no pixel
     * coordinates corresponding to that location. In that case,
     * the `x` and `y` components of the returned {@link Point} are set to Number.MAX_VALUE.
     *
     * @param {LngLatLike} lnglat The geographical location to project.
     * @returns {Point} The {@link Point} corresponding to `lnglat`, relative to the map's `container`.
     * @example
     * const coordinate = [-122.420679, 37.772537];
     * const point = map.project(coordinate);
     */
    project(lnglat: LngLatLike) {
        return this.transform.locationPoint3D(LngLat.convert(lnglat));
    }

    /**
     * Returns a {@link LngLat} representing geographical coordinates that correspond
     * to the specified pixel coordinates. If horizon is visible, and specified pixel is
     * above horizon, returns a {@link LngLat} corresponding to point on horizon, nearest
     * to the point.
     *
     * @param {PointLike} point The pixel coordinates to unproject.
     * @returns {LngLat} The {@link LngLat} corresponding to `point`.
     * @example
     * map.on('click', (e) => {
     *     // When the map is clicked, get the geographic coordinate.
     *     const coordinate = map.unproject(e.point);
     * });
     */
    unproject(point: PointLike) {
        return this.transform.pointLocation3D(Point.convert(point));
    }

    /**
     * Returns true if the map is panning, zooming, rotating, or pitching due to a camera animation or user gesture.
     *
     * @returns {boolean} True if the map is moving.
     * @example
     * const isMoving = map.isMoving();
     */
    isMoving(): boolean {
        return this._moving || this.handlers && this.handlers.isMoving();
    }

    /**
     * Returns true if the map is zooming due to a camera animation or user gesture.
     *
     * @returns {boolean} True if the map is zooming.
     * @example
     * const isZooming = map.isZooming();
     */
    isZooming(): boolean {
        return this._zooming || this.handlers && this.handlers.isZooming();
    }

    /**
     * Returns true if the map is rotating due to a camera animation or user gesture.
     *
     * @returns {boolean} True if the map is rotating.
     * @example
     * map.isRotating();
     */
    isRotating(): boolean {
        return this._rotating || this.handlers && this.handlers.isRotating();
    }

    _createDelegatedListener(type: MapEvent, layerId: any, listener: any) {
        if (type === 'mouseenter' || type === 'mouseover') {
            let mousein = false;
            const mousemove = (e) => {
                const features = this.getLayer(layerId) ? this.queryRenderedFeatures(e.point, {layers: [layerId]}) : [];
                if (!features.length) {
                    mousein = false;
                } else if (!mousein) {
                    mousein = true;
                    listener.call(this, new MapMouseEvent(type, this, e.originalEvent, {features}));
                }
            };
            const mouseout = () => {
                mousein = false;
            };
            return {layer: layerId, listener, delegates: {mousemove, mouseout}};
        } else if (type === 'mouseleave' || type === 'mouseout') {
            let mousein = false;
            const mousemove = (e) => {
                const features = this.getLayer(layerId) ? this.queryRenderedFeatures(e.point, {layers: [layerId]}) : [];
                if (features.length) {
                    mousein = true;
                } else if (mousein) {
                    mousein = false;
                    listener.call(this, new MapMouseEvent(type, this, e.originalEvent));
                }
            };
            const mouseout = (e) => {
                if (mousein) {
                    mousein = false;
                    listener.call(this, new MapMouseEvent(type, this, e.originalEvent));
                }
            };
            return {layer: layerId, listener, delegates: {mousemove, mouseout}};
        } else {
            const delegate = (e) => {
                const features = this.getLayer(layerId) ? this.queryRenderedFeatures(e.point, {layers: [layerId]}) : [];
                if (features.length) {
                    // Here we need to mutate the original event, so that preventDefault works as expected.
                    e.features = features;
                    listener.call(this, e);
                    delete e.features;
                }
            };
            return {layer: layerId, listener, delegates: {[type]: delegate}};
        }
    }

    /**
     * Adds a listener for events of a specified type,
     * optionally limited to features in a specified style layer.
     *
     * @param {string} type The event type to listen for. Events compatible with the optional `layerId` parameter are triggered
     * when the cursor enters a visible portion of the specified layer from outside that layer or outside the map canvas.
     *
     * | Event                                                     | Compatible with `layerId` |
     * |-----------------------------------------------------------|---------------------------|
     * | [`mousedown`](#map.event:mousedown)                       | yes                       |
     * | [`mouseup`](#map.event:mouseup)                           | yes                       |
     * | [`mouseover`](#map.event:mouseover)                       | yes                       |
     * | [`mouseout`](#map.event:mouseout)                         | yes                       |
     * | [`mousemove`](#map.event:mousemove)                       | yes                       |
     * | [`mouseenter`](#map.event:mouseenter)                     | yes (required)            |
     * | [`mouseleave`](#map.event:mouseleave)                     | yes (required)            |
     * | [`click`](#map.event:click)                               | yes                       |
     * | [`dblclick`](#map.event:dblclick)                         | yes                       |
     * | [`contextmenu`](#map.event:contextmenu)                   | yes                       |
     * | [`touchstart`](#map.event:touchstart)                     | yes                       |
     * | [`touchend`](#map.event:touchend)                         | yes                       |
     * | [`touchcancel`](#map.event:touchcancel)                   | yes                       |
     * | [`wheel`](#map.event:wheel)                               |                           |
     * | [`resize`](#map.event:resize)                             |                           |
     * | [`remove`](#map.event:remove)                             |                           |
     * | [`touchmove`](#map.event:touchmove)                       |                           |
     * | [`movestart`](#map.event:movestart)                       |                           |
     * | [`move`](#map.event:move)                                 |                           |
     * | [`moveend`](#map.event:moveend)                           |                           |
     * | [`dragstart`](#map.event:dragstart)                       |                           |
     * | [`drag`](#map.event:drag)                                 |                           |
     * | [`dragend`](#map.event:dragend)                           |                           |
     * | [`zoomstart`](#map.event:zoomstart)                       |                           |
     * | [`zoom`](#map.event:zoom)                                 |                           |
     * | [`zoomend`](#map.event:zoomend)                           |                           |
     * | [`rotatestart`](#map.event:rotatestart)                   |                           |
     * | [`rotate`](#map.event:rotate)                             |                           |
     * | [`rotateend`](#map.event:rotateend)                       |                           |
     * | [`pitchstart`](#map.event:pitchstart)                     |                           |
     * | [`pitch`](#map.event:pitch)                               |                           |
     * | [`pitchend`](#map.event:pitchend)                         |                           |
     * | [`boxzoomstart`](#map.event:boxzoomstart)                 |                           |
     * | [`boxzoomend`](#map.event:boxzoomend)                     |                           |
     * | [`boxzoomcancel`](#map.event:boxzoomcancel)               |                           |
     * | [`webglcontextlost`](#map.event:webglcontextlost)         |                           |
     * | [`webglcontextrestored`](#map.event:webglcontextrestored) |                           |
     * | [`load`](#map.event:load)                                 |                           |
     * | [`render`](#map.event:render)                             |                           |
     * | [`idle`](#map.event:idle)                                 |                           |
     * | [`error`](#map.event:error)                               |                           |
     * | [`data`](#map.event:data)                                 |                           |
     * | [`styledata`](#map.event:styledata)                       |                           |
     * | [`sourcedata`](#map.event:sourcedata)                     |                           |
     * | [`dataloading`](#map.event:dataloading)                   |                           |
     * | [`styledataloading`](#map.event:styledataloading)         |                           |
     * | [`sourcedataloading`](#map.event:sourcedataloading)       |                           |
     * | [`styleimagemissing`](#map.event:styleimagemissing)       |                           |
     *
     * @param {string} layerId (optional) The ID of a style layer. If you provide a `layerId`,
     * the listener will be triggered only if its location is within a visible feature in this layer,
     * and the event will have a `features` property containing an array of the matching features.
     * If you do not provide a `layerId`, the listener will be triggered by a corresponding event
     * happening anywhere on the map, and the event will not have a `features` property.
     * Note that many event types are not compatible with the optional `layerId` parameter.
     * @param {Function} listener The function to be called when the event is fired.
     * @returns {Map} Returns itself to allow for method chaining.
     * @example
     * // Set an event listener that will fire
     * // when the map has finished loading.
     * map.on('load', () => {
     *     // Add a new layer.
     *     map.addLayer({
     *         id: 'points-of-interest',
     *         source: {
     *             type: 'vector',
     *             url: 'mapbox://mapbox.mapbox-streets-v8'
     *         },
     *         'source-layer': 'poi_label',
     *         type: 'circle',
     *         paint: {
     *             // Mapbox Style Specification paint properties
     *         },
     *         layout: {
     *             // Mapbox Style Specification layout properties
     *         }
     *     });
     * });
     * @example
     * // Set an event listener that will fire
     * // when a feature on the countries layer of the map is clicked.
     * map.on('click', 'countries', (e) => {
     *     new mapboxgl.Popup()
     *         .setLngLat(e.lngLat)
     *         .setHTML(`Country name: ${e.features[0].properties.name}`)
     *         .addTo(map);
     * });
     * @see [Example: Add 3D terrain to a map](https://docs.mapbox.com/mapbox-gl-js/example/add-terrain/)
     * @see [Example: Center the map on a clicked symbol](https://docs.mapbox.com/mapbox-gl-js/example/center-on-symbol/)
     * @see [Example: Create a draggable marker](https://docs.mapbox.com/mapbox-gl-js/example/drag-a-point/)
     * @see [Example: Create a hover effect](https://docs.mapbox.com/mapbox-gl-js/example/hover-styles/)
     * @see [Example: Display popup on click](https://docs.mapbox.com/mapbox-gl-js/example/popup-on-click/)
     */
    on(type: MapEvent, layerId: any, listener: any) {
        if (listener === undefined) {
            return super.on(type, layerId);
        }

        const delegatedListener = this._createDelegatedListener(type, layerId, listener);

        this._delegatedListeners = this._delegatedListeners || {};
        this._delegatedListeners[type] = this._delegatedListeners[type] || [];
        this._delegatedListeners[type].push(delegatedListener);

        for (const event in delegatedListener.delegates) {
            this.on((event: any), delegatedListener.delegates[event]);
        }

        return this;
    }

    /**
     * Adds a listener that will be called only once to a specified event type,
     * optionally limited to events occurring on features in a specified style layer.
     *
     * @param {string} type The event type to listen for; one of `'mousedown'`, `'mouseup'`, `'click'`, `'dblclick'`,
     * `'mousemove'`, `'mouseenter'`, `'mouseleave'`, `'mouseover'`, `'mouseout'`, `'contextmenu'`, `'touchstart'`,
     * `'touchend'`, or `'touchcancel'`. `mouseenter` and `mouseover` events are triggered when the cursor enters
     * a visible portion of the specified layer from outside that layer or outside the map canvas. `mouseleave`
     * and `mouseout` events are triggered when the cursor leaves a visible portion of the specified layer, or leaves
     * the map canvas.
     * @param {string} layerId (optional) The ID of a style layer. If you provide a `layerId`,
     * the listener will be triggered only if its location is within a visible feature in this layer,
     * and the event will have a `features` property containing an array of the matching features.
     * If you do not provide a `layerId`, the listener will be triggered by a corresponding event
     * happening anywhere on the map, and the event will not have a `features` property.
     * Note that many event types are not compatible with the optional `layerId` parameter.
     * @param {Function} listener The function to be called when the event is fired.
     * @returns {Map} Returns itself to allow for method chaining.
     * @example
     * // Log the coordinates of a user's first map touch.
     * map.once('touchstart', (e) => {
     *     console.log(`The first map touch was at: ${e.lnglat}`);
     * });
     * @example
     * // Log the coordinates of a user's first map touch
     * // on a specific layer.
     * map.once('touchstart', 'my-point-layer', (e) => {
     *     console.log(`The first map touch on the point layer was at: ${e.lnglat}`);
     * });
     * @see [Example: Create a draggable point](https://docs.mapbox.com/mapbox-gl-js/example/drag-a-point/)
     * @see [Example: Animate the camera around a point with 3D terrain](https://docs.mapbox.com/mapbox-gl-js/example/free-camera-point/)
     * @see [Example: Play map locations as a slideshow](https://docs.mapbox.com/mapbox-gl-js/example/playback-locations/)
     */
    once(type: MapEvent, layerId: any, listener: any) {

        if (listener === undefined) {
            return super.once(type, layerId);
        }

        const delegatedListener = this._createDelegatedListener(type, layerId, listener);

        for (const event in delegatedListener.delegates) {
            this.once((event: any), delegatedListener.delegates[event]);
        }

        return this;
    }

    /**
     * Removes an event listener previously added with {@link Map#on},
     * optionally limited to layer-specific events.
     *
     * @param {string} type The event type previously used to install the listener.
     * @param {string} layerId (optional) The layer ID previously used to install the listener.
     * @param {Function} listener The function previously installed as a listener.
     * @returns {Map} Returns itself to allow for method chaining.
     * @example
     * // Create a function to print coordinates while a mouse is moving.
     * function onMove(e) {
     *     console.log(`The mouse is moving: ${e.lngLat}`);
     * }
     * // Create a function to unbind the `mousemove` event.
     * function onUp(e) {
     *     console.log(`The final coordinates are: ${e.lngLat}`);
     *     map.off('mousemove', onMove);
     * }
     * // When a click occurs, bind both functions to mouse events.
     * map.on('mousedown', (e) => {
     *     map.on('mousemove', onMove);
     *     map.once('mouseup', onUp);
     * });
     * @see [Example: Create a draggable point](https://docs.mapbox.com/mapbox-gl-js/example/drag-a-point/)
     */
    off(type: MapEvent, layerId: any, listener: any) {
        if (listener === undefined) {
            return super.off(type, layerId);
        }

        const removeDelegatedListener = (delegatedListeners) => {
            const listeners = delegatedListeners[type];
            for (let i = 0; i < listeners.length; i++) {
                const delegatedListener = listeners[i];
                if (delegatedListener.layer === layerId && delegatedListener.listener === listener) {
                    for (const event in delegatedListener.delegates) {
                        this.off((event: any), delegatedListener.delegates[event]);
                    }
                    listeners.splice(i, 1);
                    return this;
                }
            }
        };

        if (this._delegatedListeners && this._delegatedListeners[type]) {
            removeDelegatedListener(this._delegatedListeners);
        }

        return this;
    }

    /**
     * Returns an array of [GeoJSON](http://geojson.org/)
     * [Feature objects](https://tools.ietf.org/html/rfc7946#section-3.2)
     * representing visible features that satisfy the query parameters.
     *
     * @param {PointLike|Array<PointLike>} [geometry] - The geometry of the query region in pixels:
     * either a single point or bottom left and top right points describing a bounding box, where the origin is at the top left.
     * Omitting this parameter (by calling {@link Map#queryRenderedFeatures} with zero arguments,
     * or with only an `options` argument) is equivalent to passing a bounding box encompassing the entire
     * map viewport.
     * Only values within the existing viewport are supported.
     * @param {Object} [options] Options object.
     * @param {Array<string>} [options.layers] An array of [style layer IDs](https://docs.mapbox.com/mapbox-gl-js/style-spec/#layer-id) for the query to inspect.
     *   Only features within these layers will be returned. If this parameter is undefined, all layers will be checked.
     * @param {Array} [options.filter] A [filter](https://docs.mapbox.com/mapbox-gl-js/style-spec/layers/#filter)
     *   to limit query results.
     * @param {boolean} [options.validate=true] Whether to check if the [options.filter] conforms to the Mapbox GL Style Specification. Disabling validation is a performance optimization that should only be used if you have previously validated the values you will be passing to this function.
     *
     * @returns {Array<Object>} An array of [GeoJSON](http://geojson.org/)
     * [feature objects](https://tools.ietf.org/html/rfc7946#section-3.2).
     *
     * The `properties` value of each returned feature object contains the properties of its source feature. For GeoJSON sources, only
     * string and numeric property values are supported (i.e. `null`, `Array`, and `Object` values are not supported).
     *
     * Each feature includes top-level `layer`, `source`, and `sourceLayer` properties. The `layer` property is an object
     * representing the style layer to  which the feature belongs. Layout and paint properties in this object contain values
     * which are fully evaluated for the given zoom level and feature.
     *
     * Only features that are currently rendered are included. Some features will **not** be included, like:
     *
     * - Features from layers whose `visibility` property is `"none"`.
     * - Features from layers whose zoom range excludes the current zoom level.
     * - Symbol features that have been hidden due to text or icon collision.
     *
     * Features from all other layers are included, including features that may have no visible
     * contribution to the rendered result; for example, because the layer's opacity or color alpha component is set to
     * 0.
     *
     * The topmost rendered feature appears first in the returned array, and subsequent features are sorted by
     * descending z-order. Features that are rendered multiple times (due to wrapping across the antimeridian at low
     * zoom levels) are returned only once (though subject to the following caveat).
     *
     * Because features come from tiled vector data or GeoJSON data that is converted to tiles internally, feature
     * geometries may be split or duplicated across tile boundaries and, as a result, features may appear multiple
     * times in query results. For example, suppose there is a highway running through the bounding rectangle of a query.
     * The results of the query will be those parts of the highway that lie within the map tiles covering the bounding
     * rectangle, even if the highway extends into other tiles, and the portion of the highway within each map tile
     * will be returned as a separate feature. Similarly, a point feature near a tile boundary may appear in multiple
     * tiles due to tile buffering.
     *
     * @example
     * // Find all features at a point
     * const features = map.queryRenderedFeatures(
     *   [20, 35],
     *   {layers: ['my-layer-name']}
     * );
     *
     * @example
     * // Find all features within a static bounding box
     * const features = map.queryRenderedFeatures(
     *   [[10, 20], [30, 50]],
     *   {layers: ['my-layer-name']}
     * );
     *
     * @example
     * // Find all features within a bounding box around a point
     * const width = 10;
     * const height = 20;
     * const features = map.queryRenderedFeatures([
     *     [point.x - width / 2, point.y - height / 2],
     *     [point.x + width / 2, point.y + height / 2]
     * ], {layers: ['my-layer-name']});
     *
     * @example
     * // Query all rendered features from a single layer
     * const features = map.queryRenderedFeatures({layers: ['my-layer-name']});
     * @see [Example: Get features under the mouse pointer](https://www.mapbox.com/mapbox-gl-js/example/queryrenderedfeatures/)
     * @see [Example: Highlight features within a bounding box](https://www.mapbox.com/mapbox-gl-js/example/using-box-queryrenderedfeatures/)
     * @see [Example: Filter features within map view](https://www.mapbox.com/mapbox-gl-js/example/filter-features-within-map-view/)
     */
    queryRenderedFeatures(geometry?: PointLike | [PointLike, PointLike], options?: Object) {
        // The first parameter can be omitted entirely, making this effectively an overloaded method
        // with two signatures:
        //
        //     queryRenderedFeatures(geometry: PointLike | [PointLike, PointLike], options?: Object)
        //     queryRenderedFeatures(options?: Object)
        //
        // There no way to express that in a way that's compatible with both flow and documentation.js.
        // Related: https://github.com/facebook/flow/issues/1556

        if (!this.style) {
            return [];
        }

        if (options === undefined && geometry !== undefined && !(geometry instanceof Point) && !Array.isArray(geometry)) {
            options = (geometry: Object);
            geometry = undefined;
        }

        options = options || {};
        geometry = geometry || [[0, 0], [this.transform.width, this.transform.height]];

        return this.style.queryRenderedFeatures(geometry, options, this.transform);
    }

    /**
     * Returns an array of [GeoJSON](http://geojson.org/)
     * [Feature objects](https://tools.ietf.org/html/rfc7946#section-3.2)
     * representing features within the specified vector tile or GeoJSON source that satisfy the query parameters.
     *
     * @param {string} sourceId The ID of the vector tile or GeoJSON source to query.
     * @param {Object} [parameters] Options object.
     * @param {string} [parameters.sourceLayer] The name of the [source layer](https://docs.mapbox.com/help/glossary/source-layer/)
     *   to query. *For vector tile sources, this parameter is required.* For GeoJSON sources, it is ignored.
     * @param {Array} [parameters.filter] A [filter](https://docs.mapbox.com/mapbox-gl-js/style-spec/layers/#filter)
     *   to limit query results.
     * @param {boolean} [parameters.validate=true] Whether to check if the [parameters.filter] conforms to the Mapbox GL Style Specification. Disabling validation is a performance optimization that should only be used if you have previously validated the values you will be passing to this function.
     *
     * @returns {Array<Object>} An array of [GeoJSON](http://geojson.org/)
     * [Feature objects](https://tools.ietf.org/html/rfc7946#section-3.2).
     *
     * In contrast to {@link Map#queryRenderedFeatures}, this function returns all features matching the query parameters,
     * whether or not they are rendered (visible) by the current style. The domain of the query includes all currently-loaded
     * vector tiles and GeoJSON source tiles: this function does not check tiles outside the currently
     * visible viewport.
     *
     * Because features come from tiled vector data or GeoJSON data that is converted to tiles internally, feature
     * geometries may be split or duplicated across tile boundaries and, as a result, features may appear multiple
     * times in query results. For example, suppose there is a highway running through the bounding rectangle of a query.
     * The results of the query will be those parts of the highway that lie within the map tiles covering the bounding
     * rectangle, even if the highway extends into other tiles, and the portion of the highway within each map tile
     * will be returned as a separate feature. Similarly, a point feature near a tile boundary may appear in multiple
     * tiles due to tile buffering.
     *
     * @example
     * // Find all features in one source layer in a vector source
     * const features = map.querySourceFeatures('your-source-id', {
     *     sourceLayer: 'your-source-layer'
     * });
     *
     * @see [Example: Highlight features containing similar data](https://www.mapbox.com/mapbox-gl-js/example/query-similar-features/)
     */
    querySourceFeatures(sourceId: string, parameters: ?{sourceLayer: ?string, filter: ?Array<any>, validate?: boolean}) {
        return this.style.querySourceFeatures(sourceId, parameters);
    }

    /**
     * Updates the map's Mapbox style object with a new value.
     *
     * If a style is already set when this is used and the `diff` option is set to true, the map renderer will attempt to compare the given style
     * against the map's current state and perform only the changes necessary to make the map style match the desired state. Changes in sprites
     * (images used for icons and patterns) and glyphs (fonts for label text) **cannot** be diffed. If the sprites or fonts used in the current
     * style and the given style are different in any way, the map renderer will force a full update, removing the current style and building
     * the given one from scratch.
     *
     * @param style A JSON object conforming to the schema described in the
     *   [Mapbox Style Specification](https://mapbox.com/mapbox-gl-style-spec/), or a URL to such JSON.
     * @param {Object} [options] Options object.
     * @param {boolean} [options.diff=true] If false, force a 'full' update, removing the current style
     *   and building the given one instead of attempting a diff-based update.
     * @param {string} [options.localIdeographFontFamily='sans-serif'] Defines a CSS
     *   font-family for locally overriding generation of glyphs in the 'CJK Unified Ideographs', 'Hiragana', 'Katakana' and 'Hangul Syllables' ranges.
     *   In these ranges, font settings from the map's style will be ignored, except for font-weight keywords (light/regular/medium/bold).
     *   Set to `false`, to enable font settings from the map's style for these glyph ranges.
     *   Forces a full update.
     * @returns {Map} Returns itself to allow for method chaining.
     *
     * @example
     * map.setStyle("mapbox://styles/mapbox/streets-v11");
     *
     * @see [Example: Change a map's style](https://www.mapbox.com/mapbox-gl-js/example/setstyle/)
     */
    setStyle(style: StyleSpecification | string | null, options?: {diff?: boolean} & StyleOptions) {
        options = extend({}, {localIdeographFontFamily: this._localIdeographFontFamily, localFontFamily: this._localFontFamily}, options);

        if ((options.diff !== false &&
            options.localIdeographFontFamily === this._localIdeographFontFamily &&
            options.localFontFamily === this._localFontFamily) && this.style && style) {
            this._diffStyle(style, options);
            return this;
        } else {
            this._localIdeographFontFamily = options.localIdeographFontFamily;
            this._localFontFamily = options.localFontFamily;
            return this._updateStyle(style, options);
        }
    }

    _getUIString(key: string) {
        const str = this._locale[key];
        if (str == null) {
            throw new Error(`Missing UI string '${key}'`);
        }

        return str;
    }

    _updateStyle(style: StyleSpecification | string | null,  options?: {diff?: boolean} & StyleOptions) {
        if (this.style) {
            this.style.setEventedParent(null);
            this.style._remove();
            delete this.style;
        }

        if (style) {
            this.style = new Style(this, options || {});
            this.style.setEventedParent(this, {style: this.style});

            if (typeof style === 'string') {
                this.style.loadURL(style);
            } else {
                this.style.loadJSON(style);
            }
        }
        this._updateTerrain();
        return this;
    }

    _lazyInitEmptyStyle() {
        if (!this.style) {
            this.style = new Style(this, {});
            this.style.setEventedParent(this, {style: this.style});
            this.style.loadEmpty();
        }
    }

    _diffStyle(style: StyleSpecification | string,  options?: {diff?: boolean} & StyleOptions) {
        if (typeof style === 'string') {
            const url = this._requestManager.normalizeStyleURL(style);
            const request = this._requestManager.transformRequest(url, ResourceType.Style);
            getJSON(request, (error: ?Error, json: ?Object) => {
                if (error) {
                    this.fire(new ErrorEvent(error));
                } else if (json) {
                    this._updateDiff(json, options);
                }
            });
        } else if (typeof style === 'object') {
            this._updateDiff(style, options);
        }
    }

    _updateDiff(style: StyleSpecification,  options?: {diff?: boolean} & StyleOptions) {
        try {
            if (this.style.setState(style)) {
                this._update(true);
            }
        } catch (e) {
            warnOnce(
                `Unable to perform style diff: ${e.message || e.error || e}.  Rebuilding the style from scratch.`
            );
            this._updateStyle(style, options);
        }
    }

    /**
     * Returns the map's Mapbox [style](https://docs.mapbox.com/help/glossary/style/) object, a JSON object which can be used to recreate the map's style.
     *
     * @returns {Object} The map's style JSON object.
     *
     * @example
     * map.on('load', () => {
     *     const styleJson = map.getStyle();
     * });
     *
     */
    getStyle() {
        if (this.style) {
            return this.style.serialize();
        }
    }

    /**
     * Returns a Boolean indicating whether the map's style is fully loaded.
     *
     * @returns {boolean} A Boolean indicating whether the style is fully loaded.
     *
     * @example
     * const styleLoadStatus = map.isStyleLoaded();
     */
    isStyleLoaded() {
        if (!this.style) return warnOnce('There is no style added to the map.');
        return this.style.loaded();
    }

    /**
     * Adds a source to the map's style.
     *
     * @param {string} id The ID of the source to add. Must not conflict with existing sources.
     * @param {Object} source The source object, conforming to the
     * Mapbox Style Specification's [source definition](https://www.mapbox.com/mapbox-gl-style-spec/#sources) or
     * {@link CanvasSourceOptions}.
     * @fires source.add
     * @returns {Map} Returns itself to allow for method chaining.
     * @example
     * map.addSource('my-data', {
     *     type: 'vector',
     *     url: 'mapbox://myusername.tilesetid'
     * });
     * @example
     * map.addSource('my-data', {
     *     "type": "geojson",
     *     "data": {
     *         "type": "Feature",
     *         "geometry": {
     *             "type": "Point",
     *             "coordinates": [-77.0323, 38.9131]
     *         },
     *         "properties": {
     *             "title": "Mapbox DC",
     *             "marker-symbol": "monument"
     *         }
     *     }
     * });
     * @see Example: Vector source: [Show and hide layers](https://docs.mapbox.com/mapbox-gl-js/example/toggle-layers/)
     * @see Example: GeoJSON source: [Add live realtime data](https://docs.mapbox.com/mapbox-gl-js/example/live-geojson/)
     * @see Example: Raster DEM source: [Add hillshading](https://docs.mapbox.com/mapbox-gl-js/example/hillshade/)
     */
    addSource(id: string, source: SourceSpecification) {
        this._lazyInitEmptyStyle();
        this.style.addSource(id, source);
        return this._update(true);
    }

    /**
     * Returns a Boolean indicating whether the source is loaded. Returns `true` if the source with
     * the given ID in the map's style has no outstanding network requests, otherwise `false`.
     *
     * @param {string} id The ID of the source to be checked.
     * @returns {boolean} A Boolean indicating whether the source is loaded.
     * @example
     * const sourceLoaded = map.isSourceLoaded('bathymetry-data');
     */
    isSourceLoaded(id: string) {
        const sourceCaches = this.style && this.style._getSourceCaches(id);
        if (sourceCaches.length === 0) {
            this.fire(new ErrorEvent(new Error(`There is no source with ID '${id}'`)));
            return;
        }

        return sourceCaches.every(sc => sc.loaded());
    }

    /**
     * Returns a Boolean indicating whether all tiles in the viewport from all sources on
     * the style are loaded.
     *
     * @returns {boolean} A Boolean indicating whether all tiles are loaded.
     * @example
     * const tilesLoaded = map.areTilesLoaded();
     */

    areTilesLoaded() {
        const sources = this.style && this.style._sourceCaches;
        for (const id in sources) {
            const source = sources[id];
            const tiles = source._tiles;
            for (const t in tiles) {
                const tile = tiles[t];
                if (!(tile.state === 'loaded' || tile.state === 'errored')) return false;
            }
        }
        return true;
    }

    /**
     * Adds a [custom source type](#Custom Sources), making it available for use with
     * {@link Map#addSource}.
     * @private
     * @param {string} name The name of the source type; source definition objects use this name in the `{type: ...}` field.
     * @param {Function} SourceType A {@link Source} constructor.
     * @param {Function} callback Called when the source type is ready or with an error argument if there is an error.
     */
    addSourceType(name: string, SourceType: any, callback: Function) {
        this._lazyInitEmptyStyle();
        return this.style.addSourceType(name, SourceType, callback);
    }

    /**
     * Removes a source from the map's style.
     *
     * @param {string} id The ID of the source to remove.
     * @returns {Map} Returns itself to allow for method chaining.
     * @example
     * map.removeSource('bathymetry-data');
     */
    removeSource(id: string) {
        this.style.removeSource(id);
        this._updateTerrain();
        return this._update(true);
    }

    /**
     * Returns the source with the specified ID in the map's style.
     *
     * This method is often used to update a source using the instance members for the relevant
     * source type as defined in [Sources](#sources).
     * For example, setting the `data` for a GeoJSON source or updating the `url` and `coordinates`
     * of an image source.
     *
     * @param {string} id The ID of the source to get.
     * @returns {?Object} The style source with the specified ID or `undefined` if the ID
     * corresponds to no existing sources.
     * The shape of the object varies by source type.
     * A list of options for each source type is available on the Mapbox Style Specification's
     * [Sources](https://docs.mapbox.com/mapbox-gl-js/style-spec/sources/) page.
     * @example
     * const sourceObject = map.getSource('points');
     * @see [Example: Create a draggable point](https://docs.mapbox.com/mapbox-gl-js/example/drag-a-point/)
     * @see [Example: Animate a point](https://docs.mapbox.com/mapbox-gl-js/example/animate-point-along-line/)
     * @see [Example: Add live realtime data](https://docs.mapbox.com/mapbox-gl-js/example/live-geojson/)
     */
    getSource(id: string) {
        return this.style.getSource(id);
    }

    // eslint-disable-next-line jsdoc/require-returns
    /**
     * Add an image to the style. This image can be displayed on the map like any other icon in the style's
     * [sprite](https://docs.mapbox.com/help/glossary/sprite/) using the image's ID with
     * [`icon-image`](https://docs.mapbox.com/mapbox-gl-js/style-spec/#layout-symbol-icon-image),
     * [`background-pattern`](https://docs.mapbox.com/mapbox-gl-js/style-spec/#paint-background-background-pattern),
     * [`fill-pattern`](https://docs.mapbox.com/mapbox-gl-js/style-spec/#paint-fill-fill-pattern),
     * or [`line-pattern`](https://docs.mapbox.com/mapbox-gl-js/style-spec/#paint-line-line-pattern).
     * A {@link Map.event:error} event will be fired if there is not enough space in the sprite to add this image.
     *
     * @param id The ID of the image.
     * @param image The image as an `HTMLImageElement`, `ImageData`, `ImageBitmap` or object with `width`, `height`, and `data`
     * properties with the same format as `ImageData`.
     * @param options Options object.
<<<<<<< HEAD
     * @param options.pixelRatio The ratio of pixels in the image to physical pixels on the screen
     * @param options.sdf Whether the image should be interpreted as an SDF image
     * @param options.content `[x1, y1, x2, y2]` If `icon-text-fit` is used in a layer with this image, this option defines the part of the image that can be covered by the content in `text-field`.
     * @param options.stretchX `[[x1, x2], ...]` If `icon-text-fit` is used in a layer with this image, this option defines the part(s) of the image that can be stretched horizontally.
     * @param options.stretchY `[[y1, y2], ...]` If `icon-text-fit` is used in a layer with this image, this option defines the part(s) of the image that can be stretched vertically.
=======
     * @param options.pixelRatio The ratio of pixels in the image to physical pixels on the screen.
     * @param options.sdf Whether the image should be interpreted as an SDF image.
     * @param options.content  `[x1, y1, x2, y2]`  If `icon-text-fit` is used in a layer with this image, this option defines the part of the image that can be covered by the content in `text-field`.
     * @param options.stretchX  `[[x1, x2], ...]` If `icon-text-fit` is used in a layer with this image, this option defines the part(s) of the image that can be stretched horizontally.
     * @param options.stretchY  `[[y1, y2], ...]` If `icon-text-fit` is used in a layer with this image, this option defines the part(s) of the image that can be stretched vertically.
>>>>>>> a06e428e
     *
     * @example
     * // If the style's sprite does not already contain an image with ID 'cat',
     * // add the image 'cat-icon.png' to the style's sprite with the ID 'cat'.
     * map.loadImage('https://upload.wikimedia.org/wikipedia/commons/thumb/6/60/Cat_silhouette.svg/400px-Cat_silhouette.svg.png', (error, image) => {
     *     if (error) throw error;
     *     if (!map.hasImage('cat')) map.addImage('cat', image);
     * });
     *
     * // Add a stretchable image that can be used with `icon-text-fit`
     * // In this example, the image is 600px wide by 400px high.
     * map.loadImage('https://upload.wikimedia.org/wikipedia/commons/8/89/Black_and_White_Boxed_%28bordered%29.png', (error, image) => {
     *     if (error) throw error;
     *     if (!map.hasImage('border-image')) {
     *         map.addImage('border-image', image, {
     *             content: [16, 16, 300, 384], // place text over left half of image, avoiding the 16px border
     *             stretchX: [[16, 584]], // stretch everything horizontally except the 16px border
     *             stretchY: [[16, 384]], // stretch everything vertically except the 16px border
     *         });
     *     }
     * });
     *
     *
     * @see Example: Use `HTMLImageElement`: [Add an icon to the map](https://www.mapbox.com/mapbox-gl-js/example/add-image/)
     * @see Example: Use `ImageData`: [Add a generated icon to the map](https://www.mapbox.com/mapbox-gl-js/example/add-image-generated/)
     */
    addImage(id: string,
             image: HTMLImageElement | ImageBitmap | ImageData | {width: number, height: number, data: Uint8Array | Uint8ClampedArray} | StyleImageInterface,
             {pixelRatio = 1, sdf = false, stretchX, stretchY, content}: $Shape<StyleImageMetadata> = {}) {
        this._lazyInitEmptyStyle();
        const version = 0;

        if (image instanceof HTMLImageElement || (ImageBitmap && image instanceof ImageBitmap)) {
            const {width, height, data} = browser.getImageData(image);
            this.style.addImage(id, {data: new RGBAImage({width, height}, data), pixelRatio, stretchX, stretchY, content, sdf, version});
        } else if (image.width === undefined || image.height === undefined) {
            return this.fire(new ErrorEvent(new Error(
                'Invalid arguments to map.addImage(). The second argument must be an `HTMLImageElement`, `ImageData`, `ImageBitmap`, ' +
                'or object with `width`, `height`, and `data` properties with the same format as `ImageData`')));
        } else {
            const {width, height, data} = image;
            const userImage = ((image: any): StyleImageInterface);

            this.style.addImage(id, {
                data: new RGBAImage({width, height}, new Uint8Array(data)),
                pixelRatio,
                stretchX,
                stretchY,
                content,
                sdf,
                version,
                userImage
            });

            if (userImage.onAdd) {
                userImage.onAdd(this, id);
            }
        }
    }

    // eslint-disable-next-line jsdoc/require-returns
    /**
     * Update an existing image in a style. This image can be displayed on the map like any other icon in the style's
     * [sprite](https://docs.mapbox.com/help/glossary/sprite/) using the image's ID with
     * [`icon-image`](https://docs.mapbox.com/mapbox-gl-js/style-spec/#layout-symbol-icon-image),
     * [`background-pattern`](https://docs.mapbox.com/mapbox-gl-js/style-spec/#paint-background-background-pattern),
     * [`fill-pattern`](https://docs.mapbox.com/mapbox-gl-js/style-spec/#paint-fill-fill-pattern),
     * or [`line-pattern`](https://docs.mapbox.com/mapbox-gl-js/style-spec/#paint-line-line-pattern).
     *
     * @param id The ID of the image.
     * @param image The image as an `HTMLImageElement`, `ImageData`, `ImageBitmap` or object with `width`, `height`, and `data`
     * properties with the same format as `ImageData`.
     *
     * @example
     * // If an image with the ID 'cat' already exists in the style's sprite,
     * // replace that image with a new image, 'other-cat-icon.png'.
     * if (map.hasImage('cat')) map.updateImage('cat', './other-cat-icon.png');
     */
    updateImage(id: string,
        image: HTMLImageElement | ImageBitmap | ImageData | {width: number, height: number, data: Uint8Array | Uint8ClampedArray} | StyleImageInterface) {

        const existingImage = this.style.getImage(id);
        if (!existingImage) {
            return this.fire(new ErrorEvent(new Error(
                'The map has no image with that id. If you are adding a new image use `map.addImage(...)` instead.')));
        }
        const imageData = (image instanceof HTMLImageElement || (ImageBitmap && image instanceof ImageBitmap)) ? browser.getImageData(image) : image;
        const {width, height, data} = imageData;

        if (width === undefined || height === undefined) {
            return this.fire(new ErrorEvent(new Error(
                'Invalid arguments to map.updateImage(). The second argument must be an `HTMLImageElement`, `ImageData`, `ImageBitmap`, ' +
                'or object with `width`, `height`, and `data` properties with the same format as `ImageData`')));
        }

        if (width !== existingImage.data.width || height !== existingImage.data.height) {
            return this.fire(new ErrorEvent(new Error(
                'The width and height of the updated image must be that same as the previous version of the image')));
        }

        const copy = !(image instanceof HTMLImageElement || (ImageBitmap && image instanceof ImageBitmap));
        existingImage.data.replace(data, copy);

        this.style.updateImage(id, existingImage);
    }

    /**
     * Check whether or not an image with a specific ID exists in the style. This checks both images
     * in the style's original [sprite](https://docs.mapbox.com/help/glossary/sprite/) and any images
     * that have been added at runtime using {@link Map#addImage}.
     *
     * @param id The ID of the image.
     *
     * @returns {boolean} A Boolean indicating whether the image exists.
     * @example
     * // Check if an image with the ID 'cat' exists in
     * // the style's sprite.
     * const catIconExists = map.hasImage('cat');
     */
    hasImage(id: string): boolean {
        if (!id) {
            this.fire(new ErrorEvent(new Error('Missing required image id')));
            return false;
        }

        return !!this.style.getImage(id);
    }

    /**
     * Remove an image from a style. This can be an image from the style's original
     * [sprite](https://docs.mapbox.com/help/glossary/sprite/) or any images
     * that have been added at runtime using {@link Map#addImage}.
     *
     * @param id The ID of the image.
     *
     * @example
     * // If an image with the ID 'cat' exists in
     * // the style's sprite, remove it.
     * if (map.hasImage('cat')) map.removeImage('cat');
     */
    removeImage(id: string) {
        this.style.removeImage(id);
    }

    /**
     * Load an image from an external URL to be used with {@link Map#addImage}. External
     * domains must support [CORS](https://developer.mozilla.org/en-US/docs/Web/HTTP/Access_control_CORS).
     *
     * @param {string} url The URL of the image file. Image file must be in png, webp, or jpg format.
     * @param {Function} callback Expecting `callback(error, data)`. Called when the image has loaded or with an error argument if there is an error.
     *
     * @example
     * // Load an image from an external URL.
     * map.loadImage('http://placekitten.com/50/50', (error, image) => {
     *     if (error) throw error;
     *     // Add the loaded image to the style's sprite with the ID 'kitten'.
     *     map.addImage('kitten', image);
     * });
     *
     * @see [Example: Add an icon to the map](https://www.mapbox.com/mapbox-gl-js/example/add-image/)
     */
    loadImage(url: string, callback: Function) {
        getImage(this._requestManager.transformRequest(url, ResourceType.Image), (err, img) => {
            callback(err, img instanceof HTMLImageElement ? browser.getImageData(img) : img);
        });
    }

    /**
    * Returns an Array of strings containing the IDs of all images currently available in the map.
    * This includes both images from the style's original [sprite](https://docs.mapbox.com/help/glossary/sprite/)
    * and any images that have been added at runtime using {@link Map#addImage}.
    *
    * @returns {Array<string>} An Array of strings containing the names of all sprites/images currently available in the map.
    *
    * @example
    * const allImages = map.listImages();
    *
    */
    listImages() {
        return this.style.listImages();
    }

    /**
     * Adds a [Mapbox style layer](https://docs.mapbox.com/mapbox-gl-js/style-spec/#layers)
     * to the map's style.
     *
     * A layer defines how data from a specified source will be styled. Read more about layer types
     * and available paint and layout properties in the [Mapbox Style Specification](https://docs.mapbox.com/mapbox-gl-js/style-spec/#layers).
     *
     * @param {Object | CustomLayerInterface} layer The layer to add, conforming to either the Mapbox Style Specification's [layer definition](https://docs.mapbox.com/mapbox-gl-js/style-spec/#layers) or, less commonly, the {@link CustomLayerInterface} specification.
     * The Mapbox Style Specification's layer definition is appropriate for most layers.
     *
     * @param {string} layer.id A unique identifier that you define.
     * @param {string} layer.type The type of layer (for example `fill` or `symbol`).
     * A list of layer types is available in the [Mapbox Style Specification](https://docs.mapbox.com/mapbox-gl-js/style-spec/layers/#type).
     *
     * (This can also be `custom`. For more information, see {@link CustomLayerInterface}).
     * @param {string | Object} [layer.source] The data source for the layer.
     * Reference a source that has _already been defined_ using the source's unique id.
     * Reference a _new source_ using a source object (as defined in the [Mapbox Style Specification](https://docs.mapbox.com/mapbox-gl-js/style-spec/sources/)) directly.
     * This is **required** for all `layer.type` options _except_ for `custom` and `background`.
     * @param {string} [layer.sourceLayer] (optional) The name of the [source layer](https://docs.mapbox.com/help/glossary/source-layer/) within the specified `layer.source` to use for this style layer.
     * This is only applicable for vector tile sources and is **required** when `layer.source` is of the type `vector`.
     * @param {array} [layer.filter] (optional) An expression specifying conditions on source features.
     * Only features that match the filter are displayed.
     * The Mapbox Style Specification includes more information on the limitations of the [`filter`](https://docs.mapbox.com/mapbox-gl-js/style-spec/layers/#filter) parameter
     * and a complete list of available [expressions](https://docs.mapbox.com/mapbox-gl-js/style-spec/expressions/).
     * If no filter is provided, all features in the source (or source layer for vector tilesets) will be displayed.
     * @param {Object} [layer.paint] (optional) Paint properties for the layer.
     * Available paint properties vary by `layer.type`.
     * A full list of paint properties for each layer type is available in the [Mapbox Style Specification](https://docs.mapbox.com/mapbox-gl-js/style-spec/layers/).
     * If no paint properties are specified, default values will be used.
     * @param {Object} [layer.layout] (optional) Layout properties for the layer.
     * Available layout properties vary by `layer.type`.
     * A full list of layout properties for each layer type is available in the [Mapbox Style Specification](https://docs.mapbox.com/mapbox-gl-js/style-spec/layers/).
     * If no layout properties are specified, default values will be used.
     * @param {number} [layer.maxzoom] (optional) The maximum zoom level for the layer.
     * At zoom levels equal to or greater than the maxzoom, the layer will be hidden.
     * The value can be any number between `0` and `24` (inclusive).
     * If no maxzoom is provided, the layer will be visible at all zoom levels for which there are tiles available.
     * @param {number} [layer.minzoom] (optional) The minimum zoom level for the layer.
     * At zoom levels less than the minzoom, the layer will be hidden.
     * The value can be any number between `0` and `24` (inclusive).
     * If no minzoom is provided, the layer will be visible at all zoom levels for which there are tiles available.
     * @param {Object} [layer.metadata] (optional) Arbitrary properties useful to track with the layer, but do not influence rendering.
     * @param {string} [layer.renderingMode] This is only applicable for layers with the type `custom`.
     * See {@link CustomLayerInterface} for more information.
     * @param {string} [beforeId] The ID of an existing layer to insert the new layer before,
     * resulting in the new layer appearing visually beneath the existing layer.
     * If this argument is not specified, the layer will be appended to the end of the layers array
     * and appear visually above all other layers.
     *
     * @returns {Map} Returns itself to allow for method chaining.
     *
     * @example
     * // Add a circle layer with a vector source
     * map.addLayer({
     *     id: 'points-of-interest',
     *     source: {
     *         type: 'vector',
     *         url: 'mapbox://mapbox.mapbox-streets-v8'
     *     },
     *     'source-layer': 'poi_label',
     *     type: 'circle',
     *     paint: {
     *     // Mapbox Style Specification paint properties
     *     },
     *     layout: {
     *     // Mapbox Style Specification layout properties
     *     }
     * });
     *
     * @example
     * // Define a source before using it to create a new layer
     * map.addSource('state-data', {
     *     type: 'geojson',
     *     data: 'path/to/data.geojson'
     * });
     *
     * map.addLayer({
     *     id: 'states',
     *     // References the GeoJSON source defined above
     *     // and does not require a `source-layer`
     *     source: 'state-data',
     *     type: 'symbol',
     *     layout: {
     *         // Set the label content to the
     *         // feature's `name` property
     *         'text-field': ['get', 'name']
     *     }
     * });
     *
     * @example
     * // Add a new symbol layer before an existing layer
     * map.addLayer({
     *     id: 'states',
     *     // References a source that's already been defined
     *     source: 'state-data',
     *     type: 'symbol',
     *     layout: {
     *         // Set the label content to the
     *         // feature's `name` property
     *         'text-field': ['get', 'name']
     *     }
     * // Add the layer before the existing `cities` layer
     * }, 'cities');
     *
     * @see [Example: Create and style clusters](https://docs.mapbox.com/mapbox-gl-js/example/cluster/)
     * @see [Example: Add a vector tile source](https://docs.mapbox.com/mapbox-gl-js/example/vector-source/)
     * @see [Example: Add a WMS source](https://docs.mapbox.com/mapbox-gl-js/example/wms/)
     */
    addLayer(layer: LayerSpecification | CustomLayerInterface, beforeId?: string) {
        this._lazyInitEmptyStyle();
        this.style.addLayer(layer, beforeId);
        return this._update(true);
    }

    /**
     * Moves a layer to a different z-position.
     *
     * @param {string} id The ID of the layer to move.
     * @param {string} [beforeId] The ID of an existing layer to insert the new layer before. When viewing the map, the `id` layer will appear beneath the `beforeId` layer. If `beforeId` is omitted, the layer will be appended to the end of the layers array and appear above all other layers on the map.
     * @returns {Map} Returns itself to allow for method chaining.
     *
     * @example
     * // Move a layer with ID 'polygon' before the layer with ID 'country-label'. The `polygon` layer will appear beneath the `country-label` layer on the map.
     * map.moveLayer('polygon', 'country-label');
     */
    moveLayer(id: string, beforeId?: string) {
        this.style.moveLayer(id, beforeId);
        return this._update(true);
    }

    /**
     * Removes the layer with the given ID from the map's style.
     *
     * If no such layer exists, an `error` event is fired.
     *
     * @param {string} id ID of the layer to remove.
     * @returns {Map} Returns itself to allow for method chaining.
     * @fires error
     *
     * @example
     * // If a layer with ID 'state-data' exists, remove it.
     * if (map.getLayer('state-data')) map.removeLayer('state-data');
     */
    removeLayer(id: string) {
        this.style.removeLayer(id);
        return this._update(true);
    }

    /**
     * Returns the layer with the specified ID in the map's style.
     *
     * @param {string} id The ID of the layer to get.
     * @returns {?Object} The layer with the specified ID, or `undefined`
     *   if the ID corresponds to no existing layers.
     *
     * @example
     * const stateDataLayer = map.getLayer('state-data');
     *
     * @see [Example: Filter symbols by toggling a list](https://www.mapbox.com/mapbox-gl-js/example/filter-markers/)
     * @see [Example: Filter symbols by text input](https://www.mapbox.com/mapbox-gl-js/example/filter-markers-by-input/)
     */
    getLayer(id: string) {
        return this.style.getLayer(id);
    }

    /**
     * Sets the zoom extent for the specified style layer. The zoom extent includes the
     * [minimum zoom level](https://docs.mapbox.com/mapbox-gl-js/style-spec/#layer-minzoom)
     * and [maximum zoom level](https://docs.mapbox.com/mapbox-gl-js/style-spec/#layer-maxzoom))
     * at which the layer will be rendered.
     *
     * Note: For style layers using vector sources, style layers cannot be rendered at zoom levels lower than the
     * minimum zoom level of the _source layer_ because the data does not exist at those zoom levels. If the minimum
     * zoom level of the source layer is higher than the minimum zoom level defined in the style layer, the style
     * layer will not be rendered at all zoom levels in the zoom range.
     *
     * @param {string} layerId The ID of the layer to which the zoom extent will be applied.
     * @param {number} minzoom The minimum zoom to set (0-24).
     * @param {number} maxzoom The maximum zoom to set (0-24).
     * @returns {Map} Returns itself to allow for method chaining.
     *
     * @example
     * map.setLayerZoomRange('my-layer', 2, 5);
     *
     */
    setLayerZoomRange(layerId: string, minzoom: number, maxzoom: number) {
        this.style.setLayerZoomRange(layerId, minzoom, maxzoom);
        return this._update(true);
    }

    /**
     * Sets the filter for the specified style layer.
     *
     * Filters control which features a style layer renders from its source.
     * Any feature for which the filter expression evaluates to `true` will be
     * rendered on the map. Those that are false will be hidden.
     *
     * Use `setFilter` to show a subset of your source data.
     *
     * To clear the filter, pass `null` or `undefined` as the second parameter.
     *
     * @param {string} layerId The ID of the layer to which the filter will be applied.
     * @param {Array | null | undefined} filter The filter, conforming to the Mapbox Style Specification's
     *   [filter definition](https://docs.mapbox.com/mapbox-gl-js/style-spec/layers/#filter).  If `null` or `undefined` is provided, the function removes any existing filter from the layer.
     * @param {Object} [options] Options object.
     * @param {boolean} [options.validate=true] Whether to check if the filter conforms to the Mapbox GL Style Specification. Disabling validation is a performance optimization that should only be used if you have previously validated the values you will be passing to this function.
     * @returns {Map} Returns itself to allow for method chaining.
     *
     * @example
     * // display only features with the 'name' property 'USA'
     * map.setFilter('my-layer', ['==', ['get', 'name'], 'USA']);
     * @example
     * // display only features with five or more 'available-spots'
     * map.setFilter('bike-docks', ['>=', ['get', 'available-spots'], 5]);
     * @example
     * // remove the filter for the 'bike-docks' style layer
     * map.setFilter('bike-docks', null);
     *
     * @see [Example: Filter features within map view](https://www.mapbox.com/mapbox-gl-js/example/filter-features-within-map-view/)
     * @see [Example: Highlight features containing similar data](https://www.mapbox.com/mapbox-gl-js/example/query-similar-features/)
     * @see [Example: Create a timeline animation](https://www.mapbox.com/mapbox-gl-js/example/timeline-animation/)
     * @see [Tutorial: Show changes over time](https://docs.mapbox.com/help/tutorials/show-changes-over-time/)
     */
    setFilter(layerId: string, filter: ?FilterSpecification,  options: StyleSetterOptions = {}) {
        this.style.setFilter(layerId, filter, options);
        return this._update(true);
    }

    /**
     * Returns the filter applied to the specified style layer.
     *
     * @param {string} layerId The ID of the style layer whose filter to get.
     * @returns {Array} The layer's filter.
     * @example
     * const filter = map.getFilter('myLayer');
     */
    getFilter(layerId: string) {
        return this.style.getFilter(layerId);
    }

    /**
     * Sets the value of a paint property in the specified style layer.
     *
     * @param {string} layerId The ID of the layer to set the paint property in.
     * @param {string} name The name of the paint property to set.
     * @param {*} value The value of the paint property to set.
     *   Must be of a type appropriate for the property, as defined in the [Mapbox Style Specification](https://www.mapbox.com/mapbox-gl-style-spec/).
     * @param {Object} [options] Options object.
     * @param {boolean} [options.validate=true] Whether to check if `value` conforms to the Mapbox GL Style Specification. Disabling validation is a performance optimization that should only be used if you have previously validated the values you will be passing to this function.
     * @returns {Map} Returns itself to allow for method chaining.
     * @example
     * map.setPaintProperty('my-layer', 'fill-color', '#faafee');
     * @see [Example: Change a layer's color with buttons](https://www.mapbox.com/mapbox-gl-js/example/color-switcher/)
     * @see [Example: Adjust a layer's opacity](https://www.mapbox.com/mapbox-gl-js/example/adjust-layer-opacity/)
     * @see [Example: Create a draggable point](https://www.mapbox.com/mapbox-gl-js/example/drag-a-point/)
     */
    setPaintProperty(layerId: string, name: string, value: any, options: StyleSetterOptions = {}) {
        this.style.setPaintProperty(layerId, name, value, options);
        return this._update(true);
    }

    /**
     * Returns the value of a paint property in the specified style layer.
     *
     * @param {string} layerId The ID of the layer to get the paint property from.
     * @param {string} name The name of a paint property to get.
     * @returns {*} The value of the specified paint property.
     * @example
     * const paintProperty = map.getPaintProperty('mySymbolLayer', 'icon-color');
     */
    getPaintProperty(layerId: string, name: string) {
        return this.style.getPaintProperty(layerId, name);
    }

    /**
     * Sets the value of a layout property in the specified style layer.
     *
     * @param {string} layerId The ID of the layer to set the layout property in.
     * @param {string} name The name of the layout property to set.
     * @param {*} value The value of the layout property. Must be of a type appropriate for the property, as defined in the [Mapbox Style Specification](https://www.mapbox.com/mapbox-gl-style-spec/).
     * @param {Object} [options] Options object.
     * @param {boolean} [options.validate=true] Whether to check if `value` conforms to the Mapbox GL Style Specification. Disabling validation is a performance optimization that should only be used if you have previously validated the values you will be passing to this function.
     * @returns {Map} Returns itself to allow for method chaining.
     * @example
     * map.setLayoutProperty('my-layer', 'visibility', 'none');
     * @see [Example: Show and hide layers](https://docs.mapbox.com/mapbox-gl-js/example/toggle-layers/)
     */
    setLayoutProperty(layerId: string, name: string, value: any, options: StyleSetterOptions = {}) {
        this.style.setLayoutProperty(layerId, name, value, options);
        return this._update(true);
    }

    /**
     * Returns the value of a layout property in the specified style layer.
     *
     * @param {string} layerId The ID of the layer to get the layout property from.
     * @param {string} name The name of the layout property to get.
     * @returns {*} The value of the specified layout property.
     * @example
     * const layoutProperty = map.getLayoutProperty('mySymbolLayer', 'icon-anchor');
     */
    getLayoutProperty(layerId: string, name: string) {
        return this.style.getLayoutProperty(layerId, name);
    }

    /**
     * Sets the any combination of light values.
     *
     * @param light Light properties to set. Must conform to the [Mapbox Style Specification](https://www.mapbox.com/mapbox-gl-style-spec/#light).
     * @param {Object} [options] Options object.
     * @param {boolean} [options.validate=true] Whether to check if the filter conforms to the Mapbox GL Style Specification. Disabling validation is a performance optimization that should only be used if you have previously validated the values you will be passing to this function.
     * @returns {Map} Returns itself to allow for method chaining.
     * @example
     * const layerVisibility = map.getLayoutProperty('my-layer', 'visibility');
     * @see [Example: Show and hide layers](https://docs.mapbox.com/mapbox-gl-js/example/toggle-layers/)
     */
    setLight(light: LightSpecification, options: StyleSetterOptions = {}) {
        this._lazyInitEmptyStyle();
        this.style.setLight(light, options);
        return this._update(true);
    }

    /**
     * Returns the value of the light object.
     *
     * @returns {Object} Light properties of the style.
     * @example
     * const light = map.getLight();
     */
    getLight() {
        return this.style.getLight();
    }

    // eslint-disable-next-line jsdoc/require-returns
    /**
     * Sets the terrain property of the style.
     *
     * @param terrain Terrain properties to set. Must conform to the [Terrain Style Specification](https://docs.mapbox.com/mapbox-gl-js/style-spec/terrain/).
     * If `null` or `undefined` is provided, function removes terrain.
     * @returns {Map} Returns itself to allow for method chaining.
     * @example
     * map.addSource('mapbox-dem', {
     *     'type': 'raster-dem',
     *     'url': 'mapbox://mapbox.mapbox-terrain-dem-v1',
     *     'tileSize': 512,
     *     'maxzoom': 14
     * });
     * // add the DEM source as a terrain layer with exaggerated height
     * map.setTerrain({'source': 'mapbox-dem', 'exaggeration': 1.5});
     */
    setTerrain(terrain: TerrainSpecification) {
        this._lazyInitEmptyStyle();
        this.style.setTerrain(terrain);
        this._averageElevationLastSampledAt = -Infinity;
        return this._update(true);
    }

    /**
     * Returns the terrain specification or `null` if terrain isn't set on the map.
     *
     * @returns {Object} Terrain specification properties of the style.
     * @example
     * const terrain = map.getTerrain();
     */
    getTerrain(): Terrain | null {
        return this.style ? this.style.getTerrain() : null;
    }

    /**
     * Sets the fog property of the style.
     *
     * @param fog The fog properties to set. Must conform the [Fog Style Specification](https://docs.mapbox.com/mapbox-gl-js/style-spec/fog/).
     * If `null` or `undefined` is provided, this function call removes the fog from the map.
     * @returns {Map} Returns itself to allow for method chaining.
     * @example
     * map.setFog({
     *     "range": [1.0, 12.0],
     *     "color": 'white',
     *     "horizon-blend": 0.1
     * });
     * @see [Example: Add fog to a map](https://docs.mapbox.com/mapbox-gl-js/example/add-fog/)
     */
    setFog(fog: FogSpecification) {
        this._lazyInitEmptyStyle();
        this.style.setFog(fog);
        return this._update(true);
    }

    /**
     * Returns the fog specification or `null` if fog is not set on the map.
     *
     * @returns {Object} Fog specification properties of the style.
     * @example
     * const fog = map.getFog();
     */
    getFog(): Fog | null {
        return this.style ? this.style.getFog() : null;
    }

    /**
     * Returns the fog opacity for a given location.
     *
     * An opacity of 0 means that there is no fog contribution for the given location
     * while a fog opacity of 1.0 means the location is fully obscured by the fog effect.
     *
     * If there is no fog set on the map, this function will return 0.
     *
     * @param {LngLatLike} lnglat The geographical location to evaluate the fog on.
     * @returns {number} A value between 0 and 1 representing the fog opacity, where 1 means fully within, and 0 means not affected by the fog effect.
     * @private
     */
    _queryFogOpacity(lnglat: LngLatLike): number {
        if (!this.style || !this.style.fog) return 0.0;
        return this.style.fog.getOpacityAtLatLng(LngLat.convert(lnglat), this.transform);
    }

    /**
     * Queries the currently loaded data for elevation at a geographical location. The elevation is returned in `meters` relative to mean sea-level.
     * Returns `null` if `terrain` is disabled or if terrain data for the location hasn't been loaded yet.
     *
     * In order to guarantee that the terrain data is loaded ensure that the geographical location is visible and wait for the `idle` event to occur.
     *
     * @param {LngLatLike} lnglat The geographical location at which to query.
     * @param {ElevationQueryOptions} [options] Options object.
     * @param {boolean} [options.exaggerated=true] When `true` returns the terrain elevation with the value of `exaggeration` from the style already applied.
     * When `false`, returns the raw value of the underlying data without styling applied.
     * @returns {number | null} The elevation in meters.
     * @example
     * const coordinate = [-122.420679, 37.772537];
     * const elevation = map.queryTerrainElevation(coordinate);
     * @see [Example: Query terrain elevation](https://docs.mapbox.com/mapbox-gl-js/example/query-terrain-elevation/)
     */
    queryTerrainElevation(lnglat: LngLatLike, options: ElevationQueryOptions): number | null {
        const elevation = this.transform.elevation;
        if (elevation) {
            options = extend({}, {exaggerated: true}, options);
            return elevation.getAtPoint(MercatorCoordinate.fromLngLat(lnglat), null, options.exaggerated);
        }
        return null;
    }

    /**
     * Sets the `state` of a feature.
     * A feature's `state` is a set of user-defined key-value pairs that are assigned to a feature at runtime.
     * When using this method, the `state` object is merged with any existing key-value pairs in the feature's state.
     * Features are identified by their `id` attribute, which can be any number or string.
     *
     * This method can only be used with sources that have a `id` attribute. The `id` attribute can be defined in three ways:
     * - For vector or GeoJSON sources, including an `id` attribute in the original data file.
     * - For vector or GeoJSON sources, using the [`promoteId`](https://docs.mapbox.com/mapbox-gl-js/style-spec/sources/#vector-promoteId) option at the time the source is defined.
     * - For GeoJSON sources, using the [`generateId`](https://docs.mapbox.com/mapbox-gl-js/style-spec/sources/#geojson-generateId) option to auto-assign an `id` based on the feature's index in the source data. If you change feature data using `map.getSource('some id').setData(...)`, you may need to re-apply state taking into account updated `id` values.
     *
     * _Note: You can use the [`feature-state` expression](https://docs.mapbox.com/mapbox-gl-js/style-spec/expressions/#feature-state) to access the values in a feature's state object for the purposes of styling_.
     *
     * @param {Object} feature Feature identifier. Feature objects returned from
     * {@link Map#queryRenderedFeatures} or event handlers can be used as feature identifiers.
     * @param {number | string} feature.id Unique id of the feature. Can be an integer or a string, but supports string values only when the [`promoteId`](https://docs.mapbox.com/mapbox-gl-js/style-spec/sources/#vector-promoteId) option has been applied to the source or the string can be cast to an integer.
     * @param {string} feature.source The id of the vector or GeoJSON source for the feature.
     * @param {string} [feature.sourceLayer] (optional) *For vector tile sources, `sourceLayer` is required*.
     * @param {Object} state A set of key-value pairs. The values should be valid JSON types.
     * @returns {Map} The map object.
     * @example
     * // When the mouse moves over the `my-layer` layer, update
     * // the feature state for the feature under the mouse
     * map.on('mousemove', 'my-layer', (e) => {
     *     if (e.features.length > 0) {
     *         map.setFeatureState({
     *             source: 'my-source',
     *             sourceLayer: 'my-source-layer',
     *             id: e.features[0].id,
     *         }, {
     *             hover: true
     *         });
     *     }
     * });
     *
     * @see [Example: Create a hover effect](https://docs.mapbox.com/mapbox-gl-js/example/hover-styles/)
     * @see [Tutorial: Create interactive hover effects with Mapbox GL JS](https://docs.mapbox.com/help/tutorials/create-interactive-hover-effects-with-mapbox-gl-js/)
     */
    setFeatureState(feature: { source: string; sourceLayer?: string; id: string | number; }, state: Object) {
        this.style.setFeatureState(feature, state);
        return this._update();
    }

    // eslint-disable-next-line jsdoc/require-returns
    /**
     * Removes the `state` of a feature, setting it back to the default behavior.
     * If only a `feature.source` is specified, it will remove the state for all features from that source.
     * If `feature.id` is also specified, it will remove all keys for that feature's state.
     * If `key` is also specified, it removes only that key from that feature's state.
     * Features are identified by their `feature.id` attribute, which can be any number or string.
     *
     * @param {Object} feature Identifier of where to remove state. It can be a source, a feature, or a specific key of feature.
     * Feature objects returned from {@link Map#queryRenderedFeatures} or event handlers can be used as feature identifiers.
     * @param {number | string} feature.id Unique id of the feature. Can be an integer or a string, but supports string values only when the [`promoteId`](https://docs.mapbox.com/mapbox-gl-js/style-spec/sources/#vector-promoteId) option has been applied to the source or the string can be cast to an integer.
     * @param {string} feature.source The id of the vector or GeoJSON source for the feature.
     * @param {string} [feature.sourceLayer] (optional) For vector tile sources, `sourceLayer` is required.
     * @param {string} key (optional) The key in the feature state to reset.
     *
     * @example
     * // Reset the entire state object for all features
     * // in the `my-source` source
     * map.removeFeatureState({
     *     source: 'my-source'
     * });
     *
     * @example
     * // When the mouse leaves the `my-layer` layer,
     * // reset the entire state object for the
     * // feature under the mouse
     * map.on('mouseleave', 'my-layer', (e) => {
     *     map.removeFeatureState({
     *         source: 'my-source',
     *         sourceLayer: 'my-source-layer',
     *         id: e.features[0].id
     *     });
     * });
     *
     * @example
     * // When the mouse leaves the `my-layer` layer,
     * // reset only the `hover` key-value pair in the
     * // state for the feature under the mouse
     * map.on('mouseleave', 'my-layer', (e) => {
     *     map.removeFeatureState({
     *         source: 'my-source',
     *         sourceLayer: 'my-source-layer',
     *         id: e.features[0].id
     *     }, 'hover');
     * });
     *
    */
    removeFeatureState(feature: { source: string; sourceLayer?: string; id?: string | number; }, key?: string) {
        this.style.removeFeatureState(feature, key);
        return this._update();
    }

    /**
     * Gets the `state` of a feature.
     * A feature's `state` is a set of user-defined key-value pairs that are assigned to a feature at runtime.
     * Features are identified by their `id` attribute, which can be any number or string.
     *
     * _Note: To access the values in a feature's state object for the purposes of styling the feature, use the [`feature-state` expression](https://docs.mapbox.com/mapbox-gl-js/style-spec/expressions/#feature-state)_.
     *
     * @param {Object} feature Feature identifier. Feature objects returned from
     * {@link Map#queryRenderedFeatures} or event handlers can be used as feature identifiers.
     * @param {number | string} feature.id Unique id of the feature. Can be an integer or a string, but supports string values only when the [`promoteId`](https://docs.mapbox.com/mapbox-gl-js/style-spec/sources/#vector-promoteId) option has been applied to the source or the string can be cast to an integer.
     * @param {string} feature.source The id of the vector or GeoJSON source for the feature.
     * @param {string} [feature.sourceLayer] (optional) *For vector tile sources, `sourceLayer` is required*.
     *
     * @returns {Object} The state of the feature: a set of key-value pairs that was assigned to the feature at runtime.
     *
     * @example
     * // When the mouse moves over the `my-layer` layer,
     * // get the feature state for the feature under the mouse
     * map.on('mousemove', 'my-layer', (e) => {
     *     if (e.features.length > 0) {
     *         map.getFeatureState({
     *             source: 'my-source',
     *             sourceLayer: 'my-source-layer',
     *             id: e.features[0].id
     *         });
     *     }
     * });
     *
     */
    getFeatureState(feature: { source: string; sourceLayer?: string; id: string | number; }): any {
        return this.style.getFeatureState(feature);
    }

    /**
     * Returns the map's containing HTML element.
     *
     * @returns {HTMLElement} The map's container.
     * @example
     * const container = map.getContainer();
     */
    getContainer() {
        return this._container;
    }

    /**
     * Returns the HTML element containing the map's `<canvas>` element.
     *
     * If you want to add non-GL overlays to the map, you should append them to this element.
     *
     * This is the element to which event bindings for map interactivity (such as panning and zooming) are
     * attached. It will receive bubbled events from child elements such as the `<canvas>`, but not from
     * map controls.
     *
     * @returns {HTMLElement} The container of the map's `<canvas>`.
     * @example
     * const canvasContainer = map.getCanvasContainer();
     * @see [Example: Create a draggable point](https://www.mapbox.com/mapbox-gl-js/example/drag-a-point/)
     * @see [Example: Highlight features within a bounding box](https://www.mapbox.com/mapbox-gl-js/example/using-box-queryrenderedfeatures/)
     */
    getCanvasContainer() {
        return this._canvasContainer;
    }

    /**
     * Returns the map's `<canvas>` element.
     *
     * @returns {HTMLCanvasElement} The map's `<canvas>` element.
     * @example
     * const canvas = map.getCanvas();
     * @see [Example: Measure distances](https://www.mapbox.com/mapbox-gl-js/example/measure/)
     * @see [Example: Display a popup on hover](https://www.mapbox.com/mapbox-gl-js/example/popup-on-hover/)
     * @see [Example: Center the map on a clicked symbol](https://www.mapbox.com/mapbox-gl-js/example/center-on-symbol/)
     */
    getCanvas() {
        return this._canvas;
    }

    _containerDimensions() {
        let width = 0;
        let height = 0;

        if (this._container) {
            width = this._container.clientWidth || 400;
            height = this._container.clientHeight || 300;
        }

        return [width, height];
    }

    _detectMissingCSS(): void {
        const computedColor = window.getComputedStyle(this._missingCSSCanary).getPropertyValue('background-color');
        if (computedColor !== 'rgb(250, 128, 114)') {
            warnOnce('This page appears to be missing CSS declarations for ' +
                'Mapbox GL JS, which may cause the map to display incorrectly. ' +
                'Please ensure your page includes mapbox-gl.css, as described ' +
                'in https://www.mapbox.com/mapbox-gl-js/api/.');
        }
    }

    _setupContainer() {
        const container = this._container;
        container.classList.add('mapboxgl-map');

        const missingCSSCanary = this._missingCSSCanary = DOM.create('div', 'mapboxgl-canary', container);
        missingCSSCanary.style.visibility = 'hidden';
        this._detectMissingCSS();

        const canvasContainer = this._canvasContainer = DOM.create('div', 'mapboxgl-canvas-container', container);
        if (this._interactive) {
            canvasContainer.classList.add('mapboxgl-interactive');
        }

        this._canvas = DOM.create('canvas', 'mapboxgl-canvas', canvasContainer);
        this._canvas.addEventListener('webglcontextlost', this._contextLost, false);
        this._canvas.addEventListener('webglcontextrestored', this._contextRestored, false);
        this._canvas.setAttribute('tabindex', '0');
        this._canvas.setAttribute('aria-label', 'Map');
        this._canvas.setAttribute('role', 'region');

        const dimensions = this._containerDimensions();
        this._resizeCanvas(dimensions[0], dimensions[1]);

        const controlContainer = this._controlContainer = DOM.create('div', 'mapboxgl-control-container', container);
        const positions = this._controlPositions = {};
        ['top-left', 'top-right', 'bottom-left', 'bottom-right'].forEach((positionName) => {
            positions[positionName] = DOM.create('div', `mapboxgl-ctrl-${positionName}`, controlContainer);
        });

        this._container.addEventListener('scroll', this._onMapScroll, false);
    }

    _resizeCanvas(width: number, height: number) {
        const pixelRatio = browser.devicePixelRatio || 1;

        // Request the required canvas size taking the pixelratio into account.
        this._canvas.width = pixelRatio * width;
        this._canvas.height = pixelRatio * height;

        // Maintain the same canvas size, potentially downscaling it for HiDPI displays
        this._canvas.style.width = `${width}px`;
        this._canvas.style.height = `${height}px`;
    }

    _addMarker(marker: Marker) {
        this._markers.push(marker);
    }

    _removeMarker(marker: Marker) {
        const index = this._markers.indexOf(marker);
        if (index !== -1) {
            this._markers.splice(index, 1);
        }
    }

    _setupPainter() {
        const attributes = extend({}, supported.webGLContextAttributes, {
            failIfMajorPerformanceCaveat: this._failIfMajorPerformanceCaveat,
            preserveDrawingBuffer: this._preserveDrawingBuffer,
            antialias: this._antialias || false
        });

        const gl = this._canvas.getContext('webgl', attributes) ||
            this._canvas.getContext('experimental-webgl', attributes);

        if (!gl) {
            this.fire(new ErrorEvent(new Error('Failed to initialize WebGL')));
            return;
        }

        storeAuthState(gl, true);

        this.painter = new Painter(gl, this.transform);
        this.on('data', (event: MapDataEvent) => {
            if (event.dataType === 'source') {
                this.painter.setTileLoadedFlag(true);
            }
        });

        webpSupported.testSupport(gl);
    }

    _contextLost(event: *) {
        event.preventDefault();
        if (this._frame) {
            this._frame.cancel();
            this._frame = null;
        }
        this.fire(new Event('webglcontextlost', {originalEvent: event}));
    }

    _contextRestored(event: *) {
        this._setupPainter();
        this.resize();
        this._update();
        this.fire(new Event('webglcontextrestored', {originalEvent: event}));
    }

    _onMapScroll(event: *) {
        if (event.target !== this._container) return;

        // Revert any scroll which would move the canvas outside of the view
        this._container.scrollTop = 0;
        this._container.scrollLeft = 0;
        return false;
    }

    /**
     * Returns a Boolean indicating whether the map is fully loaded.
     *
     * Returns `false` if the style is not yet fully loaded,
     * or if there has been a change to the sources or style that
     * has not yet fully loaded.
     *
     * @returns {boolean} A Boolean indicating whether the map is fully loaded.
     * @example
     * const isLoaded = map.loaded();
     */
    loaded() {
        return !this._styleDirty && !this._sourcesDirty && !!this.style && this.style.loaded();
    }

    /**
     * Update this map's style and sources, and re-render the map.
     *
     * @param {boolean} updateStyle mark the map's style for reprocessing as
     * well as its sources
     * @returns {Map} this
     * @private
     */
    _update(updateStyle?: boolean) {
        if (!this.style) return this;

        this._styleDirty = this._styleDirty || updateStyle;
        this._sourcesDirty = true;
        this.triggerRepaint();

        return this;
    }

    /**
     * Request that the given callback be executed during the next render
     * frame.  Schedule a render frame if one is not already scheduled.
     * @returns An id that can be used to cancel the callback
     * @private
     */
    _requestRenderFrame(callback: () => void): TaskID {
        this._update();
        return this._renderTaskQueue.add(callback);
    }

    _cancelRenderFrame(id: TaskID) {
        this._renderTaskQueue.remove(id);
    }

    /**
     * Request that the given callback be executed during the next render frame if the map is not
     * idle. Otherwise it is executed immediately, to avoid triggering a new render.
     * @private
     */
    _requestDomTask(callback: () => void) {
        // This condition means that the map is idle: the callback needs to be called right now as
        // there won't be a triggered render to run the queue.
        if (!this.isMoving() && this.loaded()) {
            callback();
        } else {
            this._domRenderTaskQueue.add(callback);
        }
    }

    /**
     * Call when a (re-)render of the map is required:
     * - The style has changed (`setPaintProperty()`, etc.)
     * - Source data has changed (e.g. tiles have finished loading)
     * - The map has is moving (or just finished moving)
     * - A transition is in progress
     *
     * @param {number} paintStartTimeStamp  The time when the animation frame began executing.
     *
     * @returns {Map} this
     * @private
     */
    _render(paintStartTimeStamp: number) {
        let gpuTimer;
        const extTimerQuery = this.painter.context.extTimerQuery;
        const frameStartTime = browser.now();
        if (this.listens('gpu-timing-frame')) {
            gpuTimer = extTimerQuery.createQueryEXT();
            extTimerQuery.beginQueryEXT(extTimerQuery.TIME_ELAPSED_EXT, gpuTimer);
        }

        const m = PerformanceUtils.beginMeasure('render');

        let averageElevationChanged = this._updateAverageElevation(frameStartTime);

        // A custom layer may have used the context asynchronously. Mark the state as dirty.
        this.painter.context.setDirty();
        this.painter.setBaseState();

        this._renderTaskQueue.run(paintStartTimeStamp);
        this._domRenderTaskQueue.run(paintStartTimeStamp);
        // A task queue callback may have fired a user event which may have removed the map
        if (this._removed) return;

        let crossFading = false;
        const fadeDuration = this._isInitialLoad ? 0 : this._fadeDuration;

        // If the style has changed, the map is being zoomed, or a transition or fade is in progress:
        //  - Apply style changes (in a batch)
        //  - Recalculate paint properties.
        if (this.style && this._styleDirty) {
            this._styleDirty = false;

            const zoom = this.transform.zoom;
            const now = browser.now();
            this.style.zoomHistory.update(zoom, now);

            const parameters = new EvaluationParameters(zoom, {
                now,
                fadeDuration,
                zoomHistory: this.style.zoomHistory,
                transition: this.style.getTransition()
            });

            const factor = parameters.crossFadingFactor();
            if (factor !== 1 || factor !== this._crossFadingFactor) {
                crossFading = true;
                this._crossFadingFactor = factor;
            }

            this.style.update(parameters);
        }

        const fogIsTransitioning = this.style && this.style.fog && this.style.fog.hasTransition();

        if (fogIsTransitioning) {
            this.style._markersNeedUpdate = true;
            this._sourcesDirty = true;
        }

        // If we are in _render for any reason other than an in-progress paint
        // transition, update source caches to check for and load any tiles we
        // need for the current transform
        if (this.style && this._sourcesDirty) {
            this._sourcesDirty = false;
            this.painter._updateFog(this.style);
            this._updateTerrain(); // Terrain DEM source updates here and skips update in style._updateSources.
            this.style._updateSources(this.transform);
        }

        this._placementDirty = this.style && this.style._updatePlacement(this.painter.transform, this.showCollisionBoxes, fadeDuration, this._crossSourceCollisions);

        // Actually draw
        this.painter.render(this.style, {
            showTileBoundaries: this.showTileBoundaries,
            showTerrainWireframe: this.showTerrainWireframe,
            showOverdrawInspector: this._showOverdrawInspector,
            showQueryGeometry: !!this._showQueryGeometry,
            rotating: this.isRotating(),
            zooming: this.isZooming(),
            moving: this.isMoving(),
            fadeDuration,
            isInitialLoad: this._isInitialLoad,
            showPadding: this.showPadding,
            gpuTiming: !!this.listens('gpu-timing-layer'),
            speedIndexTiming: this.speedIndexTiming,
        });

        this.fire(new Event('render'));

        if (this.loaded() && !this._loaded) {
            this._loaded = true;
            PerformanceUtils.mark(PerformanceMarkers.load);
            this.fire(new Event('load'));
        }

        if (this.style && (this.style.hasTransitions() || crossFading)) {
            this._styleDirty = true;
        }

        if (this.style && !this._placementDirty) {
            // Since no fade operations are in progress, we can release
            // all tiles held for fading. If we didn't do this, the tiles
            // would just sit in the SourceCaches until the next render
            this.style._releaseSymbolFadeTiles();
        }

        if (this.listens('gpu-timing-frame')) {
            const renderCPUTime = browser.now() - frameStartTime;
            extTimerQuery.endQueryEXT(extTimerQuery.TIME_ELAPSED_EXT, gpuTimer);
            setTimeout(() => {
                const renderGPUTime = extTimerQuery.getQueryObjectEXT(gpuTimer, extTimerQuery.QUERY_RESULT_EXT) / (1000 * 1000);
                extTimerQuery.deleteQueryEXT(gpuTimer);
                this.fire(new Event('gpu-timing-frame', {
                    cpuTime: renderCPUTime,
                    gpuTime: renderGPUTime
                }));
            }, 50); // Wait 50ms to give time for all GPU calls to finish before querying
        }

        PerformanceUtils.endMeasure(m);

        if (this.listens('gpu-timing-layer')) {
            // Resetting the Painter's per-layer timing queries here allows us to isolate
            // the queries to individual frames.
            const frameLayerQueries = this.painter.collectGpuTimers();

            setTimeout(() => {
                const renderedLayerTimes = this.painter.queryGpuTimers(frameLayerQueries);

                this.fire(new Event('gpu-timing-layer', {
                    layerTimes: renderedLayerTimes
                }));
            }, 50); // Wait 50ms to give time for all GPU calls to finish before querying
        }

        // Schedule another render frame if it's needed.
        //
        // Even though `_styleDirty` and `_sourcesDirty` are reset in this
        // method, synchronous events fired during Style#update or
        // Style#_updateSources could have caused them to be set again.
        const somethingDirty = this._sourcesDirty || this._styleDirty || this._placementDirty || averageElevationChanged;
        if (somethingDirty || this._repaint) {
            this.triggerRepaint();
        } else {
            const willIdle = !this.isMoving() && this.loaded();
            if (willIdle) {
                // Before idling, we perform one last sample so that if the average elevation
                // does not exactly match the terrain, we skip idle and ease it to its final state.
                averageElevationChanged = this._updateAverageElevation(frameStartTime, true);
            }

            if (averageElevationChanged) {
                this.triggerRepaint();
            } else {
                this._triggerFrame(false);
                if (willIdle) {
                    this.fire(new Event('idle'));
                    this._isInitialLoad = false;
                    // check the options to see if need to calculate the speed index
                    if (this.speedIndexTiming) {
                        const speedIndexNumber = this._calculateSpeedIndex();
                        this.fire(new Event('speedindexcompleted', {speedIndex: speedIndexNumber}));
                        this.speedIndexTiming = false;
                    }
                }
            }
        }

        if (this._loaded && !this._fullyLoaded && !somethingDirty) {
            this._fullyLoaded = true;
            // Following line is billing related code. Do not change. See LICENSE.txt
            this._authenticate();
            PerformanceUtils.mark(PerformanceMarkers.fullLoad);
        }

        return this;
    }

    /**
     * Update the average visible elevation by sampling terrain
     *
     * @returns {boolean} true if elevation has changed from the last sampling
     * @private
     */
    _updateAverageElevation(timeStamp: number, ignoreTimeout: boolean = false): boolean {
        const applyUpdate = value => {
            this.transform.averageElevation = value;
            this._update(false);
            return true;
        };

        if (!this.painter.averageElevationNeedsEasing()) {
            if (this.transform.averageElevation !== 0) return applyUpdate(0);
            return false;
        }

        const timeoutElapsed = ignoreTimeout || timeStamp - this._averageElevationLastSampledAt > AVERAGE_ELEVATION_SAMPLING_INTERVAL;

        if (timeoutElapsed && !this._averageElevation.isEasing(timeStamp)) {
            const currentElevation = this.transform.averageElevation;
            let newElevation = this.transform.sampleAverageElevation();

            // New elevation is NaN if no terrain tiles were available
            if (isNaN(newElevation)) {
                newElevation = 0;
            } else {
                // Don't activate the timeout if no data was available
                this._averageElevationLastSampledAt = timeStamp;
            }
            const elevationChange = Math.abs(currentElevation - newElevation);

            if (elevationChange > AVERAGE_ELEVATION_EASE_THRESHOLD) {
                if (this._isInitialLoad) {
                    this._averageElevation.jumpTo(newElevation);
                    return applyUpdate(newElevation);
                } else {
                    this._averageElevation.easeTo(newElevation, timeStamp, AVERAGE_ELEVATION_EASE_TIME);
                }
            } else if (elevationChange > AVERAGE_ELEVATION_CHANGE_THRESHOLD) {
                this._averageElevation.jumpTo(newElevation);
                return applyUpdate(newElevation);
            }
        }

        if (this._averageElevation.isEasing(timeStamp)) {
            return applyUpdate(this._averageElevation.getValue(timeStamp));
        }

        return false;
    }

    /***** START WARNING - REMOVAL OR MODIFICATION OF THE
    * FOLLOWING CODE VIOLATES THE MAPBOX TERMS OF SERVICE  ******
    * The following code is used to access Mapbox's APIs. Removal or modification
    * of this code can result in higher fees and/or
    * termination of your account with Mapbox.
    *
    * Under the Mapbox Terms of Service, you may not use this code to access Mapbox
    * Mapping APIs other than through Mapbox SDKs.
    *
    * The Mapping APIs documentation is available at https://docs.mapbox.com/api/maps/#maps
    * and the Mapbox Terms of Service are available at https://www.mapbox.com/tos/
    ******************************************************************************/

    _authenticate() {
        getMapSessionAPI(this._getMapId(), this._requestManager._skuToken, this._requestManager._customAccessToken, (err) => {
            if (err) {
                // throwing an error here will cause the callback to be called again unnecessarily
                if (err.message === AUTH_ERR_MSG || err.status === 401) {
                    const gl = this.painter.context.gl;
                    storeAuthState(gl, false);
                    if (this._logoControl instanceof LogoControl) {
                        this._logoControl._updateLogo();
                    }
                    if (gl) gl.clear(gl.DEPTH_BUFFER_BIT | gl.COLOR_BUFFER_BIT | gl.STENCIL_BUFFER_BIT);

                    if (!this._silenceAuthErrors) {
                        this.fire(new ErrorEvent(new Error('A valid Mapbox access token is required to use Mapbox GL JS. To create an account or a new access token, visit https://account.mapbox.com/')));
                    }
                }
            }
        });
        postMapLoadEvent(this._getMapId(), this._requestManager._skuToken, this._requestManager._customAccessToken, () => {});
    }

    /***** END WARNING - REMOVAL OR MODIFICATION OF THE
    PRECEDING CODE VIOLATES THE MAPBOX TERMS OF SERVICE  ******/

    _updateTerrain() {
        // Recalculate if enabled/disabled and calculate elevation cover. As camera is using elevation tiles before
        // render (and deferred update after zoom recalculation), this needs to be called when removing terrain source.
        this.painter.updateTerrain(this.style, this.isMoving() || this.isRotating() || this.isZooming());
    }

    _calculateSpeedIndex(): number {
        const finalFrame = this.painter.canvasCopy();
        const canvasCopyInstances = this.painter.getCanvasCopiesAndTimestamps();
        canvasCopyInstances.timeStamps.push(performance.now());

        const gl = this.painter.context.gl;
        const framebuffer = gl.createFramebuffer();
        gl.bindFramebuffer(gl.FRAMEBUFFER, framebuffer);

        function read(texture) {
            gl.framebufferTexture2D(gl.FRAMEBUFFER, gl.COLOR_ATTACHMENT0, gl.TEXTURE_2D, texture, 0);
            const pixels = new Uint8Array(gl.drawingBufferWidth * gl.drawingBufferHeight * 4);
            gl.readPixels(0, 0, gl.drawingBufferWidth, gl.drawingBufferHeight, gl.RGBA, gl.UNSIGNED_BYTE, pixels);
            return pixels;
        }

        return this._canvasPixelComparison(read(finalFrame), canvasCopyInstances.canvasCopies.map(read), canvasCopyInstances.timeStamps);
    }

    _canvasPixelComparison(finalFrame: Uint8Array, allFrames: Uint8Array[], timeStamps: number[]): number {
        let finalScore = timeStamps[1] - timeStamps[0];
        const numPixels = finalFrame.length / 4;

        for (let i = 0; i < allFrames.length; i++) {
            const frame = allFrames[i];
            let cnt = 0;
            for (let j = 0; j < frame.length; j += 4) {
                if (frame[j] === finalFrame[j] &&
                    frame[j + 1] === finalFrame[j + 1] &&
                    frame[j + 2] === finalFrame[j + 2] &&
                    frame[j + 3] === finalFrame[j + 3]) {
                    cnt = cnt + 1;
                }
            }
            //calculate the % visual completeness
            const interval = timeStamps[i + 2] - timeStamps[i + 1];
            const visualCompletness = cnt / numPixels;
            finalScore +=  interval * (1 - visualCompletness);
        }
        return finalScore;
    }

    /**
     * Clean up and release all internal resources associated with this map.
     *
     * This includes DOM elements, event bindings, web workers, and WebGL resources.
     *
     * Use this method when you are done using the map and wish to ensure that it no
     * longer consumes browser resources. Afterwards, you must not call any other
     * methods on the map.
     *
     * @example
     * map.remove();
     */
    remove() {
        if (this._hash) this._hash.remove();

        for (const control of this._controls) control.onRemove(this);
        this._controls = [];

        if (this._frame) {
            this._frame.cancel();
            this._frame = null;
        }
        this._renderTaskQueue.clear();
        this._domRenderTaskQueue.clear();
        this.painter.destroy();
        this.handlers.destroy();
        delete this.handlers;
        this.setStyle(null);
        if (typeof window !== 'undefined') {
            window.removeEventListener('resize', this._onWindowResize, false);
            window.removeEventListener('orientationchange', this._onWindowResize, false);
            window.removeEventListener('online', this._onWindowOnline, false);
        }

        const extension = this.painter.context.gl.getExtension('WEBGL_lose_context');
        if (extension) extension.loseContext();
        removeNode(this._canvasContainer);
        removeNode(this._controlContainer);
        removeNode(this._missingCSSCanary);
        this._container.classList.remove('mapboxgl-map');

        PerformanceUtils.clearMetrics();
        removeAuthState(this.painter.context.gl);
        this._removed = true;
        this.fire(new Event('remove'));
    }

    /**
     * Trigger the rendering of a single frame. Use this method with custom layers to
     * repaint the map when the layer's properties or properties associated with the
     * layer's source change. Calling this multiple times before the
     * next frame is rendered will still result in only a single frame being rendered.
     *
     * @example
     * map.triggerRepaint();
     * @see [Example: Add a 3D model](https://docs.mapbox.com/mapbox-gl-js/example/add-3d-model/)
     * @see [Example: Add an animated icon to the map](https://docs.mapbox.com/mapbox-gl-js/example/add-image-animated/)
     */
    triggerRepaint() {
        this._triggerFrame(true);
    }

    _triggerFrame(render: boolean) {
        this._renderNextFrame = this._renderNextFrame || render;
        if (this.style && !this._frame) {
            this._frame = browser.frame((paintStartTimeStamp: number) => {
                const isRenderFrame = !!this._renderNextFrame;
                PerformanceUtils.frame(paintStartTimeStamp, isRenderFrame);
                this._frame = null;
                this._renderNextFrame = null;
                if (isRenderFrame) {
                    this._render(paintStartTimeStamp);
                }
            });
        }
    }

    _onWindowOnline() {
        this._update();
    }

    _onWindowResize(event: Event) {
        if (this._trackResize) {
            this.resize({originalEvent: event})._update();
        }
    }

    /**
     * Gets and sets a Boolean indicating whether the map will render an outline
     * around each tile and the tile ID. These tile boundaries are useful for
     * debugging.
     *
     * The uncompressed file size of the first vector source is drawn in the top left
     * corner of each tile, next to the tile ID.
     *
     * @name showTileBoundaries
     * @type {boolean}
     * @instance
     * @memberof Map
     * @example
     * map.showTileBoundaries = true;
     */
    get showTileBoundaries(): boolean { return !!this._showTileBoundaries; }
    set showTileBoundaries(value: boolean) {
        if (this._showTileBoundaries === value) return;
        this._showTileBoundaries = value;
        this._update();
    }

    /**
     * Gets and sets a Boolean indicating whether the map will render a wireframe
     * on top of the displayed terrain. Useful for debugging.
     *
     * The wireframe is always red and is drawn only when terrain is active.
     *
     * @name showTerrainWireframe
     * @type {boolean}
     * @instance
     * @memberof Map
     * @example
     * map.showTerrainWireframe = true;
     */
    get showTerrainWireframe(): boolean { return !!this._showTerrainWireframe; }
    set showTerrainWireframe(value: boolean) {
        if (this._showTerrainWireframe === value) return;
        this._showTerrainWireframe = value;
        this._update();
    }

    /**
     * Gets and sets a Boolean indicating whether the speedindex metric calculation is on or off
     *
     * @private
     * @name speedIndexTiming
     * @type {boolean}
     * @instance
     * @memberof Map
     * @example
     * map.speedIndexTiming = true;
     */
    get speedIndexTiming(): boolean { return !!this._speedIndexTiming; }
    set speedIndexTiming(value: boolean) {
        if (this._speedIndexTiming === value) return;
        this._speedIndexTiming = value;
        this._update();
    }

    /**
     * Gets and sets a Boolean indicating whether the map will visualize
     * the padding offsets.
     *
     * @name showPadding
     * @type {boolean}
     * @instance
     * @memberof Map
     */
    get showPadding(): boolean { return !!this._showPadding; }
    set showPadding(value: boolean) {
        if (this._showPadding === value) return;
        this._showPadding = value;
        this._update();
    }

    /**
     * Gets and sets a Boolean indicating whether the map will render boxes
     * around all symbols in the data source, revealing which symbols
     * were rendered or which were hidden due to collisions.
     * This information is useful for debugging.
     *
     * @name showCollisionBoxes
     * @type {boolean}
     * @instance
     * @memberof Map
     */
    get showCollisionBoxes(): boolean { return !!this._showCollisionBoxes; }
    set showCollisionBoxes(value: boolean) {
        if (this._showCollisionBoxes === value) return;
        this._showCollisionBoxes = value;
        if (value) {
            // When we turn collision boxes on we have to generate them for existing tiles
            // When we turn them off, there's no cost to leaving existing boxes in place
            this.style._generateCollisionBoxes();
        } else {
            // Otherwise, call an update to remove collision boxes
            this._update();
        }
    }

    /*
     * Gets and sets a Boolean indicating whether the map should color-code
     * each fragment to show how many times it has been shaded.
     * White fragments have been shaded 8 or more times.
     * Black fragments have been shaded 0 times.
     * This information is useful for debugging.
     *
     * @name showOverdraw
     * @type {boolean}
     * @instance
     * @memberof Map
     */
    get showOverdrawInspector(): boolean { return !!this._showOverdrawInspector; }
    set showOverdrawInspector(value: boolean) {
        if (this._showOverdrawInspector === value) return;
        this._showOverdrawInspector = value;
        this._update();
    }

    /**
     * Gets and sets a Boolean indicating whether the map will
     * continuously repaint. This information is useful for analyzing performance.
     *
     * @name repaint
     * @type {boolean}
     * @instance
     * @memberof Map
     */
    get repaint(): boolean { return !!this._repaint; }
    set repaint(value: boolean) {
        if (this._repaint !== value) {
            this._repaint = value;
            this.triggerRepaint();
        }
    }
    // show vertices
    get vertices(): boolean { return !!this._vertices; }
    set vertices(value: boolean) { this._vertices = value; this._update(); }

    // for cache browser tests
    _setCacheLimits(limit: number, checkThreshold: number) {
        setCacheLimits(limit, checkThreshold);
    }

    /**
     * The version of Mapbox GL JS in use as specified in package.json, CHANGELOG.md, and the GitHub release.
     *
     * @name version
     * @instance
     * @memberof Map
     * @var {string} version
     */

    get version(): string { return version; }
}

export default Map;

function removeNode(node) {
    if (node.parentNode) {
        node.parentNode.removeChild(node);
    }
}

/**
 * Interface for interactive controls added to the map. This is a
 * specification for implementers to model: it is not
 * an exported method or class.
 *
 * Controls must implement `onAdd` and `onRemove`, and must own an
 * element, which is often a `div` element. To use Mapbox GL JS's
 * default control styling, add the `mapboxgl-ctrl` class to your control's
 * node.
 *
 * @interface IControl
 * @example
 * // Control implemented as ES6 class
 * class HelloWorldControl {
 *     onAdd(map) {
 *         this._map = map;
 *         this._container = document.createElement('div');
 *         this._container.className = 'mapboxgl-ctrl';
 *         this._container.textContent = 'Hello, world';
 *         return this._container;
 *     }
 *
 *     onRemove() {
 *         this._container.parentNode.removeChild(this._container);
 *         this._map = undefined;
 *     }
 * }
 *
 * @example
 * // Control implemented as ES5 prototypical class
 * function HelloWorldControl() { }
 *
 * HelloWorldControl.prototype.onAdd = function(map) {
 *     this._map = map;
 *     this._container = document.createElement('div');
 *     this._container.className = 'mapboxgl-ctrl';
 *     this._container.textContent = 'Hello, world';
 *     return this._container;
 * };
 *
 * HelloWorldControl.prototype.onRemove = function () {
 *     this._container.parentNode.removeChild(this._container);
 *     this._map = undefined;
 * };
 */

/**
 * Register a control on the map and give it a chance to register event listeners
 * and resources. This method is called by {@link Map#addControl}
 * internally.
 *
 * @function
 * @memberof IControl
 * @instance
 * @name onAdd
 * @param {Map} map The Map this control will be added to.
 * @returns {HTMLElement} The control's container element. This should
 * be created by the control and returned by onAdd without being attached
 * to the DOM: the map will insert the control's element into the DOM
 * as necessary.
 */

/**
 * Unregister a control on the map and give it a chance to detach event listeners
 * and resources. This method is called by {@link Map#removeControl}
 * internally.
 *
 * @function
 * @memberof IControl
 * @instance
 * @name onRemove
 * @param {Map} map The Map this control will be removed from.
 * @returns {undefined} There is no required return value for this method.
 */

/**
 * Optionally provide a default position for this control. If this method
 * is implemented and {@link Map#addControl} is called without the `position`
 * parameter, the value returned by getDefaultPosition will be used as the
 * control's position.
 *
 * @function
 * @memberof IControl
 * @instance
 * @name getDefaultPosition
 * @returns {string} A control position, one of the values valid in addControl.
 */

/**
 * A [`Point` geometry](https://github.com/mapbox/point-geometry) object, which has
 * `x` and `y` properties representing screen coordinates in pixels.
 *
 * @typedef {Point} Point
 * @example
 * const point = new mapboxgl.Point(-77, 38);
 */

/**
 * A {@link Point} or an array of two numbers representing `x` and `y` screen coordinates in pixels.
 *
 * @typedef {(Point | Array<number>)} PointLike
 * @example
 * const p1 = new mapboxgl.Point(-77, 38); // a PointLike which is a Point
 * const p2 = [-77, 38]; // a PointLike which is an array of two numbers
 */<|MERGE_RESOLUTION|>--- conflicted
+++ resolved
@@ -250,13 +250,8 @@
  * @param {string} [options.localIdeographFontFamily='sans-serif'] Defines a CSS
  *   font-family for locally overriding generation of glyphs in the 'CJK Unified Ideographs', 'Hiragana', 'Katakana', 'Hangul Syllables' and 'CJK Symbols and Punctuation' ranges.
  *   In these ranges, font settings from the map's style will be ignored, except for font-weight keywords (light/regular/medium/bold).
-<<<<<<< HEAD
  *   Set to `false`, to enable font settings from the map's style for these glyph ranges. Note that [Mapbox Studio](https://studio.mapbox.com/) sets this value to `false` by default.
  *   The purpose of this option is to avoid bandwidth-intensive glyph server requests. (See [Use locally generated ideographs](https://www.mapbox.com/mapbox-gl-js/example/local-ideographs).)
-=======
- *   Set to `false`, to enable font settings from the map's style for these glyph ranges.  Note that [Mapbox Studio](https://studio.mapbox.com/) sets this value to `false` by default.
- *   The purpose of this option is to avoid bandwidth-intensive glyph server requests. (See [Use locally generated ideographs](https://www.mapbox.com/mapbox-gl-js/example/local-ideographs)).
->>>>>>> a06e428e
  * @param {string} [options.localFontFamily=false] Defines a CSS
  *   font-family for locally overriding generation of all glyphs. Font settings from the map's style will be ignored, except for font-weight keywords (light/regular/medium/bold).
  *   If set, this option override the setting in localIdeographFontFamily.
@@ -1668,19 +1663,11 @@
      * @param image The image as an `HTMLImageElement`, `ImageData`, `ImageBitmap` or object with `width`, `height`, and `data`
      * properties with the same format as `ImageData`.
      * @param options Options object.
-<<<<<<< HEAD
-     * @param options.pixelRatio The ratio of pixels in the image to physical pixels on the screen
-     * @param options.sdf Whether the image should be interpreted as an SDF image
-     * @param options.content `[x1, y1, x2, y2]` If `icon-text-fit` is used in a layer with this image, this option defines the part of the image that can be covered by the content in `text-field`.
-     * @param options.stretchX `[[x1, x2], ...]` If `icon-text-fit` is used in a layer with this image, this option defines the part(s) of the image that can be stretched horizontally.
-     * @param options.stretchY `[[y1, y2], ...]` If `icon-text-fit` is used in a layer with this image, this option defines the part(s) of the image that can be stretched vertically.
-=======
      * @param options.pixelRatio The ratio of pixels in the image to physical pixels on the screen.
      * @param options.sdf Whether the image should be interpreted as an SDF image.
      * @param options.content  `[x1, y1, x2, y2]`  If `icon-text-fit` is used in a layer with this image, this option defines the part of the image that can be covered by the content in `text-field`.
      * @param options.stretchX  `[[x1, x2], ...]` If `icon-text-fit` is used in a layer with this image, this option defines the part(s) of the image that can be stretched horizontally.
      * @param options.stretchY  `[[y1, y2], ...]` If `icon-text-fit` is used in a layer with this image, this option defines the part(s) of the image that can be stretched vertically.
->>>>>>> a06e428e
      *
      * @example
      * // If the style's sprite does not already contain an image with ID 'cat',
