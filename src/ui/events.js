--- conflicted
+++ resolved
@@ -175,15 +175,9 @@
  *     //   type: "touchstart"
  *     // }
  * });
-<<<<<<< HEAD
- * @see [`Map` events documentation](https://docs.mapbox.com/mapbox-gl-js/api/map/#map-events)
- * @see [Create a draggable point](https://docs.mapbox.com/mapbox-gl-js/example/drag-a-point/)
- */
-=======
  * @see [Reference: `Map` events API documentation](https://docs.mapbox.com/mapbox-gl-js/api/map/#map-events)
  * @see [Example: Create a draggable point](https://docs.mapbox.com/mapbox-gl-js/example/drag-a-point/)
-*/
->>>>>>> f87975a1
+ */
 export class MapTouchEvent extends Event {
     /**
      * The type of originating event. For a full list of available events, see [`Map` events](/mapbox-gl-js/api/map/#map-events).
@@ -304,9 +298,6 @@
  *     console.log('event type:', e.type);
  *     // event type: wheel
  * });
-<<<<<<< HEAD
- * @see [`Map` events documentation](https://docs.mapbox.com/mapbox-gl-js/api/map/#map-events)
-=======
  * @example
  * // Example of a MapWheelEvent of type "wheel"
  * // {
@@ -315,7 +306,6 @@
  * // 	 type: "wheel"
  * // }
  * @see [Reference: `Map` events API documentation](https://docs.mapbox.com/mapbox-gl-js/api/map/#map-events)
->>>>>>> f87975a1
  */
 export class MapWheelEvent extends Event {
     /**
