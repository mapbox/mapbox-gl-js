// @flow

import DOM from '../../util/dom';
import { extend, bindAll } from '../../util/util';
import DragRotateHandler from '../handler/drag_rotate';

import type Map from '../map';

<<<<<<< HEAD
const defaultOptions = {
=======
type Options = {
    showCompass?: boolean,
    showZoom?: boolean
};

const defaultOptions: Options = {
>>>>>>> 2d800ca8
    showCompass: true,
    showZoom: true
};

/**
 * A `NavigationControl` control contains zoom buttons and a compass.
 *
 * @implements {IControl}
 * @param {Object} [options]
 * @param {Boolean} [options.showCompass=true] If `true` the compass button is included.
 * @param {Boolean} [options.showZoom=true] If `true` the zoom-in and zoom-out buttons are included.
 * @example
 * var nav = new mapboxgl.NavigationControl();
 * map.addControl(nav, 'top-left');
 * @see [Display map navigation controls](https://www.mapbox.com/mapbox-gl-js/example/navigation/)
 * @see [Add a third party vector tile source](https://www.mapbox.com/mapbox-gl-js/example/third-party/)
 */
class NavigationControl {
    _map: Map;
<<<<<<< HEAD
    options: any;
=======
    options: Options;
>>>>>>> 2d800ca8
    _container: HTMLElement;
    _zoomInButton: HTMLElement;
    _zoomOutButton: HTMLElement;
    _compass: HTMLElement;
    _compassArrow: HTMLElement;
    _handler: DragRotateHandler;

<<<<<<< HEAD
    constructor(options: any) {
        this.options = util.extend({}, defaultOptions, options);
=======
    constructor(options: Options) {
        this.options = extend({}, defaultOptions, options);
>>>>>>> 2d800ca8

        this._container = DOM.create('div', 'mapboxgl-ctrl mapboxgl-ctrl-group');
        this._container.addEventListener('contextmenu', (e) => e.preventDefault());

        if (this.options.showZoom) {
            this._zoomInButton = this._createButton('mapboxgl-ctrl-icon mapboxgl-ctrl-zoom-in', 'Zoom In', () => this._map.zoomIn());
            this._zoomOutButton = this._createButton('mapboxgl-ctrl-icon mapboxgl-ctrl-zoom-out', 'Zoom Out', () => this._map.zoomOut());
        }
        if (this.options.showCompass) {
<<<<<<< HEAD
            util.bindAll([
=======
            bindAll([
>>>>>>> 2d800ca8
                '_rotateCompassArrow'
            ], this);
            this._compass = this._createButton('mapboxgl-ctrl-icon mapboxgl-ctrl-compass', 'Reset North', () => this._map.resetNorth());
            this._compassArrow = DOM.create('span', 'mapboxgl-ctrl-compass-arrow', this._compass);
        }
    }

    _rotateCompassArrow() {
        const rotate = `rotate(${this._map.transform.angle * (180 / Math.PI)}deg)`;
        this._compassArrow.style.transform = rotate;
    }

    onAdd(map: Map) {
        this._map = map;
        if (this.options.showCompass) {
            this._map.on('rotate', this._rotateCompassArrow);
            this._rotateCompassArrow();
            this._handler = new DragRotateHandler(map, {button: 'left', element: this._compass});
<<<<<<< HEAD
=======
            DOM.addEventListener(this._compass, 'mousedown', this._handler.onMouseDown);
>>>>>>> 2d800ca8
            this._handler.enable();
        }
        return this._container;
    }

    onRemove() {
        DOM.remove(this._container);
        if (this.options.showCompass) {
            this._map.off('rotate', this._rotateCompassArrow);
<<<<<<< HEAD
=======
            DOM.removeEventListener(this._compass, 'mousedown', this._handler.onMouseDown);
>>>>>>> 2d800ca8
            this._handler.disable();
            delete this._handler;
        }

        delete this._map;
    }

    _createButton(className: string, ariaLabel: string, fn: () => mixed) {
        const a = DOM.create('button', className, this._container);
        a.type = 'button';
        a.setAttribute('aria-label', ariaLabel);
        a.addEventListener('click', fn);
        return a;
    }
}

export default NavigationControl;<|MERGE_RESOLUTION|>--- conflicted
+++ resolved
@@ -6,16 +6,12 @@
 
 import type Map from '../map';
 
-<<<<<<< HEAD
-const defaultOptions = {
-=======
 type Options = {
     showCompass?: boolean,
     showZoom?: boolean
 };
 
 const defaultOptions: Options = {
->>>>>>> 2d800ca8
     showCompass: true,
     showZoom: true
 };
@@ -35,11 +31,7 @@
  */
 class NavigationControl {
     _map: Map;
-<<<<<<< HEAD
-    options: any;
-=======
     options: Options;
->>>>>>> 2d800ca8
     _container: HTMLElement;
     _zoomInButton: HTMLElement;
     _zoomOutButton: HTMLElement;
@@ -47,13 +39,8 @@
     _compassArrow: HTMLElement;
     _handler: DragRotateHandler;
 
-<<<<<<< HEAD
-    constructor(options: any) {
-        this.options = util.extend({}, defaultOptions, options);
-=======
     constructor(options: Options) {
         this.options = extend({}, defaultOptions, options);
->>>>>>> 2d800ca8
 
         this._container = DOM.create('div', 'mapboxgl-ctrl mapboxgl-ctrl-group');
         this._container.addEventListener('contextmenu', (e) => e.preventDefault());
@@ -63,11 +50,7 @@
             this._zoomOutButton = this._createButton('mapboxgl-ctrl-icon mapboxgl-ctrl-zoom-out', 'Zoom Out', () => this._map.zoomOut());
         }
         if (this.options.showCompass) {
-<<<<<<< HEAD
-            util.bindAll([
-=======
             bindAll([
->>>>>>> 2d800ca8
                 '_rotateCompassArrow'
             ], this);
             this._compass = this._createButton('mapboxgl-ctrl-icon mapboxgl-ctrl-compass', 'Reset North', () => this._map.resetNorth());
@@ -86,10 +69,7 @@
             this._map.on('rotate', this._rotateCompassArrow);
             this._rotateCompassArrow();
             this._handler = new DragRotateHandler(map, {button: 'left', element: this._compass});
-<<<<<<< HEAD
-=======
             DOM.addEventListener(this._compass, 'mousedown', this._handler.onMouseDown);
->>>>>>> 2d800ca8
             this._handler.enable();
         }
         return this._container;
@@ -99,10 +79,7 @@
         DOM.remove(this._container);
         if (this.options.showCompass) {
             this._map.off('rotate', this._rotateCompassArrow);
-<<<<<<< HEAD
-=======
             DOM.removeEventListener(this._compass, 'mousedown', this._handler.onMouseDown);
->>>>>>> 2d800ca8
             this._handler.disable();
             delete this._handler;
         }
