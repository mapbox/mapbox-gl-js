--- conflicted
+++ resolved
@@ -1092,17 +1092,12 @@
      * @fires moveend
      * @fires zoomend
      * @fires pitchend
-<<<<<<< HEAD
-     * @returns {Map} `this`
-=======
-     * @returns {Map} Returns itself to allow for method chaining.
-     * @see [Navigate the map with game-like controls](https://www.mapbox.com/mapbox-gl-js/example/game-controls/)
->>>>>>> a06e428e
-     * @example
-     * // Ease with default options to null island for 5 seconds
+     * @returns {Map} `this` Returns itself to allow for method chaining.
+     * @example
+     * // Ease with default options to null island for 5 seconds.
      * map.easeTo({center: [0, 0], zoom: 9, duration: 5000});
      * @example
-     * // Using easeTo options
+     * // Using easeTo options.
      * map.easeTo({
      *     center: [0, 0],
      *     zoom: 9,
