// @flow

import {
    bindAll,
    extend,
    warnOnce,
    clamp,
    wrap,
    ease as defaultEasing,
    pick,
    degToRad
} from '../util/util.js';
import {number as interpolate} from '../style-spec/util/interpolate.js';
import browser from '../util/browser.js';
import LngLat from '../geo/lng_lat.js';
import LngLatBounds from '../geo/lng_lat_bounds.js';
import Point from '@mapbox/point-geometry';
import {Event, Evented} from '../util/evented.js';
import assert from 'assert';
import {Debug} from '../util/debug.js';
import MercatorCoordinate, {mercatorZfromAltitude} from '../geo/mercator_coordinate.js';
import {vec3} from 'gl-matrix';
import type {FreeCameraOptions} from './free_camera.js';
import type Transform from '../geo/transform.js';
import type {LngLatLike} from '../geo/lng_lat.js';
import type {LngLatBoundsLike} from '../geo/lng_lat_bounds.js';
import type {TaskID} from '../util/task_queue.js';
import type {PointLike} from '@mapbox/point-geometry';
import {Aabb, Frustum} from '../util/primitives.js';
import type {PaddingOptions} from '../geo/edge_insets.js';

/**
 * Options common to {@link Map#jumpTo}, {@link Map#easeTo}, and {@link Map#flyTo}, controlling the desired location,
 * zoom, bearing, and pitch of the camera. All properties are optional, and when a property is omitted, the current
 * camera value for that property will remain unchanged.
 *
 * @typedef {Object} CameraOptions
 * @property {LngLatLike} center The desired center.
 * @property {number} zoom The desired zoom level.
 * @property {number} bearing The desired bearing in degrees. The bearing is the compass direction that
 * is "up". For example, `bearing: 90` orients the map so that east is up.
 * @property {number} pitch The desired pitch in degrees. The pitch is the angle towards the horizon
 * measured in degrees with a range between 0 and 60 degrees. For example, pitch: 0 provides the appearance
 * of looking straight down at the map, while pitch: 60 tilts the user's perspective towards the horizon.
 * Increasing the pitch value is often used to display 3D objects.
 * @property {LngLatLike} around If `zoom` is specified, `around` determines the point around which the zoom is centered.
 * @property {PaddingOptions} padding Dimensions in pixels applied on each side of the viewport for shifting the vanishing point.
 * @example
 * // set the map's initial perspective with CameraOptions
 * const map = new mapboxgl.Map({
 *     container: 'map',
 *     style: 'mapbox://styles/mapbox/streets-v11',
 *     center: [-73.5804, 45.53483],
 *     pitch: 60,
 *     bearing: -60,
 *     zoom: 10
 * });
 * @see [Set pitch and bearing](https://docs.mapbox.com/mapbox-gl-js/example/set-perspective/)
 * @see [Jump to a series of locations](https://docs.mapbox.com/mapbox-gl-js/example/jump-to/)
 * @see [Fly to a location](https://docs.mapbox.com/mapbox-gl-js/example/flyto/)
 * @see [Display buildings in 3D](https://docs.mapbox.com/mapbox-gl-js/example/3d-buildings/)
 */
export type CameraOptions = {
    center?: LngLatLike,
    zoom?: number,
    bearing?: number,
    pitch?: number,
    around?: LngLatLike,
    padding?: PaddingOptions
};

/**
 * Options common to map movement methods that involve animation, such as {@link Map#panBy} and
 * {@link Map#easeTo}, controlling the duration and easing function of the animation. All properties
 * are optional.
 *
 * @typedef {Object} AnimationOptions
 * @property {number} duration The animation's duration, measured in milliseconds.
 * @property {Function} easing A function taking a time in the range 0..1 and returning a number where 0 is
 *   the initial state and 1 is the final state.
 * @property {PointLike} offset of the target center relative to real map container center at the end of animation.
 * @property {boolean} animate If `false`, no animation will occur.
 * @property {boolean} essential If `true`, then the animation is considered essential and will not be affected by
 *   [`prefers-reduced-motion`](https://developer.mozilla.org/en-US/docs/Web/CSS/@media/prefers-reduced-motion).
 * @see [Slowly fly to a location](https://docs.mapbox.com/mapbox-gl-js/example/flyto-options/)
 * @see [Customize camera animations](https://docs.mapbox.com/mapbox-gl-js/example/camera-animation/)
 * @see [Navigate the map with game-like controls](https://docs.mapbox.com/mapbox-gl-js/example/game-controls/)
*/
export type AnimationOptions = {
    duration?: number,
    easing?: (_: number) => number,
    offset?: PointLike,
    animate?: boolean,
    essential?: boolean
};

export type ElevationBoxRaycast = {
    minLngLat: LngLat,
    maxLngLat: LngLat,
    minAltitude: number,
    maxAltitude: number
};

/**
 * Options for setting padding on calls to methods such as {@link Map#fitBounds}, {@link Map#fitScreenCoordinates}, and {@link Map#setPadding}. Adjust these options to set the amount of padding in pixels added to the edges of the canvas. Set a uniform padding on all edges or individual values for each edge. All properties of this object must be
 * non-negative integers.
 *
 * @typedef {Object} PaddingOptions
 * @property {number} top Padding in pixels from the top of the map canvas.
 * @property {number} bottom Padding in pixels from the bottom of the map canvas.
 * @property {number} left Padding in pixels from the left of the map canvas.
 * @property {number} right Padding in pixels from the right of the map canvas.
 *
 * @example
 * const bbox = [[-79, 43], [-73, 45]];
 * map.fitBounds(bbox, {
 *     padding: {top: 10, bottom:25, left: 15, right: 5}
 * });
 *
 * @example
 * const bbox = [[-79, 43], [-73, 45]];
 * map.fitBounds(bbox, {
 *     padding: 20
 * });
 * @see [Fit to the bounds of a LineString](https://docs.mapbox.com/mapbox-gl-js/example/zoomto-linestring/)
 * @see [Fit a map to a bounding box](https://docs.mapbox.com/mapbox-gl-js/example/fitbounds/)
 */

class Camera extends Evented {
    transform: Transform;
    _moving: boolean;
    _zooming: boolean;
    _rotating: boolean;
    _pitching: boolean;
    _padding: boolean;

    _bearingSnap: number;
    _easeStart: number;
    _easeOptions: {duration: number, easing: (_: number) => number};
    _easeId: string | void;

    _onEaseFrame: (_: number) => void;
    _onEaseEnd: (easeId?: string) => void;
    _easeFrameId: ?TaskID;

    +_requestRenderFrame: (() => void) => TaskID;
    +_cancelRenderFrame: (_: TaskID) => void;

    constructor(transform: Transform, options: {bearingSnap: number}) {
        super();
        this._moving = false;
        this._zooming = false;
        this.transform = transform;
        this._bearingSnap = options.bearingSnap;

        bindAll(['_renderFrameCallback'], this);

        //addAssertions(this);
    }

    /**
     * Returns the map's geographical centerpoint.
     *
     * @memberof Map#
     * @returns {LngLatLike} The map's geographical centerpoint.
     * @example
     * // return a LngLat object such as {lng: 0, lat: 0}
     * const center = map.getCenter();
     * // access longitude and latitude values directly
     * const {longitude, latitude} = map.getCenter();
     * @see Tutorial: [Use Mapbox GL JS in a React app](https://docs.mapbox.com/help/tutorials/use-mapbox-gl-js-with-react/#store-the-new-coordinates)
     */
    getCenter(): LngLat { return new LngLat(this.transform.center.lng, this.transform.center.lat); }

    /**
     * Sets the map's geographical centerpoint. Equivalent to `jumpTo({center: center})`.
     *
     * @memberof Map#
     * @param center The centerpoint to set.
     * @param eventData Additional properties to be added to event objects of events triggered by this method.
     * @fires movestart
     * @fires moveend
     * @returns {Map} `this`
     * @example
     * map.setCenter([-74, 38]);
     */
    setCenter(center: LngLatLike, eventData?: Object) {
        return this.jumpTo({center}, eventData);
    }

    /**
     * Pans the map by the specified offset.
     *
     * @memberof Map#
     * @param offset The `x` and `y` coordinates by which to pan the map.
     * @param options An options object describing the destination and animation of the transition. We do not recommend using `options.offset` since this value will override the value of the `offset` parameter.
     * @param eventData Additional properties to be added to event objects of events triggered by this method.
     * @fires movestart
     * @fires moveend
     * @returns {Map} `this`
     * @example
     * map.panBy([-74, 38]);
     * @example
     * // panBy with an animation of 5 seconds.
     * map.panBy([-74, 38], {duration: 5000});
     * @see [Navigate the map with game-like controls](https://www.mapbox.com/mapbox-gl-js/example/game-controls/)
     */
    panBy(offset: PointLike, options?: AnimationOptions, eventData?: Object) {
        offset = Point.convert(offset).mult(-1);
        return this.panTo(this.transform.center, extend({offset}, options), eventData);
    }

    /**
     * Pans the map to the specified location with an animated transition.
     *
     * @memberof Map#
     * @param lnglat The location to pan the map to.
     * @param options Options describing the destination and animation of the transition.
     * @param eventData Additional properties to be added to event objects of events triggered by this method.
     * @fires movestart
     * @fires moveend
     * @returns {Map} `this`
     * @example
     * map.panTo([-74, 38]);
     * @example
     * // Specify that the panTo animation should last 5000 milliseconds.
     * map.panTo([-74, 38], {duration: 5000});
     * @see [Update a feature in realtime](https://docs.mapbox.com/mapbox-gl-js/example/live-update-feature/)
     */
    panTo(lnglat: LngLatLike, options?: AnimationOptions, eventData?: Object) {
        return this.easeTo(extend({
            center: lnglat
        }, options), eventData);
    }

    /**
     * Returns the map's current zoom level.
     *
     * @memberof Map#
     * @returns {number} The map's current zoom level.
     * @example
     * map.getZoom();
     */
    getZoom(): number { return this.transform.zoom; }

    /**
     * Sets the map's zoom level. Equivalent to `jumpTo({zoom: zoom})`.
     *
     * @memberof Map#
     * @param zoom The zoom level to set (0-20).
     * @param eventData Additional properties to be added to event objects of events triggered by this method.
     * @fires movestart
     * @fires zoomstart
     * @fires move
     * @fires zoom
     * @fires moveend
     * @fires zoomend
     * @returns {Map} `this`
     * @example
     * // Zoom to the zoom level 5 without an animated transition
     * map.setZoom(5);
     */
    setZoom(zoom: number, eventData?: Object) {
        this.jumpTo({zoom}, eventData);
        return this;
    }

    /**
     * Zooms the map to the specified zoom level, with an animated transition.
     *
     * @memberof Map#
     * @param zoom The zoom level to transition to.
     * @param options Options object.
     * @param eventData Additional properties to be added to event objects of events triggered by this method.
     * @fires movestart
     * @fires zoomstart
     * @fires move
     * @fires zoom
     * @fires moveend
     * @fires zoomend
     * @returns {Map} `this`
     * @example
     * // Zoom to the zoom level 5 without an animated transition
     * map.zoomTo(5);
     * // Zoom to the zoom level 8 with an animated transition
     * map.zoomTo(8, {
     *     duration: 2000,
     *     offset: [100, 50]
     * });
     */
    zoomTo(zoom: number, options: ? AnimationOptions, eventData?: Object) {
        return this.easeTo(extend({
            zoom
        }, options), eventData);
    }

    /**
     * Increases the map's zoom level by 1.
     *
     * @memberof Map#
     * @param options Options object.
     * @param eventData Additional properties to be added to event objects of events triggered by this method.
     * @fires movestart
     * @fires zoomstart
     * @fires move
     * @fires zoom
     * @fires moveend
     * @fires zoomend
     * @returns {Map} `this`
     * @example
     * // zoom the map in one level with a custom animation duration
     * map.zoomIn({duration: 1000});
     */
    zoomIn(options?: AnimationOptions, eventData?: Object) {
        this.zoomTo(this.getZoom() + 1, options, eventData);
        return this;
    }

    /**
     * Decreases the map's zoom level by 1.
     *
     * @memberof Map#
     * @param options Options object.
     * @param eventData Additional properties to be added to event objects of events triggered by this method.
     * @fires movestart
     * @fires zoomstart
     * @fires move
     * @fires zoom
     * @fires moveend
     * @fires zoomend
     * @returns {Map} `this`
     * @example
     * // zoom the map out one level with a custom animation offset
     * map.zoomOut({offset: [80, 60]});
     */
    zoomOut(options?: AnimationOptions, eventData?: Object) {
        this.zoomTo(this.getZoom() - 1, options, eventData);
        return this;
    }

    /**
     * Returns the map's current bearing. The bearing is the compass direction that is "up"; for example, a bearing
     * of 90° orients the map so that east is up.
     *
     * @memberof Map#
     * @returns {number} The map's current bearing.
     * @see [Navigate the map with game-like controls](https://www.mapbox.com/mapbox-gl-js/example/game-controls/)
     * @example
     * const bearing = map.getBearing();
     */
    getBearing(): number { return this.transform.bearing; }

    /**
     * Sets the map's bearing (rotation). The bearing is the compass direction that is "up"; for example, a bearing
     * of 90° orients the map so that east is up.
     *
     * Equivalent to `jumpTo({bearing: bearing})`.
     *
     * @memberof Map#
     * @param bearing The desired bearing.
     * @param eventData Additional properties to be added to event objects of events triggered by this method.
     * @fires movestart
     * @fires moveend
     * @returns {Map} `this`
     * @example
     * // Rotate the map to 90 degrees.
     * map.setBearing(90);
     */
    setBearing(bearing: number, eventData?: Object) {
        this.jumpTo({bearing}, eventData);
        return this;
    }

    /**
     * Returns the current padding applied around the map viewport.
     *
     * @memberof Map#
<<<<<<< HEAD
     * @returns {PaddingOptions} The current padding around the map viewport.
=======
     * @returns The current padding around the map viewport.
     * @example
     * const padding = map.getPadding();
>>>>>>> 63f82390
     */
    getPadding(): PaddingOptions { return this.transform.padding; }

    /**
     * Sets the padding in pixels around the viewport.
     *
     * Equivalent to `jumpTo({padding: padding})`.
     *
     * @memberof Map#
     * @param padding The desired padding. Format: { left: number, right: number, top: number, bottom: number }
     * @param eventData Additional properties to be added to event objects of events triggered by this method.
     * @fires movestart
     * @fires moveend
     * @returns {Map} `this`
     * @example
     * // Sets a left padding of 300px, and a top padding of 50px
     * map.setPadding({left: 300, top: 50});
     */
    setPadding(padding: PaddingOptions, eventData?: Object) {
        this.jumpTo({padding}, eventData);
        return this;
    }

    /**
     * Rotates the map to the specified bearing, with an animated transition. The bearing is the compass direction
     * that is \"up\"; for example, a bearing of 90° orients the map so that east is up.
     *
     * @memberof Map#
     * @param bearing The desired bearing.
     * @param options Options object.
     * @param eventData Additional properties to be added to event objects of events triggered by this method.
     * @fires movestart
     * @fires moveend
     * @returns {Map} `this`
     * @example
     * map.rotateTo(30);
     * @example
     * // rotateTo with an animation of 2 seconds.
     * map.rotateTo(30, {duration: 2000});
     */
    rotateTo(bearing: number, options?: AnimationOptions, eventData?: Object) {
        return this.easeTo(extend({
            bearing
        }, options), eventData);
    }

    /**
     * Rotates the map so that north is up (0° bearing), with an animated transition.
     *
     * @memberof Map#
     * @param options Options object.
     * @param eventData Additional properties to be added to event objects of events triggered by this method.
     * @fires movestart
     * @fires moveend
     * @returns {Map} `this`
     * @example
     * // resetNorth with an animation of 2 seconds.
     * map.resetNorth({duration: 2000});
     */
    resetNorth(options?: AnimationOptions, eventData?: Object) {
        this.rotateTo(0, extend({duration: 1000}, options), eventData);
        return this;
    }

    /**
     * Rotates and pitches the map so that north is up (0° bearing) and pitch is 0°, with an animated transition.
     *
     * @memberof Map#
     * @param options Options object.
     * @param eventData Additional properties to be added to event objects of events triggered by this method.
     * @fires movestart
     * @fires moveend
     * @returns {Map} `this`
     * @example
     * // resetNorthPitch with an animation of 2 seconds.
     * map.resetNorthPitch({duration: 2000});
     */
    resetNorthPitch(options?: AnimationOptions, eventData?: Object) {
        this.easeTo(extend({
            bearing: 0,
            pitch: 0,
            duration: 1000
        }, options), eventData);
        return this;
    }

    /**
     * Snaps the map so that north is up (0° bearing), if the current bearing is close enough to it (i.e. within the
     * `bearingSnap` threshold).
     *
     * @memberof Map#
     * @param options Options object.
     * @param eventData Additional properties to be added to event objects of events triggered by this method.
     * @fires movestart
     * @fires moveend
     * @returns {Map} `this`
     * @example
     * // snapToNorth with an animation of 2 seconds.
     * map.snapToNorth({duration: 2000});
     */
    snapToNorth(options?: AnimationOptions, eventData?: Object) {
        if (Math.abs(this.getBearing()) < this._bearingSnap) {
            return this.resetNorth(options, eventData);
        }
        return this;
    }

    /**
     * Returns the map's current [pitch](https://docs.mapbox.com/help/glossary/camera/) (tilt).
     *
     * @memberof Map#
<<<<<<< HEAD
     * @returns {number} The map's current pitch, measured in degrees away from the plane of the screen.
=======
     * @returns The map's current pitch, measured in degrees away from the plane of the screen.
     * @example
     * const pitch = map.getPitch();
>>>>>>> 63f82390
     */
    getPitch(): number { return this.transform.pitch; }

    /**
     * Sets the map's [pitch](https://docs.mapbox.com/help/glossary/camera/) (tilt). Equivalent to `jumpTo({pitch: pitch})`.
     *
     * @memberof Map#
     * @param pitch The pitch to set, measured in degrees away from the plane of the screen (0-60).
     * @param eventData Additional properties to be added to event objects of events triggered by this method.
     * @fires pitchstart
     * @fires movestart
     * @fires moveend
     * @returns {Map} `this`
     * @example
     * // setPitch with an animation of 2 seconds.
     * map.setPitch(80, {duration: 2000});
     */
    setPitch(pitch: number, eventData?: Object) {
        this.jumpTo({pitch}, eventData);
        return this;
    }

    /**
     * Returns a {@link CameraOptions} object for the highest zoom level
     * up to and including `Map#getMaxZoom()` that fits the bounds
     * in the viewport at the specified bearing.
     * @memberof Map#
     * @param {LngLatBoundsLike} bounds Calculate the center for these bounds in the viewport and use
     *      the highest zoom level up to and including `Map#getMaxZoom()` that fits
     *      in the viewport. LngLatBounds represent a box that is always axis-aligned with bearing 0.
     * @param options Options object.
     * @param {number | PaddingOptions} [options.padding] The amount of padding in pixels to add to the given bounds.
     * @param {number} [options.bearing=0] Desired map bearing at end of animation, in degrees.
     * @param {PointLike} [options.offset=[0, 0]] The center of the given bounds relative to the map's center, measured in pixels.
     * @param {number} [options.maxZoom] The maximum zoom level to allow when the camera would transition to the specified bounds.
     * @returns {CameraOptions | void} If map is able to fit to provided bounds, returns `CameraOptions` with
     *      `center`, `zoom`, and `bearing`. If map is unable to fit, method will warn and return undefined.
     * @example
     * const bbox = [[-79, 43], [-73, 45]];
     * const newCameraTransform = map.cameraForBounds(bbox, {
     *     padding: {top: 10, bottom:25, left: 15, right: 5}
     * });
     */
    cameraForBounds(bounds: LngLatBoundsLike, options?: CameraOptions): void | CameraOptions & AnimationOptions {
        bounds = LngLatBounds.convert(bounds);
        const bearing = options && options.bearing || 0;
        return this._cameraForBoxAndBearing(bounds.getNorthWest(), bounds.getSouthEast(), bearing, options);
    }

    _extendCameraOptions(options?: CameraOptions) {
        const defaultPadding = {
            top: 0,
            bottom: 0,
            right: 0,
            left: 0
        };
        options = extend({
            padding: defaultPadding,
            offset: [0, 0],
            maxZoom: this.transform.maxZoom
        }, options);

        if (typeof options.padding === 'number') {
            const p = options.padding;
            options.padding = {
                top: p,
                bottom: p,
                right: p,
                left: p
            };
        }
        options.padding = extend(defaultPadding, options.padding);
        return options;
    }

    /**
     * Calculate the center of these two points in the viewport and use
     * the highest zoom level up to and including `Map#getMaxZoom()` that fits
     * the points in the viewport at the specified bearing.
     * @memberof Map#
     * @param {LngLatLike} p0 First point
     * @param {LngLatLike} p1 Second point
     * @param bearing Desired map bearing at end of animation, in degrees
     * @param options
     * @param {number | PaddingOptions} [options.padding] The amount of padding in pixels to add to the given bounds.
     * @param {PointLike} [options.offset=[0, 0]] The center of the given bounds relative to the map's center, measured in pixels.
     * @param {number} [options.maxZoom] The maximum zoom level to allow when the camera would transition to the specified bounds.
     * @returns {CameraOptions | void} If map is able to fit to provided bounds, returns `CameraOptions` with
     *      `center`, `zoom`, and `bearing`. If map is unable to fit, method will warn and return undefined.
     * @private
     * @example
     * var p0 = [-79, 43];
     * var p1 = [-73, 45];
     * var bearing = 90;
     * var newCameraTransform = map._cameraForBoxAndBearing(p0, p1, bearing, {
     *   padding: {top: 10, bottom:25, left: 15, right: 5}
     * });
     */
    _cameraForBoxAndBearing(p0: LngLatLike, p1: LngLatLike, bearing: number, options?: CameraOptions): void | CameraOptions & AnimationOptions {
        const eOptions = this._extendCameraOptions(options);
        const tr = this.transform;
        const edgePadding = tr.padding;

        // We want to calculate the upper right and lower left of the box defined by p0 and p1
        // in a coordinate system rotate to match the destination bearing.
        const p0world = tr.project(LngLat.convert(p0));
        const p1world = tr.project(LngLat.convert(p1));
        const p0rotated = p0world.rotate(-degToRad(bearing));
        const p1rotated = p1world.rotate(-degToRad(bearing));

        const upperRight = new Point(Math.max(p0rotated.x, p1rotated.x), Math.max(p0rotated.y, p1rotated.y));
        const lowerLeft = new Point(Math.min(p0rotated.x, p1rotated.x), Math.min(p0rotated.y, p1rotated.y));

        // Calculate zoom: consider the original bbox and padding.
        const size = upperRight.sub(lowerLeft);
        const scaleX = (tr.width - (edgePadding.left + edgePadding.right + eOptions.padding.left + eOptions.padding.right)) / size.x;
        const scaleY = (tr.height - (edgePadding.top + edgePadding.bottom + eOptions.padding.top + eOptions.padding.bottom)) / size.y;

        if (scaleY < 0 || scaleX < 0) {
            warnOnce(
                'Map cannot fit within canvas with the given bounds, padding, and/or offset.'
            );
            return;
        }
        const zoom = Math.min(tr.scaleZoom(tr.scale * Math.min(scaleX, scaleY)), eOptions.maxZoom);

        // Calculate center: apply the zoom, the configured offset, as well as offset that exists as a result of padding.
        const offset = (typeof eOptions.offset.x === 'number') ? new Point(eOptions.offset.x, eOptions.offset.y) : Point.convert(eOptions.offset);
        const paddingOffsetX = (eOptions.padding.left - eOptions.padding.right) / 2;
        const paddingOffsetY = (eOptions.padding.top - eOptions.padding.bottom) / 2;
        const paddingOffset = new Point(paddingOffsetX, paddingOffsetY);
        const rotatedPaddingOffset = paddingOffset.rotate(bearing * Math.PI / 180);
        const offsetAtInitialZoom = offset.add(rotatedPaddingOffset);
        const offsetAtFinalZoom = offsetAtInitialZoom.mult(tr.scale / tr.zoomScale(zoom));

        const center =  tr.unproject(p0world.add(p1world).div(2).sub(offsetAtFinalZoom));

        return {
            center,
            zoom,
            bearing
        };
    }

    /**
     * Finds the best camera fit for two given viewport point coordinates.
     * The method will iteratively ray march towards the target and stops
     * when any of the given input points collides with the view frustum.
     * @memberof Map#
     * @param {LngLatLike} p0 First point
     * @param {LngLatLike} p1 Second point
     * @param {number} minAltitude Optional min altitude in meters
     * @param {number} maxAltitude Optional max altitude in meters
     * @param options
     * @param {number | PaddingOptions} [options.padding] The amount of padding in pixels to add to the given bounds.
     * @returns {CameraOptions | void} If map is able to fit to provided bounds, returns `CameraOptions` with
     *      `center`, `zoom`, `bearing` and `pitch`. If map is unable to fit, method will warn and return undefined.
     * @private
     */
    _cameraForBox(p0: LngLatLike, p1: LngLatLike, minAltitude?: number, maxAltitude?: number, options?: CameraOptions): void | CameraOptions & AnimationOptions {
        const eOptions = this._extendCameraOptions(options);

        minAltitude = minAltitude || 0;
        maxAltitude = maxAltitude || 0;

        p0 = LngLat.convert(p0);
        p1 = LngLat.convert(p1);

        const tr = this.transform.clone();
        tr.padding = eOptions.padding;

        const camera = this.getFreeCameraOptions();
        const focus = new LngLat((p0.lng + p1.lng) * 0.5, (p0.lat + p1.lat) * 0.5);
        const focusAltitude = (minAltitude + maxAltitude) * 0.5;

        if (tr._camera.position[2] < mercatorZfromAltitude(focusAltitude, focus.lat)) {
            warnOnce('Map cannot fit within canvas with the given bounds, padding, and/or offset.');
            return;
        }

        camera.lookAtPoint(focus);

        tr.setFreeCameraOptions(camera);

        const coord0 = MercatorCoordinate.fromLngLat(p0);
        const coord1 = MercatorCoordinate.fromLngLat(p1);

        const toVec3 = (p: MercatorCoordinate): vec3 => [p.x, p.y, p.z];

        const centerIntersectionPoint = tr.pointRayIntersection(tr.centerPoint, focusAltitude);
        const centerIntersectionCoord = toVec3(tr.rayIntersectionCoordinate(centerIntersectionPoint));
        const centerMercatorRay = tr.screenPointToMercatorRay(tr.centerPoint);

        const maxMarchingSteps = 10;

        let steps = 0;
        let halfDistanceToGround;
        do {
            const z = Math.floor(tr.zoom);
            const z2 = 1 << z;

            const minX = Math.min(z2 * coord0.x, z2 * coord1.x);
            const minY = Math.min(z2 * coord0.y, z2 * coord1.y);
            const maxX = Math.max(z2 * coord0.x, z2 * coord1.x);
            const maxY = Math.max(z2 * coord0.y, z2 * coord1.y);

            const aabb = new Aabb([minX, minY, minAltitude], [maxX, maxY, maxAltitude]);

            const frustum = Frustum.fromInvProjectionMatrix(tr.invProjMatrix, tr.worldSize, z);

            // Stop marching when frustum intersection
            // reports any aabb point not fully inside
            if (aabb.intersects(frustum) !== 2) {
                // Went too far, step one iteration back
                if (halfDistanceToGround) {
                    tr._camera.position = vec3.scaleAndAdd([], tr._camera.position, centerMercatorRay.dir, -halfDistanceToGround);
                    tr._updateStateFromCamera();
                }
                break;
            }

            const cameraPositionToGround = vec3.sub([], tr._camera.position, centerIntersectionCoord);
            halfDistanceToGround = 0.5 * vec3.length(cameraPositionToGround);

            // March the camera position forward by half the distance to the ground
            tr._camera.position = vec3.scaleAndAdd([], tr._camera.position, centerMercatorRay.dir, halfDistanceToGround);
            try {
                tr._updateStateFromCamera();
            } catch (e) {
                warnOnce('Map cannot fit within canvas with the given bounds, padding, and/or offset.');
                return;
            }
        } while (++steps < maxMarchingSteps);

        return {
            center: tr.center,
            zoom: tr.zoom,
            bearing: tr.bearing,
            pitch: tr.pitch
        };
    }

    /**
     * Pans and zooms the map to contain its visible area within the specified geographical bounds.
     * This function will also reset the map's bearing to 0 if bearing is nonzero.
     * If a padding is set on the map, the bounds are fit to the inset.
     *
     * @memberof Map#
     * @param bounds Center these bounds in the viewport and use the highest
     *      zoom level up to and including `Map#getMaxZoom()` that fits them in the viewport.
     * @param {Object} [options] Options supports all properties from {@link AnimationOptions} and {@link CameraOptions} in addition to the fields below.
     * @param {number | PaddingOptions} [options.padding] The amount of padding in pixels to add to the given bounds.
     * @param {boolean} [options.linear=false] If `true`, the map transitions using
     *     {@link Map#easeTo}. If `false`, the map transitions using {@link Map#flyTo}. See
     *     those functions and {@link AnimationOptions} for information about options available.
     * @param {Function} [options.easing] An easing function for the animated transition. See {@link AnimationOptions}.
     * @param {PointLike} [options.offset=[0, 0]] The center of the given bounds relative to the map's center, measured in pixels.
     * @param {number} [options.maxZoom] The maximum zoom level to allow when the map view transitions to the specified bounds.
     * @param {Object} [eventData] Additional properties to be added to event objects of events triggered by this method.
     * @fires movestart
     * @fires moveend
     * @returns {Map} `this`
	 * @example
     * const bbox = [[-79, 43], [-73, 45]];
     * map.fitBounds(bbox, {
     *     padding: {top: 10, bottom:25, left: 15, right: 5}
     * });
     * @see [Fit a map to a bounding box](https://www.mapbox.com/mapbox-gl-js/example/fitbounds/)
     */
    fitBounds(bounds: LngLatBoundsLike, options?: AnimationOptions & CameraOptions, eventData?: Object) {
        return this._fitInternal(
            this.cameraForBounds(bounds, options),
            options,
            eventData);
    }

    _raycastElevationBox(point0: Point, point1: Point): ?ElevationBoxRaycast {
        const elevation = this.transform.elevation;

        if (!elevation) return;

        const point2 = new Point(point0.x, point1.y);
        const point3 = new Point(point1.x, point0.y);

        const r0 = elevation.pointCoordinate(point0);
        if (!r0) return;
        const r1 = elevation.pointCoordinate(point1);
        if (!r1) return;
        const r2 = elevation.pointCoordinate(point2);
        if (!r2) return;
        const r3 = elevation.pointCoordinate(point3);
        if (!r3) return;

        const m0 = new MercatorCoordinate(r0[0], r0[1]).toLngLat();
        const m1 = new MercatorCoordinate(r1[0], r1[1]).toLngLat();
        const m2 = new MercatorCoordinate(r2[0], r2[1]).toLngLat();
        const m3 = new MercatorCoordinate(r3[0], r3[1]).toLngLat();

        const minLng = Math.min(m0.lng, Math.min(m1.lng, Math.min(m2.lng, m3.lng)));
        const minLat = Math.min(m0.lat, Math.min(m1.lat, Math.min(m2.lat, m3.lat)));

        const maxLng = Math.max(m0.lng, Math.max(m1.lng, Math.max(m2.lng, m3.lng)));
        const maxLat = Math.max(m0.lat, Math.max(m1.lat, Math.max(m2.lat, m3.lat)));

        const minAltitude = Math.min(r0[3], Math.min(r1[3], Math.min(r2[3], r3[3])));
        const maxAltitude = Math.max(r0[3], Math.max(r1[3], Math.max(r2[3], r3[3])));

        const minLngLat = new LngLat(minLng, minLat);
        const maxLngLat = new LngLat(maxLng, maxLat);

        return {minLngLat, maxLngLat, minAltitude, maxAltitude};
    }

    /**
     * Pans, rotates and zooms the map to to fit the box made by points p0 and p1
     * once the map is rotated to the specified bearing. To zoom without rotating,
     * pass in the current map bearing.
     *
     * @memberof Map#
     * @param p0 First point on screen, in pixel coordinates
     * @param p1 Second point on screen, in pixel coordinates
     * @param bearing Desired map bearing at end of animation, in degrees. This value is ignored if the map has non-zero pitch.
     * @param options Options object.
     * @param {number | PaddingOptions} [options.padding] The amount of padding in pixels to add to the given bounds.
     * @param {boolean} [options.linear=false] If `true`, the map transitions using
     *     {@link Map#easeTo}. If `false`, the map transitions using {@link Map#flyTo}. See
     *     those functions and {@link AnimationOptions} for information about options available.
     * @param {Function} [options.easing] An easing function for the animated transition. See {@link AnimationOptions}.
     * @param {PointLike} [options.offset=[0, 0]] The center of the given bounds relative to the map's center, measured in pixels.
     * @param {number} [options.maxZoom] The maximum zoom level to allow when the map view transitions to the specified bounds.
     * @param eventData Additional properties to be added to event objects of events triggered by this method.
     * @fires movestart
     * @fires moveend
     * @returns {Map} `this`
	 * @example
     * const p0 = [220, 400];
     * const p1 = [500, 900];
     * map.fitScreenCoordinates(p0, p1, map.getBearing(), {
     *     padding: {top: 10, bottom:25, left: 15, right: 5}
     * });
     * @see Used by {@link BoxZoomHandler}
     */
    fitScreenCoordinates(p0: PointLike, p1: PointLike, bearing: number, options?: AnimationOptions & CameraOptions, eventData?: Object) {
        let lngLat0, lngLat1, minAltitude, maxAltitude;
        const point0 = Point.convert(p0);
        const point1 = Point.convert(p1);

        const raycast = this._raycastElevationBox(point0, point1);

        if (!raycast) {
            if (this.transform.isHorizonVisibleForPoints(point0, point1)) {
                return this;
            }

            lngLat0 = this.transform.pointLocation(point0);
            lngLat1 = this.transform.pointLocation(point1);
        } else {
            lngLat0 = raycast.minLngLat;
            lngLat1 = raycast.maxLngLat;
            minAltitude = raycast.minAltitude;
            maxAltitude = raycast.maxAltitude;
        }

        if (this.transform.pitch === 0) {
            return this._fitInternal(
                this._cameraForBoxAndBearing(
                    this.transform.pointLocation(Point.convert(p0)),
                    this.transform.pointLocation(Point.convert(p1)),
                    bearing,
                    options),
                options,
                eventData);
        }

        return this._fitInternal(
            this._cameraForBox(
                lngLat0,
                lngLat1,
                minAltitude,
                maxAltitude,
                options),
            options, eventData);
    }

    _fitInternal(calculatedOptions?: CameraOptions & AnimationOptions, options?: AnimationOptions & CameraOptions, eventData?: Object) {
        // cameraForBounds warns + returns undefined if unable to fit:
        if (!calculatedOptions) return this;

        options = extend(calculatedOptions, options);
        // Explicitly remove the padding field because, calculatedOptions already accounts for padding by setting zoom and center accordingly.
        delete options.padding;

        return options.linear ?
            this.easeTo(options, eventData) :
            this.flyTo(options, eventData);
    }

    /**
     * Changes any combination of center, zoom, bearing, and pitch, without
     * an animated transition. The map will retain its current values for any
     * details not specified in `options`.
     *
     * @memberof Map#
     * @param options Options object.
     * @param eventData Additional properties to be added to event objects of events triggered by this method.
     * @fires movestart
     * @fires zoomstart
     * @fires pitchstart
     * @fires rotate
     * @fires move
     * @fires zoom
     * @fires pitch
     * @fires moveend
     * @fires zoomend
     * @fires pitchend
     * @returns {Map} `this`
     * @example
     * // jump to coordinates at current zoom
     * map.jumpTo({center: [0, 0]});
     * // jump with zoom, pitch, and bearing options
     * map.jumpTo({
     *     center: [0, 0],
     *     zoom: 8,
     *     pitch: 45,
     *     bearing: 90
     * });
     * @see [Jump to a series of locations](https://docs.mapbox.com/mapbox-gl-js/example/jump-to/)
     * @see [Update a feature in realtime](https://docs.mapbox.com/mapbox-gl-js/example/live-update-feature/)
     */
    jumpTo(options: CameraOptions, eventData?: Object) {
        this.stop();

        const tr = this.transform;
        let zoomChanged = false,
            bearingChanged = false,
            pitchChanged = false;

        if ('zoom' in options && tr.zoom !== +options.zoom) {
            zoomChanged = true;
            tr.zoom = +options.zoom;
        }

        if (options.center !== undefined) {
            tr.center = LngLat.convert(options.center);
        }

        if ('bearing' in options && tr.bearing !== +options.bearing) {
            bearingChanged = true;
            tr.bearing = +options.bearing;
        }

        if ('pitch' in options && tr.pitch !== +options.pitch) {
            pitchChanged = true;
            tr.pitch = +options.pitch;
        }

        if (options.padding != null && !tr.isPaddingEqual(options.padding)) {
            tr.padding = options.padding;
        }

        this.fire(new Event('movestart', eventData))
            .fire(new Event('move', eventData));

        if (zoomChanged) {
            this.fire(new Event('zoomstart', eventData))
                .fire(new Event('zoom', eventData))
                .fire(new Event('zoomend', eventData));
        }

        if (bearingChanged) {
            this.fire(new Event('rotatestart', eventData))
                .fire(new Event('rotate', eventData))
                .fire(new Event('rotateend', eventData));
        }

        if (pitchChanged) {
            this.fire(new Event('pitchstart', eventData))
                .fire(new Event('pitch', eventData))
                .fire(new Event('pitchend', eventData));
        }

        return this.fire(new Event('moveend', eventData));
    }

    /**
     * Returns position and orientation of the camera entity.
     *
     * @memberof Map#
     * @returns {FreeCameraOptions} The camera state
     * @example
     * const camera = map.getFreeCameraOptions();
     *
     * const position = [138.72649, 35.33974];
     * const altitude = 3000;
     *
     * camera.position = mapboxgl.MercatorCoordinate.fromLngLat(position, altitude);
     * camera.lookAtPoint([138.73036, 35.36197]);
     *
     * map.setFreeCameraOptions(camera);
     */
    getFreeCameraOptions(): FreeCameraOptions {
        return this.transform.getFreeCameraOptions();
    }

    /**
     * `FreeCameraOptions` provides more direct access to the underlying camera entity.
     * For backwards compatibility the state set using this API must be representable with
     * `CameraOptions` as well. Parameters are clamped into a valid range or discarded as invalid
     * if the conversion to the pitch and bearing presentation is ambiguous. For example orientation
     * can be invalid if it leads to the camera being upside down, the quaternion has zero length,
     * or the pitch is over the maximum pitch limit.
     *
     * @memberof Map#
     * @param {FreeCameraOptions} options `FreeCameraOptions` object
     * @param eventData Additional properties to be added to event objects of events triggered by this method.
     * @fires movestart
     * @fires zoomstart
     * @fires pitchstart
     * @fires rotate
     * @fires move
     * @fires zoom
     * @fires pitch
     * @fires moveend
     * @fires zoomend
     * @fires pitchend
     * @returns {Map} `this`
     * @example
     * const camera = map.getFreeCameraOptions();
     *
     * const position = [138.72649, 35.33974];
     * const altitude = 3000;
     *
     * camera.position = mapboxgl.MercatorCoordinate.fromLngLat(position, altitude);
     * camera.lookAtPoint([138.73036, 35.36197]);
     *
     * map.setFreeCameraOptions(camera);
     */
    setFreeCameraOptions(options: FreeCameraOptions, eventData?: Object) {
        this.stop();

        const tr = this.transform;
        const prevZoom = tr.zoom;
        const prevPitch = tr.pitch;
        const prevBearing = tr.bearing;

        tr.setFreeCameraOptions(options);

        const zoomChanged = prevZoom !== tr.zoom;
        const pitchChanged = prevPitch !== tr.pitch;
        const bearingChanged = prevBearing !== tr.bearing;

        this.fire(new Event('movestart', eventData))
            .fire(new Event('move', eventData));

        if (zoomChanged) {
            this.fire(new Event('zoomstart', eventData))
                .fire(new Event('zoom', eventData))
                .fire(new Event('zoomend', eventData));
        }

        if (bearingChanged) {
            this.fire(new Event('rotatestart', eventData))
                .fire(new Event('rotate', eventData))
                .fire(new Event('rotateend', eventData));
        }

        if (pitchChanged) {
            this.fire(new Event('pitchstart', eventData))
                .fire(new Event('pitch', eventData))
                .fire(new Event('pitchend', eventData));
        }

        this.fire(new Event('moveend', eventData));
        return this;
    }

    /**
     * Changes any combination of `center`, `zoom`, `bearing`, `pitch`, and `padding` with an animated transition
     * between old and new values. The map will retain its current values for any
     * details not specified in `options`.
     *
     * Note: The transition will happen instantly if the user has enabled
     * the `reduced motion` accessibility feature enabled in their operating system,
     * unless `options` includes `essential: true`.
     *
     * @memberof Map#
     * @param options Options describing the destination and animation of the transition.
     *            Accepts {@link CameraOptions} and {@link AnimationOptions}.
     * @param eventData Additional properties to be added to event objects of events triggered by this method.
     * @fires movestart
     * @fires zoomstart
     * @fires pitchstart
     * @fires rotate
     * @fires move
     * @fires zoom
     * @fires pitch
     * @fires moveend
     * @fires zoomend
     * @fires pitchend
     * @returns {Map} `this`
     * @see [Navigate the map with game-like controls](https://www.mapbox.com/mapbox-gl-js/example/game-controls/)
     * @example
     * // Ease with default options to null island for 5 seconds
     * map.easeTo({center: [0, 0], zoom: 9, duration: 5000});
     * @example
     * // Using easeTo options
     * map.easeTo({
     *     center: [0, 0],
     *     zoom: 9,
     *     speed: 0.2,
     *     curve: 1,
     *     duration: 5000,
     *     easing(t) {
     *         return t;
     *     }
     * });
     */
    easeTo(options: CameraOptions & AnimationOptions & {easeId?: string}, eventData?: Object) {
        this._stop(false, options.easeId);

        options = extend({
            offset: [0, 0],
            duration: 500,
            easing: defaultEasing
        }, options);

        if (options.animate === false || (!options.essential && browser.prefersReducedMotion)) options.duration = 0;

        const tr = this.transform,
            startZoom = this.getZoom(),
            startBearing = this.getBearing(),
            startPitch = this.getPitch(),
            startPadding = this.getPadding(),

            zoom = 'zoom' in options ? +options.zoom : startZoom,
            bearing = 'bearing' in options ? this._normalizeBearing(options.bearing, startBearing) : startBearing,
            pitch = 'pitch' in options ? +options.pitch : startPitch,
            padding = 'padding' in options ? options.padding : tr.padding;

        const offsetAsPoint = Point.convert(options.offset);
        let pointAtOffset = tr.centerPoint.add(offsetAsPoint);
        const locationAtOffset = tr.pointLocation(pointAtOffset);
        const center = LngLat.convert(options.center || locationAtOffset);
        this._normalizeCenter(center);

        const from = tr.project(locationAtOffset);
        const delta = tr.project(center).sub(from);
        const finalScale = tr.zoomScale(zoom - startZoom);

        let around, aroundPoint;

        if (options.around) {
            around = LngLat.convert(options.around);
            aroundPoint = tr.locationPoint(around);
        }

        const currently = {
            moving: this._moving,
            zooming: this._zooming,
            rotating: this._rotating,
            pitching: this._pitching
        };

        this._zooming = this._zooming || (zoom !== startZoom);
        this._rotating = this._rotating || (startBearing !== bearing);
        this._pitching = this._pitching || (pitch !== startPitch);
        this._padding = !tr.isPaddingEqual(padding);

        this._easeId = options.easeId;
        this._prepareEase(eventData, options.noMoveStart, currently);

        this._ease((k) => {
            if (this._zooming) {
                tr.zoom = interpolate(startZoom, zoom, k);
            }
            if (this._rotating) {
                tr.bearing = interpolate(startBearing, bearing, k);
            }
            if (this._pitching) {
                tr.pitch = interpolate(startPitch, pitch, k);
            }
            if (this._padding) {
                tr.interpolatePadding(startPadding, padding, k);
                // When padding is being applied, Transform#centerPoint is changing continuously,
                // thus we need to recalculate offsetPoint every fra,e
                pointAtOffset = tr.centerPoint.add(offsetAsPoint);
            }

            if (around) {
                tr.setLocationAtPoint(around, aroundPoint);
            } else {
                const scale = tr.zoomScale(tr.zoom - startZoom);
                const base = zoom > startZoom ?
                    Math.min(2, finalScale) :
                    Math.max(0.5, finalScale);
                const speedup = Math.pow(base, 1 - k);
                const newCenter = tr.unproject(from.add(delta.mult(k * speedup)).mult(scale));
                tr.setLocationAtPoint(tr.renderWorldCopies ? newCenter.wrap() : newCenter, pointAtOffset);
            }

            this._fireMoveEvents(eventData);

        }, (interruptingEaseId?: string) => {
            tr.recenterOnTerrain();
            this._afterEase(eventData, interruptingEaseId);
        }, options);

        return this;
    }

    _prepareEase(eventData?: Object, noMoveStart: boolean, currently: Object = {}) {
        this._moving = true;
        this.transform.cameraElevationReference = "sea";

        if (!noMoveStart && !currently.moving) {
            this.fire(new Event('movestart', eventData));
        }
        if (this._zooming && !currently.zooming) {
            this.fire(new Event('zoomstart', eventData));
        }
        if (this._rotating && !currently.rotating) {
            this.fire(new Event('rotatestart', eventData));
        }
        if (this._pitching && !currently.pitching) {
            this.fire(new Event('pitchstart', eventData));
        }
    }

    _fireMoveEvents(eventData?: Object) {
        this.fire(new Event('move', eventData));
        if (this._zooming) {
            this.fire(new Event('zoom', eventData));
        }
        if (this._rotating) {
            this.fire(new Event('rotate', eventData));
        }
        if (this._pitching) {
            this.fire(new Event('pitch', eventData));
        }
    }

    _afterEase(eventData?: Object, easeId?: string) {
        // if this easing is being stopped to start another easing with
        // the same id then don't fire any events to avoid extra start/stop events
        if (this._easeId && easeId && this._easeId === easeId) {
            return;
        }
        delete this._easeId;
        this.transform.cameraElevationReference = "ground";

        const wasZooming = this._zooming;
        const wasRotating = this._rotating;
        const wasPitching = this._pitching;
        this._moving = false;
        this._zooming = false;
        this._rotating = false;
        this._pitching = false;
        this._padding = false;

        if (wasZooming) {
            this.fire(new Event('zoomend', eventData));
        }
        if (wasRotating) {
            this.fire(new Event('rotateend', eventData));
        }
        if (wasPitching) {
            this.fire(new Event('pitchend', eventData));
        }
        this.fire(new Event('moveend', eventData));
    }

    /**
     * Changes any combination of center, zoom, bearing, and pitch, animating the transition along a curve that
     * evokes flight. The animation seamlessly incorporates zooming and panning to help
     * the user maintain her bearings even after traversing a great distance.
     *
     * Note: The animation will be skipped, and this will behave equivalently to `jumpTo`
     * if the user has the `reduced motion` accessibility feature enabled in their operating system,
     * unless 'options' includes `essential: true`.
     *
     * @memberof Map#
     * @param {Object} options Options describing the destination and animation of the transition.
     *     Accepts {@link CameraOptions}, {@link AnimationOptions},
     *     and the following additional options.
     * @param {number} [options.curve=1.42] The zooming "curve" that will occur along the
     *     flight path. A high value maximizes zooming for an exaggerated animation, while a low
     *     value minimizes zooming for an effect closer to {@link Map#easeTo}. 1.42 is the average
     *     value selected by participants in the user study discussed in
     *     [van Wijk (2003)](https://www.win.tue.nl/~vanwijk/zoompan.pdf). A value of
     *     `Math.pow(6, 0.25)` would be equivalent to the root mean squared average velocity. A
     *     value of 1 would produce a circular motion.
     * @param {number} [options.minZoom] The zero-based zoom level at the peak of the flight path. If
     *     `options.curve` is specified, this option is ignored.
     * @param {number} [options.speed=1.2] The average speed of the animation defined in relation to
     *     `options.curve`. A speed of 1.2 means that the map appears to move along the flight path
     *     by 1.2 times `options.curve` screenfuls every second. A _screenful_ is the map's visible span.
     *     It does not correspond to a fixed physical distance, but varies by zoom level.
     * @param {number} [options.screenSpeed] The average speed of the animation measured in screenfuls
     *     per second, assuming a linear timing curve. If `options.speed` is specified, this option is ignored.
     * @param {number} [options.maxDuration] The animation's maximum duration, measured in milliseconds.
     *     If duration exceeds maximum duration, it resets to 0.
     * @param eventData Additional properties to be added to event objects of events triggered by this method.
     * @fires movestart
     * @fires zoomstart
     * @fires pitchstart
     * @fires move
     * @fires zoom
     * @fires rotate
     * @fires pitch
     * @fires moveend
     * @fires zoomend
     * @fires pitchend
     * @returns {Map} `this`
     * @example
     * // fly with default options to null island
     * map.flyTo({center: [0, 0], zoom: 9});
     * // using flyTo options
     * map.flyTo({
     *     center: [0, 0],
     *     zoom: 9,
     *     speed: 0.2,
     *     curve: 1,
     *     easing(t) {
     *         return t;
     *     }
     * });
     * @see [Fly to a location](https://www.mapbox.com/mapbox-gl-js/example/flyto/)
     * @see [Slowly fly to a location](https://www.mapbox.com/mapbox-gl-js/example/flyto-options/)
     * @see [Fly to a location based on scroll position](https://www.mapbox.com/mapbox-gl-js/example/scroll-fly-to/)
     */
    flyTo(options: Object, eventData?: Object) {
        // Fall through to jumpTo if user has set prefers-reduced-motion
        if (!options.essential && browser.prefersReducedMotion) {
            const coercedOptions = (pick(options, ['center', 'zoom', 'bearing', 'pitch', 'around']): CameraOptions);
            return this.jumpTo(coercedOptions, eventData);
        }

        // This method implements an “optimal path” animation, as detailed in:
        //
        // Van Wijk, Jarke J.; Nuij, Wim A. A. “Smooth and efficient zooming and panning.” INFOVIS
        //   ’03. pp. 15–22. <https://www.win.tue.nl/~vanwijk/zoompan.pdf#page=5>.
        //
        // Where applicable, local variable documentation begins with the associated variable or
        // function in van Wijk (2003).

        this.stop();

        options = extend({
            offset: [0, 0],
            speed: 1.2,
            curve: 1.42,
            easing: defaultEasing
        }, options);

        const tr = this.transform,
            startZoom = this.getZoom(),
            startBearing = this.getBearing(),
            startPitch = this.getPitch(),
            startPadding = this.getPadding();

        const zoom = 'zoom' in options ? clamp(+options.zoom, tr.minZoom, tr.maxZoom) : startZoom;
        const bearing = 'bearing' in options ? this._normalizeBearing(options.bearing, startBearing) : startBearing;
        const pitch = 'pitch' in options ? +options.pitch : startPitch;
        const padding = 'padding' in options ? options.padding : tr.padding;

        const scale = tr.zoomScale(zoom - startZoom);
        const offsetAsPoint = Point.convert(options.offset);
        let pointAtOffset = tr.centerPoint.add(offsetAsPoint);
        const locationAtOffset = tr.pointLocation(pointAtOffset);
        const center = LngLat.convert(options.center || locationAtOffset);
        this._normalizeCenter(center);

        const from = tr.project(locationAtOffset);
        const delta = tr.project(center).sub(from);

        let rho = options.curve;

        // w₀: Initial visible span, measured in pixels at the initial scale.
        const w0 = Math.max(tr.width, tr.height),
            // w₁: Final visible span, measured in pixels with respect to the initial scale.
            w1 = w0 / scale,
            // Length of the flight path as projected onto the ground plane, measured in pixels from
            // the world image origin at the initial scale.
            u1 = delta.mag();

        if ('minZoom' in options) {
            const minZoom = clamp(Math.min(options.minZoom, startZoom, zoom), tr.minZoom, tr.maxZoom);
            // w<sub>m</sub>: Maximum visible span, measured in pixels with respect to the initial
            // scale.
            const wMax = w0 / tr.zoomScale(minZoom - startZoom);
            rho = Math.sqrt(wMax / u1 * 2);
        }

        // ρ²
        const rho2 = rho * rho;

        /**
         * rᵢ: Returns the zoom-out factor at one end of the animation.
         *
         * @param i 0 for the ascent or 1 for the descent.
         * @private
         */
        function r(i) {
            const b = (w1 * w1 - w0 * w0 + (i ? -1 : 1) * rho2 * rho2 * u1 * u1) / (2 * (i ? w1 : w0) * rho2 * u1);
            return Math.log(Math.sqrt(b * b + 1) - b);
        }

        function sinh(n) { return (Math.exp(n) - Math.exp(-n)) / 2; }
        function cosh(n) { return (Math.exp(n) + Math.exp(-n)) / 2; }
        function tanh(n) { return sinh(n) / cosh(n); }

        // r₀: Zoom-out factor during ascent.
        const r0 = r(0);

        // w(s): Returns the visible span on the ground, measured in pixels with respect to the
        // initial scale. Assumes an angular field of view of 2 arctan ½ ≈ 53°.
        let w: (_: number) => number = function (s) {
            return (cosh(r0) / cosh(r0 + rho * s));
        };

        // u(s): Returns the distance along the flight path as projected onto the ground plane,
        // measured in pixels from the world image origin at the initial scale.
        let u: (_: number) => number = function (s) {
            return w0 * ((cosh(r0) * tanh(r0 + rho * s) - sinh(r0)) / rho2) / u1;
        };

        // S: Total length of the flight path, measured in ρ-screenfuls.
        let S = (r(1) - r0) / rho;

        // When u₀ = u₁, the optimal path doesn’t require both ascent and descent.
        if (Math.abs(u1) < 0.000001 || !isFinite(S)) {
            // Perform a more or less instantaneous transition if the path is too short.
            if (Math.abs(w0 - w1) < 0.000001) return this.easeTo(options, eventData);

            const k = w1 < w0 ? -1 : 1;
            S = Math.abs(Math.log(w1 / w0)) / rho;

            u = function() { return 0; };
            w = function(s) { return Math.exp(k * rho * s); };
        }

        if ('duration' in options) {
            options.duration = +options.duration;
        } else {
            const V = 'screenSpeed' in options ? +options.screenSpeed / rho : +options.speed;
            options.duration = 1000 * S / V;
        }

        if (options.maxDuration && options.duration > options.maxDuration) {
            options.duration = 0;
        }

        this._zooming = true;
        this._rotating = (startBearing !== bearing);
        this._pitching = (pitch !== startPitch);
        this._padding = !tr.isPaddingEqual(padding);

        this._prepareEase(eventData, false);

        this._ease((k) => {
            // s: The distance traveled along the flight path, measured in ρ-screenfuls.
            const s = k * S;
            const scale = 1 / w(s);
            tr.zoom = k === 1 ? zoom : startZoom + tr.scaleZoom(scale);

            if (this._rotating) {
                tr.bearing = interpolate(startBearing, bearing, k);
            }
            if (this._pitching) {
                tr.pitch = interpolate(startPitch, pitch, k);
            }
            if (this._padding) {
                tr.interpolatePadding(startPadding, padding, k);
                // When padding is being applied, Transform#centerPoint is changing continuously,
                // thus we need to recalculate offsetPoint every frame
                pointAtOffset = tr.centerPoint.add(offsetAsPoint);
            }

            const newCenter = k === 1 ? center : tr.unproject(from.add(delta.mult(u(s))).mult(scale));
            tr.setLocationAtPoint(tr.renderWorldCopies ? newCenter.wrap() : newCenter, pointAtOffset);
            tr._updateCenterElevation();

            this._fireMoveEvents(eventData);

        }, () => this._afterEase(eventData), options);

        return this;
    }

    isEasing() {
        return !!this._easeFrameId;
    }

    /**
     * Stops any animated transition underway.
     *
     * @memberof Map#
     * @returns {Map} `this`
     * @example
     * map.stop();
     */
    stop(): this {
        return this._stop();
    }

    _stop(allowGestures?: boolean, easeId?: string): this {
        if (this._easeFrameId) {
            this._cancelRenderFrame(this._easeFrameId);
            delete this._easeFrameId;
            delete this._onEaseFrame;
        }

        if (this._onEaseEnd) {
            // The _onEaseEnd function might emit events which trigger new
            // animation, which sets a new _onEaseEnd. Ensure we don't delete
            // it unintentionally.
            const onEaseEnd = this._onEaseEnd;
            delete this._onEaseEnd;
            onEaseEnd.call(this, easeId);
        }
        if (!allowGestures) {
            const handlers = (this: any).handlers;
            if (handlers) handlers.stop(false);
        }
        return this;
    }

    _ease(frame: (_: number) => void,
          finish: () => void,
          options: {animate: boolean, duration: number, easing: (_: number) => number}) {
        if (options.animate === false || options.duration === 0) {
            frame(1);
            finish();
        } else {
            this._easeStart = browser.now();
            this._easeOptions = options;
            this._onEaseFrame = frame;
            this._onEaseEnd = finish;
            this._easeFrameId = this._requestRenderFrame(this._renderFrameCallback);
        }
    }

    // Callback for map._requestRenderFrame
    _renderFrameCallback() {
        const t = Math.min((browser.now() - this._easeStart) / this._easeOptions.duration, 1);
        this._onEaseFrame(this._easeOptions.easing(t));
        if (t < 1) {
            this._easeFrameId = this._requestRenderFrame(this._renderFrameCallback);
        } else {
            this.stop();
        }
    }

    // convert bearing so that it's numerically close to the current one so that it interpolates properly
    _normalizeBearing(bearing: number, currentBearing: number) {
        bearing = wrap(bearing, -180, 180);
        const diff = Math.abs(bearing - currentBearing);
        if (Math.abs(bearing - 360 - currentBearing) < diff) bearing -= 360;
        if (Math.abs(bearing + 360 - currentBearing) < diff) bearing += 360;
        return bearing;
    }

    // If a path crossing the antimeridian would be shorter, extend the final coordinate so that
    // interpolating between the two endpoints will cross it.
    _normalizeCenter(center: LngLat) {
        const tr = this.transform;
        if (!tr.renderWorldCopies || tr.lngRange) return;

        const delta = center.lng - tr.center.lng;
        center.lng +=
            delta > 180 ? -360 :
            delta < -180 ? 360 : 0;
    }
}

// In debug builds, check that camera change events are fired in the correct order.
// - ___start events needs to be fired before ___ and ___end events
// - another ___start event can't be fired before a ___end event has been fired for the previous one
function addAssertions(camera: Camera) { //eslint-disable-line
    Debug.run(() => {
        const inProgress = {};

        ['drag', 'zoom', 'rotate', 'pitch', 'move'].forEach(name => {
            inProgress[name] = false;

            camera.on(`${name}start`, () => {
                assert(!inProgress[name], `"${name}start" fired twice without a "${name}end"`);
                inProgress[name] = true;
                assert(inProgress.move);
            });

            camera.on(name, () => {
                assert(inProgress[name]);
                assert(inProgress.move);
            });

            camera.on(`${name}end`, () => {
                assert(inProgress.move);
                assert(inProgress[name]);
                inProgress[name] = false;
            });
        });

        // Canary used to test whether this function is stripped in prod build
        canary = 'canary debug run'; //eslint-disable-line
    });
}

let canary; //eslint-disable-line

export default Camera;<|MERGE_RESOLUTION|>--- conflicted
+++ resolved
@@ -375,13 +375,9 @@
      * Returns the current padding applied around the map viewport.
      *
      * @memberof Map#
-<<<<<<< HEAD
      * @returns {PaddingOptions} The current padding around the map viewport.
-=======
-     * @returns The current padding around the map viewport.
      * @example
      * const padding = map.getPadding();
->>>>>>> 63f82390
      */
     getPadding(): PaddingOptions { return this.transform.padding; }
 
@@ -493,13 +489,9 @@
      * Returns the map's current [pitch](https://docs.mapbox.com/help/glossary/camera/) (tilt).
      *
      * @memberof Map#
-<<<<<<< HEAD
      * @returns {number} The map's current pitch, measured in degrees away from the plane of the screen.
-=======
-     * @returns The map's current pitch, measured in degrees away from the plane of the screen.
      * @example
      * const pitch = map.getPitch();
->>>>>>> 63f82390
      */
     getPitch(): number { return this.transform.pitch; }
 
