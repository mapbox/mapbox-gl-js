--- conflicted
+++ resolved
@@ -81,16 +81,6 @@
     _pitching: boolean;
 
     _bearingSnap: number;
-<<<<<<< HEAD
-    _onEaseEnd: number;
-    _easeStart: number;
-    _isEasing: boolean;
-    _easeOptions: {duration: number, easing: (number) => number};
-
-    _onFrame: (Transform) => void;
-    _finishFn: () => void;
-    +_update: () => void;
-=======
     _easeEndTimeoutID: TimeoutID;
     _easeStart: number;
     _easeOptions: {duration: number, easing: (number) => number};
@@ -101,7 +91,6 @@
 
     +_requestRenderFrame: (() => void) => TaskID;
     +_cancelRenderFrame: (TaskID) => void;
->>>>>>> 2d800ca8
 
     constructor(transform: Transform, options: {bearingSnap: number}) {
         super();
@@ -626,11 +615,7 @@
         clearTimeout(this._easeEndTimeoutID);
 
         this._ease((k) => {
-<<<<<<< HEAD
-            if (this.zooming) {
-=======
             if (this._zooming) {
->>>>>>> 2d800ca8
                 tr.zoom = interpolate(startZoom, zoom, k);
             }
             if (this._rotating) {
@@ -656,11 +641,7 @@
 
         }, () => {
             if (options.delayEndEvents) {
-<<<<<<< HEAD
-                this._onEaseEnd = setTimeout(() => this._afterEase(eventData), options.delayEndEvents);
-=======
                 this._easeEndTimeoutID = setTimeout(() => this._afterEase(eventData), options.delayEndEvents);
->>>>>>> 2d800ca8
             } else {
                 this._afterEase(eventData);
             }
@@ -700,14 +681,6 @@
     }
 
     _afterEase(eventData?: Object) {
-<<<<<<< HEAD
-        const wasZooming = this.zooming;
-        const wasPitching = this.pitching;
-        this.moving = false;
-        this.zooming = false;
-        this.rotating = false;
-        this.pitching = false;
-=======
         const wasZooming = this._zooming;
         const wasRotating = this._rotating;
         const wasPitching = this._pitching;
@@ -715,7 +688,6 @@
         this._zooming = false;
         this._rotating = false;
         this._pitching = false;
->>>>>>> 2d800ca8
 
         if (wasZooming) {
             this.fire(new Event('zoomend', eventData));
@@ -927,21 +899,7 @@
     }
 
     isEasing() {
-<<<<<<< HEAD
-        return !!this._isEasing;
-    }
-
-    /**
-     * Returns a Boolean indicating whether the camera is moving.
-     *
-     * @memberof Map#
-     * @returns A Boolean indicating whether the camera is moving.
-     */
-    isMoving(): boolean {
-        return this.moving;
-=======
         return !!this._easeFrameId;
->>>>>>> 2d800ca8
     }
 
     /**
@@ -951,10 +909,6 @@
      * @returns {Map} `this`
      */
     stop(): this {
-<<<<<<< HEAD
-        if (this._onFrame) {
-            this._finishAnimation();
-=======
         if (this._easeFrameId) {
             this._cancelRenderFrame(this._easeFrameId);
             delete this._easeFrameId;
@@ -968,7 +922,6 @@
             const onEaseEnd = this._onEaseEnd;
             delete this._onEaseEnd;
             onEaseEnd.call(this);
->>>>>>> 2d800ca8
         }
         return this;
     }
@@ -981,54 +934,6 @@
             finish();
         } else {
             this._easeStart = browser.now();
-<<<<<<< HEAD
-            this._isEasing = true;
-            this._easeOptions = options;
-            this._startAnimation((_) => {
-                const t = Math.min((browser.now() - this._easeStart) / this._easeOptions.duration, 1);
-                frame(this._easeOptions.easing(t));
-                if (t === 1) this.stop();
-            }, () => {
-                this._isEasing = false;
-                finish();
-            });
-        }
-    }
-
-    /*
-     * Should be called at the top of the render loop to update camera position
-     * and orientation before they're read by any rendering logic.
-     */
-    _updateCamera() {
-        if (this._onFrame) {
-            this._onFrame(this.transform);
-        }
-    }
-
-    /*
-     * Start the camera animation using the given onFrame callback.
-     *
-     * @param onFrame A callback responsible for updating the transform to reflect the desired camera position and orientation, and also for firing any relevant camera movement events.
-     * @param finish A callback that is called when this animation is stopped (i.e., when `Camera#stop()` is called).
-     */
-    _startAnimation(onFrame: (Transform) => void,
-                    finish: () => void = () => {}): this {
-        this.stop();
-        this._onFrame = onFrame;
-        this._finishFn = finish;
-        this._update();
-        return this;
-    }
-
-    _finishAnimation() {
-        delete this._onFrame;
-        // The finish function might emit events which trigger new animation,
-        // which sets a new _finishFn. Ensure we don't delete it
-        // unintentionally.
-        const finish = this._finishFn;
-        delete this._finishFn;
-        finish.call(this);
-=======
             this._easeOptions = options;
             this._onEaseFrame = frame;
             this._onEaseEnd = finish;
@@ -1045,7 +950,6 @@
         } else {
             this.stop();
         }
->>>>>>> 2d800ca8
     }
 
     // convert bearing so that it's numerically close to the current one so that it interpolates properly
