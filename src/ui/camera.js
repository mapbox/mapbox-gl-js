// @flow

import {
    bindAll,
    extend,
    warnOnce,
    clamp,
    wrap,
    ease as defaultEasing,
    pick
} from '../util/util';
import {number as interpolate} from '../style-spec/util/interpolate';
import browser from '../util/browser';
import LngLat from '../geo/lng_lat';
import LngLatBounds from '../geo/lng_lat_bounds';
import Point from '@mapbox/point-geometry';
import {Event, Evented} from '../util/evented';
import assert from 'assert';
import {Debug} from '../util/debug';

import type {FreeCameraOptions} from './free_camera';
import type Transform from '../geo/transform';
import type {LngLatLike} from '../geo/lng_lat';
import type {LngLatBoundsLike} from '../geo/lng_lat_bounds';
import type {TaskID} from '../util/task_queue';
import type {PointLike} from '@mapbox/point-geometry';
import type {PaddingOptions} from '../geo/edge_insets';

/**
 * Options common to {@link Map#jumpTo}, {@link Map#easeTo}, and {@link Map#flyTo}, controlling the desired location,
 * zoom, bearing, and pitch of the camera. All properties are optional, and when a property is omitted, the current
 * camera value for that property will remain unchanged.
 *
 * @typedef {Object} CameraOptions
 * @property {LngLatLike} center The desired center.
 * @property {number} zoom The desired zoom level.
 * @property {number} bearing The desired bearing in degrees. The bearing is the compass direction that
 * is "up". For example, `bearing: 90` orients the map so that east is up.
 * @property {number} pitch The desired pitch in degrees. The pitch is the angle towards the horizon
 * measured in degrees with a range between 0 and 60 degrees. For example, pitch: 0 provides the appearance
 * of looking straight down at the map, while pitch: 60 tilts the user's perspective towards the horizon.
 * Increasing the pitch value is often used to display 3D objects.
 * @property {LngLatLike} around If `zoom` is specified, `around` determines the point around which the zoom is centered.
 * @property {PaddingOptions} padding Dimensions in pixels applied on each side of the viewport for shifting the vanishing point.
 * @example
 * // set the map's initial perspective with CameraOptions
 * var map = new mapboxgl.Map({
 *   container: 'map',
 *   style: 'mapbox://styles/mapbox/streets-v11',
 *   center: [-73.5804, 45.53483],
 *   pitch: 60,
 *   bearing: -60,
 *   zoom: 10
 * });
 * @see [Set pitch and bearing](https://docs.mapbox.com/mapbox-gl-js/example/set-perspective/)
 * @see [Jump to a series of locations](https://docs.mapbox.com/mapbox-gl-js/example/jump-to/)
 * @see [Fly to a location](https://docs.mapbox.com/mapbox-gl-js/example/flyto/)
 * @see [Display buildings in 3D](https://docs.mapbox.com/mapbox-gl-js/example/3d-buildings/)
 */
export type CameraOptions = {
    center?: LngLatLike,
    zoom?: number,
    bearing?: number,
    pitch?: number,
    around?: LngLatLike,
    padding?: PaddingOptions
};

/**
 * Options common to map movement methods that involve animation, such as {@link Map#panBy} and
 * {@link Map#easeTo}, controlling the duration and easing function of the animation. All properties
 * are optional.
 *
 * @typedef {Object} AnimationOptions
 * @property {number} duration The animation's duration, measured in milliseconds.
 * @property {Function} easing A function taking a time in the range 0..1 and returning a number where 0 is
 *   the initial state and 1 is the final state.
 * @property {PointLike} offset of the target center relative to real map container center at the end of animation.
 * @property {boolean} animate If `false`, no animation will occur.
 * @property {boolean} essential If `true`, then the animation is considered essential and will not be affected by
 *   [`prefers-reduced-motion`](https://developer.mozilla.org/en-US/docs/Web/CSS/@media/prefers-reduced-motion).
 */
export type AnimationOptions = {
    duration?: number,
    easing?: (_: number) => number,
    offset?: PointLike,
    animate?: boolean,
    essential?: boolean
};

/**
 * Options for setting padding on calls to methods such as {@link Map#fitBounds}, {@link Map#fitScreenCoordinates}, and {@link Map#setPadding}. Adjust these options to set the amount of padding in pixels added to the edges of the canvas. Set a uniform padding on all edges or individual values for each edge. All properties of this object must be
 * non-negative integers.
 *
 * @typedef {Object} PaddingOptions
 * @property {number} top Padding in pixels from the top of the map canvas.
 * @property {number} bottom Padding in pixels from the bottom of the map canvas.
 * @property {number} left Padding in pixels from the left of the map canvas.
 * @property {number} right Padding in pixels from the right of the map canvas.
 *
 * @example
 * var bbox = [[-79, 43], [-73, 45]];
 * map.fitBounds(bbox, {
 *   padding: {top: 10, bottom:25, left: 15, right: 5}
 * });
 *
 * @example
 * var bbox = [[-79, 43], [-73, 45]];
 * map.fitBounds(bbox, {
 *   padding: 20
 * });
 * @see [Fit to the bounds of a LineString](https://docs.mapbox.com/mapbox-gl-js/example/zoomto-linestring/)
 * @see [Fit a map to a bounding box](https://docs.mapbox.com/mapbox-gl-js/example/fitbounds/)
 */

class Camera extends Evented {
    transform: Transform;
    _moving: boolean;
    _zooming: boolean;
    _zoomChanging: boolean;
    _rotating: boolean;
    _pitching: boolean;
    _padding: boolean;

    _bearingSnap: number;
    _easeEndTimeoutID: TimeoutID;
    _easeStart: number;
    _easeOptions: {duration: number, easing: (_: number) => number};
    _easeId: string | void;

    _onEaseFrame: (_: number) => void;
    _onEaseEnd: (easeId?: string) => void;
    _easeFrameId: ?TaskID;

    +_requestRenderFrame: (() => void) => TaskID;
    +_cancelRenderFrame: (_: TaskID) => void;

    constructor(transform: Transform, options: {bearingSnap: number}) {
        super();
        this._moving = false;
        this._zooming = false;
        this._zoomChanging = false;
        this.transform = transform;
        this._bearingSnap = options.bearingSnap;

        bindAll(['_renderFrameCallback'], this);

        //addAssertions(this);
    }

    /**
     * Returns the map's geographical centerpoint.
     *
     * @memberof Map#
     * @returns The map's geographical centerpoint.
     * @example
     * // return a LngLat object such as {lng: 0, lat: 0}
     * var center = map.getCenter();
     * // access longitude and latitude values directly
     * var {longitude, latitude} = map.getCenter();
     * @see Tutorial: [Use Mapbox GL JS in a React app](https://docs.mapbox.com/help/tutorials/use-mapbox-gl-js-with-react/#store-the-new-coordinates)
     */
    getCenter(): LngLat { return new LngLat(this.transform.center.lng, this.transform.center.lat); }

    /**
     * Sets the map's geographical centerpoint. Equivalent to `jumpTo({center: center})`.
     *
     * @memberof Map#
     * @param center The centerpoint to set.
     * @param eventData Additional properties to be added to event objects of events triggered by this method.
     * @fires movestart
     * @fires moveend
     * @returns {Map} `this`
     * @example
     * map.setCenter([-74, 38]);
     */
    setCenter(center: LngLatLike, eventData?: Object) {
        return this.jumpTo({center}, eventData);
    }

    /**
     * Pans the map by the specified offset.
     *
     * @memberof Map#
     * @param offset `x` and `y` coordinates by which to pan the map.
     * @param options Options object
     * @param eventData Additional properties to be added to event objects of events triggered by this method.
     * @fires movestart
     * @fires moveend
     * @returns {Map} `this`
     * @see [Navigate the map with game-like controls](https://www.mapbox.com/mapbox-gl-js/example/game-controls/)
     */
    panBy(offset: PointLike, options?: AnimationOptions, eventData?: Object) {
        offset = Point.convert(offset).mult(-1);
        return this.panTo(this.transform.center, extend({offset}, options), eventData);
    }

    /**
     * Pans the map to the specified location with an animated transition.
     *
     * @memberof Map#
     * @param lnglat The location to pan the map to.
     * @param options Options describing the destination and animation of the transition.
     * @param eventData Additional properties to be added to event objects of events triggered by this method.
     * @fires movestart
     * @fires moveend
     * @returns {Map} `this`
     * @example
     * map.panTo([-74, 38]);
     * @example
     * // Specify that the panTo animation should last 5000 milliseconds.
     * map.panTo([-74, 38], {duration: 5000});
     * @see [Update a feature in realtime](https://docs.mapbox.com/mapbox-gl-js/example/live-update-feature/)
     */
    panTo(lnglat: LngLatLike, options?: AnimationOptions, eventData?: Object) {
        return this.easeTo(extend({
            center: lnglat
        }, options), eventData);
    }

    /**
     * Returns the map's current zoom level.
     *
     * @memberof Map#
     * @returns The map's current zoom level.
     * @example
     * map.getZoom();
     */
    getZoom(): number { return this.transform.zoom; }

    /**
     * Sets the map's zoom level. Equivalent to `jumpTo({zoom: zoom})`.
     *
     * @memberof Map#
     * @param zoom The zoom level to set (0-20).
     * @param eventData Additional properties to be added to event objects of events triggered by this method.
     * @fires movestart
     * @fires zoomstart
     * @fires move
     * @fires zoom
     * @fires moveend
     * @fires zoomend
     * @returns {Map} `this`
     * @example
     * // Zoom to the zoom level 5 without an animated transition
     * map.setZoom(5);
     */
    setZoom(zoom: number, eventData?: Object) {
        this.jumpTo({zoom}, eventData);
        return this;
    }

    /**
     * Zooms the map to the specified zoom level, with an animated transition.
     *
     * @memberof Map#
     * @param zoom The zoom level to transition to.
     * @param options Options object
     * @param eventData Additional properties to be added to event objects of events triggered by this method.
     * @fires movestart
     * @fires zoomstart
     * @fires move
     * @fires zoom
     * @fires moveend
     * @fires zoomend
     * @returns {Map} `this`
     * @example
     * // Zoom to the zoom level 5 without an animated transition
     * map.zoomTo(5);
     * // Zoom to the zoom level 8 with an animated transition
     * map.zoomTo(8, {
     *   duration: 2000,
     *   offset: [100, 50]
     * });
     */
    zoomTo(zoom: number, options: ? AnimationOptions, eventData?: Object) {
        return this.easeTo(extend({
            zoom
        }, options), eventData);
    }

    /**
     * Increases the map's zoom level by 1.
     *
     * @memberof Map#
     * @param options Options object
     * @param eventData Additional properties to be added to event objects of events triggered by this method.
     * @fires movestart
     * @fires zoomstart
     * @fires move
     * @fires zoom
     * @fires moveend
     * @fires zoomend
     * @returns {Map} `this`
     * @example
     * // zoom the map in one level with a custom animation duration
     * map.zoomIn({duration: 1000});
     */
    zoomIn(options?: AnimationOptions, eventData?: Object) {
        this.zoomTo(this.getZoom() + 1, options, eventData);
        return this;
    }

    /**
     * Decreases the map's zoom level by 1.
     *
     * @memberof Map#
     * @param options Options object
     * @param eventData Additional properties to be added to event objects of events triggered by this method.
     * @fires movestart
     * @fires zoomstart
     * @fires move
     * @fires zoom
     * @fires moveend
     * @fires zoomend
     * @returns {Map} `this`
     * @example
     * // zoom the map out one level with a custom animation offset
     * map.zoomOut({offset: [80, 60]});
     */
    zoomOut(options?: AnimationOptions, eventData?: Object) {
        this.zoomTo(this.getZoom() - 1, options, eventData);
        return this;
    }

    /**
     * Returns the map's current bearing. The bearing is the compass direction that is "up"; for example, a bearing
     * of 90° orients the map so that east is up.
     *
     * @memberof Map#
     * @returns The map's current bearing.
     * @see [Navigate the map with game-like controls](https://www.mapbox.com/mapbox-gl-js/example/game-controls/)
     */
    getBearing(): number { return this.transform.bearing; }

    /**
     * Sets the map's bearing (rotation). The bearing is the compass direction that is "up"; for example, a bearing
     * of 90° orients the map so that east is up.
     *
     * Equivalent to `jumpTo({bearing: bearing})`.
     *
     * @memberof Map#
     * @param bearing The desired bearing.
     * @param eventData Additional properties to be added to event objects of events triggered by this method.
     * @fires movestart
     * @fires moveend
     * @returns {Map} `this`
     * @example
     * // rotate the map to 90 degrees
     * map.setBearing(90);
     */
    setBearing(bearing: number, eventData?: Object) {
        this.jumpTo({bearing}, eventData);
        return this;
    }

    /**
     * Returns the current padding applied around the map viewport.
     *
     * @memberof Map#
     * @returns The current padding around the map viewport.
     */
    getPadding(): PaddingOptions { return this.transform.padding; }

    /**
     * Sets the padding in pixels around the viewport.
     *
     * Equivalent to `jumpTo({padding: padding})`.
     *
     * @memberof Map#
     * @param padding The desired padding. Format: { left: number, right: number, top: number, bottom: number }
     * @param eventData Additional properties to be added to event objects of events triggered by this method.
     * @fires movestart
     * @fires moveend
     * @returns {Map} `this`
     * @example
     * // Sets a left padding of 300px, and a top padding of 50px
     * map.setPadding({ left: 300, top: 50 });
     */
    setPadding(padding: PaddingOptions, eventData?: Object) {
        this.jumpTo({padding}, eventData);
        return this;
    }

    /**
     * Rotates the map to the specified bearing, with an animated transition. The bearing is the compass direction
     * that is \"up\"; for example, a bearing of 90° orients the map so that east is up.
     *
     * @memberof Map#
     * @param bearing The desired bearing.
     * @param options Options object
     * @param eventData Additional properties to be added to event objects of events triggered by this method.
     * @fires movestart
     * @fires moveend
     * @returns {Map} `this`
     */
    rotateTo(bearing: number, options?: AnimationOptions, eventData?: Object) {
        return this.easeTo(extend({
            bearing
        }, options), eventData);
    }

    /**
     * Rotates the map so that north is up (0° bearing), with an animated transition.
     *
     * @memberof Map#
     * @param options Options object
     * @param eventData Additional properties to be added to event objects of events triggered by this method.
     * @fires movestart
     * @fires moveend
     * @returns {Map} `this`
     */
    resetNorth(options?: AnimationOptions, eventData?: Object) {
        this.rotateTo(0, extend({duration: 1000}, options), eventData);
        return this;
    }

    /**
     * Rotates and pitches the map so that north is up (0° bearing) and pitch is 0°, with an animated transition.
     *
     * @memberof Map#
     * @param options Options object
     * @param eventData Additional properties to be added to event objects of events triggered by this method.
     * @fires movestart
     * @fires moveend
     * @returns {Map} `this`
     */
    resetNorthPitch(options?: AnimationOptions, eventData?: Object) {
        this.easeTo(extend({
            bearing: 0,
            pitch: 0,
            duration: 1000
        }, options), eventData);
        return this;
    }

    /**
     * Snaps the map so that north is up (0° bearing), if the current bearing is close enough to it (i.e. within the
     * `bearingSnap` threshold).
     *
     * @memberof Map#
     * @param options Options object
     * @param eventData Additional properties to be added to event objects of events triggered by this method.
     * @fires movestart
     * @fires moveend
     * @returns {Map} `this`
     */
    snapToNorth(options?: AnimationOptions, eventData?: Object) {
        if (Math.abs(this.getBearing()) < this._bearingSnap) {
            return this.resetNorth(options, eventData);
        }
        return this;
    }

    /**
     * Returns the map's current pitch (tilt).
     *
     * @memberof Map#
     * @returns The map's current pitch, measured in degrees away from the plane of the screen.
     */
    getPitch(): number { return this.transform.pitch; }

    /**
     * Sets the map's pitch (tilt). Equivalent to `jumpTo({pitch: pitch})`.
     *
     * @memberof Map#
     * @param pitch The pitch to set, measured in degrees away from the plane of the screen (0-60).
     * @param eventData Additional properties to be added to event objects of events triggered by this method.
     * @fires pitchstart
     * @fires movestart
     * @fires moveend
     * @returns {Map} `this`
     */
    setPitch(pitch: number, eventData?: Object) {
        this.jumpTo({pitch}, eventData);
        return this;
    }

    /**
     * @memberof Map#
     * @param {LngLatBoundsLike} bounds Calculate the center for these bounds in the viewport and use
     *      the highest zoom level up to and including `Map#getMaxZoom()` that fits
     *      in the viewport. LngLatBounds represent a box that is always axis-aligned with bearing 0.
     * @param options Options object
     * @param {number | PaddingOptions} [options.padding] The amount of padding in pixels to add to the given bounds.
     * @param {PointLike} [options.offset=[0, 0]] The center of the given bounds relative to the map's center, measured in pixels.
     * @param {number} [options.maxZoom] The maximum zoom level to allow when the camera would transition to the specified bounds.
     * @returns {CameraOptions | void} If map is able to fit to provided bounds, returns `CameraOptions` with
     *      `center`, `zoom`, and `bearing`. If map is unable to fit, method will warn and return undefined.
     * @example
     * var bbox = [[-79, 43], [-73, 45]];
     * var newCameraTransform = map.cameraForBounds(bbox, {
     *   padding: {top: 10, bottom:25, left: 15, right: 5}
     * });
     */
    cameraForBounds(bounds: LngLatBoundsLike, options?: CameraOptions): void | CameraOptions & AnimationOptions {
        bounds = LngLatBounds.convert(bounds);
        return this._cameraForBoxAndBearing(bounds.getNorthWest(), bounds.getSouthEast(), 0, options);
    }

    /**
     * Calculate the center of these two points in the viewport and use
     * the highest zoom level up to and including `Map#getMaxZoom()` that fits
     * the points in the viewport at the specified bearing.
     * @memberof Map#
     * @param {LngLatLike} p0 First point
     * @param {LngLatLike} p1 Second point
     * @param bearing Desired map bearing at end of animation, in degrees
     * @param options
     * @param {number | PaddingOptions} [options.padding] The amount of padding in pixels to add to the given bounds.
     * @param {PointLike} [options.offset=[0, 0]] The center of the given bounds relative to the map's center, measured in pixels.
     * @param {number} [options.maxZoom] The maximum zoom level to allow when the camera would transition to the specified bounds.
     * @returns {CameraOptions | void} If map is able to fit to provided bounds, returns `CameraOptions` with
     *      `center`, `zoom`, and `bearing`. If map is unable to fit, method will warn and return undefined.
     * @private
     * @example
     * var p0 = [-79, 43];
     * var p1 = [-73, 45];
     * var bearing = 90;
     * var newCameraTransform = map._cameraForBoxAndBearing(p0, p1, bearing, {
     *   padding: {top: 10, bottom:25, left: 15, right: 5}
     * });
     */
    _cameraForBoxAndBearing(p0: LngLatLike, p1: LngLatLike, bearing: number, options?: CameraOptions): void | CameraOptions & AnimationOptions {
        const defaultPadding = {
            top: 0,
            bottom: 0,
            right: 0,
            left: 0
        };
        options = extend({
            padding: defaultPadding,
            offset: [0, 0],
            maxZoom: this.transform.maxZoom
        }, options);

        if (typeof options.padding === 'number') {
            const p = options.padding;
            options.padding = {
                top: p,
                bottom: p,
                right: p,
                left: p
            };
        }

        options.padding = extend(defaultPadding, options.padding);
        const tr = this.transform;
        const edgePadding = tr.padding;

        // We want to calculate the upper right and lower left of the box defined by p0 and p1
        // in a coordinate system rotate to match the destination bearing.
        const p0world = tr.project(LngLat.convert(p0));
        const p1world = tr.project(LngLat.convert(p1));
        const p0rotated = p0world.rotate(-bearing * Math.PI / 180);
        const p1rotated = p1world.rotate(-bearing * Math.PI / 180);

        const upperRight = new Point(Math.max(p0rotated.x, p1rotated.x), Math.max(p0rotated.y, p1rotated.y));
        const lowerLeft = new Point(Math.min(p0rotated.x, p1rotated.x), Math.min(p0rotated.y, p1rotated.y));

        // Calculate zoom: consider the original bbox and padding.
        const size = upperRight.sub(lowerLeft);
        const scaleX = (tr.width - (edgePadding.left + edgePadding.right + options.padding.left + options.padding.right)) / size.x;
        const scaleY = (tr.height - (edgePadding.top + edgePadding.bottom + options.padding.top + options.padding.bottom)) / size.y;

        if (scaleY < 0 || scaleX < 0) {
            warnOnce(
                'Map cannot fit within canvas with the given bounds, padding, and/or offset.'
            );
            return;
        }

        const zoom = Math.min(tr.scaleZoom(tr.scale * Math.min(scaleX, scaleY)), options.maxZoom);

        // Calculate center: apply the zoom, the configured offset, as well as offset that exists as a result of padding.
        const offset = Point.convert(options.offset);
        const paddingOffsetX = (options.padding.left - options.padding.right) / 2;
        const paddingOffsetY = (options.padding.top - options.padding.bottom) / 2;
        const offsetAtInitialZoom = new Point(offset.x + paddingOffsetX, offset.y + paddingOffsetY);
        const offsetAtFinalZoom = offsetAtInitialZoom.mult(tr.scale / tr.zoomScale(zoom));

        const center =  tr.unproject(p0world.add(p1world).div(2).sub(offsetAtFinalZoom));

        return {
            center,
            zoom,
            bearing
        };
    }

    /**
     * Pans and zooms the map to contain its visible area within the specified geographical bounds.
     * This function will also reset the map's bearing to 0 if bearing is nonzero.
     *
     * @memberof Map#
     * @param bounds Center these bounds in the viewport and use the highest
     *      zoom level up to and including `Map#getMaxZoom()` that fits them in the viewport.
     * @param {Object} [options] Options supports all properties from {@link AnimationOptions} and {@link CameraOptions} in addition to the fields below.
     * @param {number | PaddingOptions} [options.padding] The amount of padding in pixels to add to the given bounds.
     * @param {boolean} [options.linear=false] If `true`, the map transitions using
     *     {@link Map#easeTo}. If `false`, the map transitions using {@link Map#flyTo}. See
     *     those functions and {@link AnimationOptions} for information about options available.
     * @param {Function} [options.easing] An easing function for the animated transition. See {@link AnimationOptions}.
     * @param {PointLike} [options.offset=[0, 0]] The center of the given bounds relative to the map's center, measured in pixels.
     * @param {number} [options.maxZoom] The maximum zoom level to allow when the map view transitions to the specified bounds.
     * @param {Object} [eventData] Additional properties to be added to event objects of events triggered by this method.
     * @fires movestart
     * @fires moveend
     * @returns {Map} `this`
	 * @example
     * var bbox = [[-79, 43], [-73, 45]];
     * map.fitBounds(bbox, {
     *   padding: {top: 10, bottom:25, left: 15, right: 5}
     * });
     * @see [Fit a map to a bounding box](https://www.mapbox.com/mapbox-gl-js/example/fitbounds/)
     */
    fitBounds(bounds: LngLatBoundsLike, options?: AnimationOptions & CameraOptions, eventData?: Object) {
        return this._fitInternal(
            this.cameraForBounds(bounds, options),
            options,
            eventData);
    }

    /**
     * Pans, rotates and zooms the map to to fit the box made by points p0 and p1
     * once the map is rotated to the specified bearing. To zoom without rotating,
     * pass in the current map bearing.
     *
     * @memberof Map#
     * @param p0 First point on screen, in pixel coordinates
     * @param p1 Second point on screen, in pixel coordinates
     * @param bearing Desired map bearing at end of animation, in degrees
     * @param options Options object
     * @param {number | PaddingOptions} [options.padding] The amount of padding in pixels to add to the given bounds.
     * @param {boolean} [options.linear=false] If `true`, the map transitions using
     *     {@link Map#easeTo}. If `false`, the map transitions using {@link Map#flyTo}. See
     *     those functions and {@link AnimationOptions} for information about options available.
     * @param {Function} [options.easing] An easing function for the animated transition. See {@link AnimationOptions}.
     * @param {PointLike} [options.offset=[0, 0]] The center of the given bounds relative to the map's center, measured in pixels.
     * @param {number} [options.maxZoom] The maximum zoom level to allow when the map view transitions to the specified bounds.
     * @param eventData Additional properties to be added to event objects of events triggered by this method.
     * @fires movestart
     * @fires moveend
     * @returns {Map} `this`
	 * @example
     * var p0 = [220, 400];
     * var p1 = [500, 900];
     * map.fitScreenCoordinates(p0, p1, map.getBearing(), {
     *   padding: {top: 10, bottom:25, left: 15, right: 5}
     * });
     * @see Used by {@link BoxZoomHandler}
     */
    fitScreenCoordinates(p0: PointLike, p1: PointLike, bearing: number, options?: AnimationOptions & CameraOptions, eventData?: Object) {
        return this._fitInternal(
            this._cameraForBoxAndBearing(
                this.transform.pointLocation(Point.convert(p0)),
                this.transform.pointLocation(Point.convert(p1)),
                bearing,
                options),
            options,
            eventData);
    }

    _fitInternal(calculatedOptions?: CameraOptions & AnimationOptions, options?: AnimationOptions & CameraOptions, eventData?: Object) {
        // cameraForBounds warns + returns undefined if unable to fit:
        if (!calculatedOptions) return this;

        options = extend(calculatedOptions, options);
        // Explictly remove the padding field because, calculatedOptions already accounts for padding by setting zoom and center accordingly.
        delete options.padding;

        return options.linear ?
            this.easeTo(options, eventData) :
            this.flyTo(options, eventData);
    }

    /**
     * Changes any combination of center, zoom, bearing, and pitch, without
     * an animated transition. The map will retain its current values for any
     * details not specified in `options`.
     *
     * @memberof Map#
     * @param options Options object
     * @param eventData Additional properties to be added to event objects of events triggered by this method.
     * @fires movestart
     * @fires zoomstart
     * @fires pitchstart
     * @fires rotate
     * @fires move
     * @fires zoom
     * @fires pitch
     * @fires moveend
     * @fires zoomend
     * @fires pitchend
     * @returns {Map} `this`
     * @example
     * // jump to coordinates at current zoom
     * map.jumpTo({center: [0, 0]});
     * // jump with zoom, pitch, and bearing options
     * map.jumpTo({
     *   center: [0, 0],
     *   zoom: 8,
     *   pitch: 45,
     *   bearing: 90
     * });
     * @see [Jump to a series of locations](https://docs.mapbox.com/mapbox-gl-js/example/jump-to/)
     * @see [Update a feature in realtime](https://docs.mapbox.com/mapbox-gl-js/example/live-update-feature/)
     */
    jumpTo(options: CameraOptions, eventData?: Object) {
        this.stop();

        const tr = this.transform;
        let zoomChanged = false,
            bearingChanged = false,
            pitchChanged = false;

        if ('zoom' in options && tr.zoom !== +options.zoom) {
            zoomChanged = true;
            tr.zoom = +options.zoom;
        }

        if (options.center !== undefined) {
            tr.center = LngLat.convert(options.center);
        }

        if ('bearing' in options && tr.bearing !== +options.bearing) {
            bearingChanged = true;
            tr.bearing = +options.bearing;
        }

        if ('pitch' in options && tr.pitch !== +options.pitch) {
            pitchChanged = true;
            tr.pitch = +options.pitch;
        }

        if (options.padding != null && !tr.isPaddingEqual(options.padding)) {
            tr.padding = options.padding;
        }

        this.fire(new Event('movestart', eventData))
            .fire(new Event('move', eventData));

        if (zoomChanged) {
            this.fire(new Event('zoomstart', eventData))
                .fire(new Event('zoom', eventData))
                .fire(new Event('zoomend', eventData));
        }

        if (bearingChanged) {
            this.fire(new Event('rotatestart', eventData))
                .fire(new Event('rotate', eventData))
                .fire(new Event('rotateend', eventData));
        }

        if (pitchChanged) {
            this.fire(new Event('pitchstart', eventData))
                .fire(new Event('pitch', eventData))
                .fire(new Event('pitchend', eventData));
        }

        return this.fire(new Event('moveend', eventData));
    }

    /**
<<<<<<< HEAD
     * Returns position and orientation of the camera entity.
     *
     * @memberof Map#
     * @returns {FreeCameraOptions} The camera state
     */
    getFreeCameraOptions(): FreeCameraOptions {
        return this.transform.getFreeCameraOptions();
    }

    /**
     * FreeCameraOptions provides more direct access to the underlying camera entity.
     * For backwards compatibility the state set using this API must be representable with
     * `CameraOptions` as well. Parameters are clamped into a valid range or discarded as invalid
     * if the conversion to the pitch and bearing presentation is ambiguous. For example orientation
     * can be invalid if it leads to the camera being upside down or the quaternion has zero length.
     *
     * @memberof Map#
     * @param {FreeCameraOptions} options FreeCameraOptions object
     * @param eventData Additional properties to be added to event objects of events triggered by this method.
     * @fires movestart
     * @fires zoomstart
     * @fires pitchstart
     * @fires rotate
     * @fires move
     * @fires zoom
     * @fires pitch
     * @fires moveend
     * @fires zoomend
     * @fires pitchend
     * @returns {Map} `this`
     */
    setFreeCameraOptions(options: FreeCameraOptions, eventData?: Object) {
        this.stop();

        const tr = this.transform;
        const prevZoom = tr.zoom;
        const prevPitch = tr.pitch;
        const prevBearing = tr.bearing;

        tr.setFreeCameraOptions(options);

        const zoomChanged = prevZoom !== tr.zoom;
        const pitchChanged = prevPitch !== tr.pitch;
        const bearingChanged = prevBearing !== tr.bearing;

        this.fire(new Event('movestart', eventData))
            .fire(new Event('move', eventData));

        if (zoomChanged) {
            this.fire(new Event('zoomstart', eventData))
                .fire(new Event('zoom', eventData))
                .fire(new Event('zoomend', eventData));
        }

        if (bearingChanged) {
            this.fire(new Event('rotatestart', eventData))
                .fire(new Event('rotate', eventData))
                .fire(new Event('rotateend', eventData));
        }

        if (pitchChanged) {
            this.fire(new Event('pitchstart', eventData))
                .fire(new Event('pitch', eventData))
                .fire(new Event('pitchend', eventData));
        }

        this.fire(new Event('moveend', eventData));
        return this;
    }

    /**
     * Changes any combination of center, zoom, bearing, pitch, and padding with an animated transition
=======
     * Changes any combination of `center`, `zoom`, `bearing`, `pitch`, and `padding` with an animated transition
>>>>>>> ada24465
     * between old and new values. The map will retain its current values for any
     * details not specified in `options`.
     *
     * Note: The transition will happen instantly if the user has enabled
     * the `reduced motion` accesibility feature enabled in their operating system,
     * unless `options` includes `essential: true`.
     *
     * @memberof Map#
     * @param options Options describing the destination and animation of the transition.
     *            Accepts {@link CameraOptions} and {@link AnimationOptions}.
     * @param eventData Additional properties to be added to event objects of events triggered by this method.
     * @fires movestart
     * @fires zoomstart
     * @fires pitchstart
     * @fires rotate
     * @fires move
     * @fires zoom
     * @fires pitch
     * @fires moveend
     * @fires zoomend
     * @fires pitchend
     * @returns {Map} `this`
     * @see [Navigate the map with game-like controls](https://www.mapbox.com/mapbox-gl-js/example/game-controls/)
     */
    easeTo(options: CameraOptions & AnimationOptions & {easeId?: string}, eventData?: Object) {
        this._stop(false, options.easeId);

        options = extend({
            offset: [0, 0],
            duration: 500,
            easing: defaultEasing
        }, options);

        if (options.animate === false || (!options.essential && browser.prefersReducedMotion)) options.duration = 0;

        const tr = this.transform,
            startZoom = this.getZoom(),
            startBearing = this.getBearing(),
            startPitch = this.getPitch(),
            startPadding = this.getPadding(),

            zoom = 'zoom' in options ? +options.zoom : startZoom,
            bearing = 'bearing' in options ? this._normalizeBearing(options.bearing, startBearing) : startBearing,
            pitch = 'pitch' in options ? +options.pitch : startPitch,
            padding = 'padding' in options ? options.padding : tr.padding;

        const offsetAsPoint = Point.convert(options.offset);
        let pointAtOffset = tr.centerPoint.add(offsetAsPoint);
        const locationAtOffset = tr.pointLocation(pointAtOffset);
        const center = LngLat.convert(options.center || locationAtOffset);
        this._normalizeCenter(center);

        const from = tr.project(locationAtOffset);
        const delta = tr.project(center).sub(from);
        const finalScale = tr.zoomScale(zoom - startZoom);

        let around, aroundPoint;

        if (options.around) {
            around = LngLat.convert(options.around);
            aroundPoint = tr.locationPoint(around);
        }

        const currently = {
            moving: this._moving,
            zooming: this._zooming,
            rotating: this._rotating,
            pitching: this._pitching
        };

        this._zooming = this._zoomChanging = this._zooming || (zoom !== startZoom);
        this._rotating = this._rotating || (startBearing !== bearing);
        this._pitching = this._pitching || (pitch !== startPitch);
        this._padding = !tr.isPaddingEqual(padding);

        this._easeId = options.easeId;
        this._prepareEase(eventData, options.noMoveStart, currently);

        clearTimeout(this._easeEndTimeoutID);

        this._ease((k) => {
            if (this._zooming) {
                tr.zoom = interpolate(startZoom, zoom, k);
            }
            if (this._rotating) {
                tr.bearing = interpolate(startBearing, bearing, k);
            }
            if (this._pitching) {
                tr.pitch = interpolate(startPitch, pitch, k);
            }
            if (this._padding) {
                tr.interpolatePadding(startPadding, padding, k);
                // When padding is being applied, Transform#centerPoint is changing continously,
                // thus we need to recalculate offsetPoint every fra,e
                pointAtOffset = tr.centerPoint.add(offsetAsPoint);
            }

            const preZoom = tr.zoom;
            if (around) {
                tr.setLocationAtPoint(around, aroundPoint);
            } else {
                const scale = tr.zoomScale(tr.zoom - startZoom);
                const base = zoom > startZoom ?
                    Math.min(2, finalScale) :
                    Math.max(0.5, finalScale);
                const speedup = Math.pow(base, 1 - k);
                const newCenter = tr.unproject(from.add(delta.mult(k * speedup)).mult(scale));
                tr.setLocationAtPoint(tr.renderWorldCopies ? newCenter.wrap() : newCenter, pointAtOffset);
            }

            // Change in the zoom might be implicit due to terrain elevation
            if (preZoom !== tr.zoom)
                this._zoomChanging = true;

            this._fireMoveEvents(eventData);

        }, (interruptingEaseId?: string) => {
            this._afterEase(eventData, interruptingEaseId);
        }, options);

        return this;
    }

    _prepareEase(eventData?: Object, noMoveStart: boolean, currently: Object = {}) {
        this._moving = true;
        this.transform.constantCameraHeight = false;

        if (!noMoveStart && !currently.moving) {
            this.fire(new Event('movestart', eventData));
        }
        if (this._zooming && !currently.zooming) {
            this.fire(new Event('zoomstart', eventData));
        }
        if (this._rotating && !currently.rotating) {
            this.fire(new Event('rotatestart', eventData));
        }
        if (this._pitching && !currently.pitching) {
            this.fire(new Event('pitchstart', eventData));
        }
    }

    _fireMoveEvents(eventData?: Object) {
        this.fire(new Event('move', eventData));
        if (this._zoomChanging) {
            this.fire(new Event('zoom', eventData));
        }
        if (this._rotating) {
            this.fire(new Event('rotate', eventData));
        }
        if (this._pitching) {
            this.fire(new Event('pitch', eventData));
        }
    }

    _afterEase(eventData?: Object, easeId?: string) {
        // if this easing is being stopped to start another easing with
        // the same id then don't fire any events to avoid extra start/stop events
        if (this._easeId && easeId && this._easeId === easeId) {
            return;
        }
        delete this._easeId;
        this.transform.recenterOnTerrain();
        this.transform.constantCameraHeight = true;

        const wasZooming = this._zooming;
        const wasRotating = this._rotating;
        const wasPitching = this._pitching;
        this._moving = false;
        this._zooming = false;
        this._zoomChanging = false;
        this._rotating = false;
        this._pitching = false;
        this._padding = false;

        if (wasZooming) {
            this.fire(new Event('zoomend', eventData));
        }
        if (wasRotating) {
            this.fire(new Event('rotateend', eventData));
        }
        if (wasPitching) {
            this.fire(new Event('pitchend', eventData));
        }
        this.fire(new Event('moveend', eventData));
    }

    /**
     * Changes any combination of center, zoom, bearing, and pitch, animating the transition along a curve that
     * evokes flight. The animation seamlessly incorporates zooming and panning to help
     * the user maintain her bearings even after traversing a great distance.
     *
     * Note: The animation will be skipped, and this will behave equivalently to `jumpTo`
     * if the user has the `reduced motion` accesibility feature enabled in their operating system,
     * unless 'options' includes `essential: true`.
     *
     * @memberof Map#
     * @param {Object} options Options describing the destination and animation of the transition.
     *     Accepts {@link CameraOptions}, {@link AnimationOptions},
     *     and the following additional options.
     * @param {number} [options.curve=1.42] The zooming "curve" that will occur along the
     *     flight path. A high value maximizes zooming for an exaggerated animation, while a low
     *     value minimizes zooming for an effect closer to {@link Map#easeTo}. 1.42 is the average
     *     value selected by participants in the user study discussed in
     *     [van Wijk (2003)](https://www.win.tue.nl/~vanwijk/zoompan.pdf). A value of
     *     `Math.pow(6, 0.25)` would be equivalent to the root mean squared average velocity. A
     *     value of 1 would produce a circular motion.
     * @param {number} [options.minZoom] The zero-based zoom level at the peak of the flight path. If
     *     `options.curve` is specified, this option is ignored.
     * @param {number} [options.speed=1.2] The average speed of the animation defined in relation to
     *     `options.curve`. A speed of 1.2 means that the map appears to move along the flight path
     *     by 1.2 times `options.curve` screenfuls every second. A _screenful_ is the map's visible span.
     *     It does not correspond to a fixed physical distance, but varies by zoom level.
     * @param {number} [options.screenSpeed] The average speed of the animation measured in screenfuls
     *     per second, assuming a linear timing curve. If `options.speed` is specified, this option is ignored.
     * @param {number} [options.maxDuration] The animation's maximum duration, measured in milliseconds.
     *     If duration exceeds maximum duration, it resets to 0.
     * @param eventData Additional properties to be added to event objects of events triggered by this method.
     * @fires movestart
     * @fires zoomstart
     * @fires pitchstart
     * @fires move
     * @fires zoom
     * @fires rotate
     * @fires pitch
     * @fires moveend
     * @fires zoomend
     * @fires pitchend
     * @returns {Map} `this`
     * @example
     * // fly with default options to null island
     * map.flyTo({center: [0, 0], zoom: 9});
     * // using flyTo options
     * map.flyTo({
     *   center: [0, 0],
     *   zoom: 9,
     *   speed: 0.2,
     *   curve: 1,
     *   easing(t) {
     *     return t;
     *   }
     * });
     * @see [Fly to a location](https://www.mapbox.com/mapbox-gl-js/example/flyto/)
     * @see [Slowly fly to a location](https://www.mapbox.com/mapbox-gl-js/example/flyto-options/)
     * @see [Fly to a location based on scroll position](https://www.mapbox.com/mapbox-gl-js/example/scroll-fly-to/)
     */
    flyTo(options: Object, eventData?: Object) {
        // Fall through to jumpTo if user has set prefers-reduced-motion
        if (!options.essential && browser.prefersReducedMotion) {
            const coercedOptions = (pick(options, ['center', 'zoom', 'bearing', 'pitch', 'around']): CameraOptions);
            return this.jumpTo(coercedOptions, eventData);
        }

        // This method implements an “optimal path” animation, as detailed in:
        //
        // Van Wijk, Jarke J.; Nuij, Wim A. A. “Smooth and efficient zooming and panning.” INFOVIS
        //   ’03. pp. 15–22. <https://www.win.tue.nl/~vanwijk/zoompan.pdf#page=5>.
        //
        // Where applicable, local variable documentation begins with the associated variable or
        // function in van Wijk (2003).

        this.stop();

        options = extend({
            offset: [0, 0],
            speed: 1.2,
            curve: 1.42,
            easing: defaultEasing
        }, options);

        const tr = this.transform,
            startZoom = this.getZoom(),
            startBearing = this.getBearing(),
            startPitch = this.getPitch(),
            startPadding = this.getPadding();

        const zoom = 'zoom' in options ? clamp(+options.zoom, tr.minZoom, tr.maxZoom) : startZoom;
        const bearing = 'bearing' in options ? this._normalizeBearing(options.bearing, startBearing) : startBearing;
        const pitch = 'pitch' in options ? +options.pitch : startPitch;
        const padding = 'padding' in options ? options.padding : tr.padding;

        const scale = tr.zoomScale(zoom - startZoom);
        const offsetAsPoint = Point.convert(options.offset);
        let pointAtOffset = tr.centerPoint.add(offsetAsPoint);
        const locationAtOffset = tr.pointLocation(pointAtOffset);
        const center = LngLat.convert(options.center || locationAtOffset);
        this._normalizeCenter(center);

        const from = tr.project(locationAtOffset);
        const delta = tr.project(center).sub(from);

        let rho = options.curve;

        // w₀: Initial visible span, measured in pixels at the initial scale.
        const w0 = Math.max(tr.width, tr.height),
            // w₁: Final visible span, measured in pixels with respect to the initial scale.
            w1 = w0 / scale,
            // Length of the flight path as projected onto the ground plane, measured in pixels from
            // the world image origin at the initial scale.
            u1 = delta.mag();

        if ('minZoom' in options) {
            const minZoom = clamp(Math.min(options.minZoom, startZoom, zoom), tr.minZoom, tr.maxZoom);
            // w<sub>m</sub>: Maximum visible span, measured in pixels with respect to the initial
            // scale.
            const wMax = w0 / tr.zoomScale(minZoom - startZoom);
            rho = Math.sqrt(wMax / u1 * 2);
        }

        // ρ²
        const rho2 = rho * rho;

        /**
         * rᵢ: Returns the zoom-out factor at one end of the animation.
         *
         * @param i 0 for the ascent or 1 for the descent.
         * @private
         */
        function r(i) {
            const b = (w1 * w1 - w0 * w0 + (i ? -1 : 1) * rho2 * rho2 * u1 * u1) / (2 * (i ? w1 : w0) * rho2 * u1);
            return Math.log(Math.sqrt(b * b + 1) - b);
        }

        function sinh(n) { return (Math.exp(n) - Math.exp(-n)) / 2; }
        function cosh(n) { return (Math.exp(n) + Math.exp(-n)) / 2; }
        function tanh(n) { return sinh(n) / cosh(n); }

        // r₀: Zoom-out factor during ascent.
        const r0 = r(0);

        // w(s): Returns the visible span on the ground, measured in pixels with respect to the
        // initial scale. Assumes an angular field of view of 2 arctan ½ ≈ 53°.
        let w: (_: number) => number = function (s) {
            return (cosh(r0) / cosh(r0 + rho * s));
        };

        // u(s): Returns the distance along the flight path as projected onto the ground plane,
        // measured in pixels from the world image origin at the initial scale.
        let u: (_: number) => number = function (s) {
            return w0 * ((cosh(r0) * tanh(r0 + rho * s) - sinh(r0)) / rho2) / u1;
        };

        // S: Total length of the flight path, measured in ρ-screenfuls.
        let S = (r(1) - r0) / rho;

        // When u₀ = u₁, the optimal path doesn’t require both ascent and descent.
        if (Math.abs(u1) < 0.000001 || !isFinite(S)) {
            // Perform a more or less instantaneous transition if the path is too short.
            if (Math.abs(w0 - w1) < 0.000001) return this.easeTo(options, eventData);

            const k = w1 < w0 ? -1 : 1;
            S = Math.abs(Math.log(w1 / w0)) / rho;

            u = function() { return 0; };
            w = function(s) { return Math.exp(k * rho * s); };
        }

        if ('duration' in options) {
            options.duration = +options.duration;
        } else {
            const V = 'screenSpeed' in options ? +options.screenSpeed / rho : +options.speed;
            options.duration = 1000 * S / V;
        }

        if (options.maxDuration && options.duration > options.maxDuration) {
            options.duration = 0;
        }

        this._zooming = this._zoomChanging = true;
        this._rotating = (startBearing !== bearing);
        this._pitching = (pitch !== startPitch);
        this._padding = !tr.isPaddingEqual(padding);

        this._prepareEase(eventData, false);

        this._ease((k) => {
            // s: The distance traveled along the flight path, measured in ρ-screenfuls.
            const s = k * S;
            const scale = 1 / w(s);
            tr.zoom = k === 1 ? zoom : startZoom + tr.scaleZoom(scale);

            if (this._rotating) {
                tr.bearing = interpolate(startBearing, bearing, k);
            }
            if (this._pitching) {
                tr.pitch = interpolate(startPitch, pitch, k);
            }
            if (this._padding) {
                tr.interpolatePadding(startPadding, padding, k);
                // When padding is being applied, Transform#centerPoint is changing continously,
                // thus we need to recalculate offsetPoint every frame
                pointAtOffset = tr.centerPoint.add(offsetAsPoint);
            }

            const newCenter = k === 1 ? center : tr.unproject(from.add(delta.mult(u(s))).mult(scale));
            tr.setLocationAtPoint(tr.renderWorldCopies ? newCenter.wrap() : newCenter, pointAtOffset);

            this._fireMoveEvents(eventData);

        }, () => this._afterEase(eventData), options);

        return this;
    }

    isEasing() {
        return !!this._easeFrameId;
    }

    /**
     * Stops any animated transition underway.
     *
     * @memberof Map#
     * @returns {Map} `this`
     */
    stop(): this {
        return this._stop();
    }

    _stop(allowGestures?: boolean, easeId?: string): this {
        if (this._easeFrameId) {
            this._cancelRenderFrame(this._easeFrameId);
            delete this._easeFrameId;
            delete this._onEaseFrame;
        }

        if (this._onEaseEnd) {
            // The _onEaseEnd function might emit events which trigger new
            // animation, which sets a new _onEaseEnd. Ensure we don't delete
            // it unintentionally.
            const onEaseEnd = this._onEaseEnd;
            delete this._onEaseEnd;
            onEaseEnd.call(this, easeId);
        }
        if (!allowGestures) {
            const handlers = (this: any).handlers;
            if (handlers) handlers.stop();
        }
        return this;
    }

    _ease(frame: (_: number) => void,
          finish: () => void,
          options: {animate: boolean, duration: number, easing: (_: number) => number}) {
        if (options.animate === false || options.duration === 0) {
            frame(1);
            finish();
        } else {
            this._easeStart = browser.now();
            this._easeOptions = options;
            this._onEaseFrame = frame;
            this._onEaseEnd = finish;
            this._easeFrameId = this._requestRenderFrame(this._renderFrameCallback);
        }
    }

    // Callback for map._requestRenderFrame
    _renderFrameCallback() {
        const t = Math.min((browser.now() - this._easeStart) / this._easeOptions.duration, 1);
        this._onEaseFrame(this._easeOptions.easing(t));
        if (t < 1) {
            this._easeFrameId = this._requestRenderFrame(this._renderFrameCallback);
        } else {
            this.stop();
        }
    }

    // convert bearing so that it's numerically close to the current one so that it interpolates properly
    _normalizeBearing(bearing: number, currentBearing: number) {
        bearing = wrap(bearing, -180, 180);
        const diff = Math.abs(bearing - currentBearing);
        if (Math.abs(bearing - 360 - currentBearing) < diff) bearing -= 360;
        if (Math.abs(bearing + 360 - currentBearing) < diff) bearing += 360;
        return bearing;
    }

    // If a path crossing the antimeridian would be shorter, extend the final coordinate so that
    // interpolating between the two endpoints will cross it.
    _normalizeCenter(center: LngLat) {
        const tr = this.transform;
        if (!tr.renderWorldCopies || tr.lngRange) return;

        const delta = center.lng - tr.center.lng;
        center.lng +=
            delta > 180 ? -360 :
            delta < -180 ? 360 : 0;
    }
}

// In debug builds, check that camera change events are fired in the correct order.
// - ___start events needs to be fired before ___ and ___end events
// - another ___start event can't be fired before a ___end event has been fired for the previous one
function addAssertions(camera: Camera) { //eslint-disable-line
    Debug.run(() => {
        const inProgress = {};

        ['drag', 'zoom', 'rotate', 'pitch', 'move'].forEach(name => {
            inProgress[name] = false;

            camera.on(`${name}start`, () => {
                assert(!inProgress[name], `"${name}start" fired twice without a "${name}end"`);
                inProgress[name] = true;
                assert(inProgress.move);
            });

            camera.on(name, () => {
                assert(inProgress[name]);
                assert(inProgress.move);
            });

            camera.on(`${name}end`, () => {
                assert(inProgress.move);
                assert(inProgress[name]);
                inProgress[name] = false;
            });
        });

        // Canary used to test whether this function is stripped in prod build
        canary = 'canary debug run';
    });
}

let canary; //eslint-disable-line

export default Camera;<|MERGE_RESOLUTION|>--- conflicted
+++ resolved
@@ -762,7 +762,6 @@
     }
 
     /**
-<<<<<<< HEAD
      * Returns position and orientation of the camera entity.
      *
      * @memberof Map#
@@ -834,10 +833,7 @@
     }
 
     /**
-     * Changes any combination of center, zoom, bearing, pitch, and padding with an animated transition
-=======
      * Changes any combination of `center`, `zoom`, `bearing`, `pitch`, and `padding` with an animated transition
->>>>>>> ada24465
      * between old and new values. The map will retain its current values for any
      * details not specified in `options`.
      *
