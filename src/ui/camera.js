// @flow

import {
    bindAll,
    extend,
    warnOnce,
    clamp,
    wrap,
    ease as defaultEasing,
    pick
} from '../util/util';
import {number as interpolate} from '../style-spec/util/interpolate';
import browser from '../util/browser';
import LngLat from '../geo/lng_lat';
import LngLatBounds from '../geo/lng_lat_bounds';
import Point from '@mapbox/point-geometry';
import {Event, Evented} from '../util/evented';

import type Transform from '../geo/transform';
import type {LngLatLike} from '../geo/lng_lat';
import type {LngLatBoundsLike} from '../geo/lng_lat_bounds';
import type {TaskID} from '../util/task_queue';
import type {PointLike} from '@mapbox/point-geometry';
import type {PaddingOptions} from '../geo/edge_insets';

/**
 * Options common to {@link Map#jumpTo}, {@link Map#easeTo}, and {@link Map#flyTo}, controlling the desired location,
 * zoom, bearing, and pitch of the camera. All properties are optional, and when a property is omitted, the current
 * camera value for that property will remain unchanged.
 *
 * @typedef {Object} CameraOptions
 * @property {LngLatLike} center The desired center.
 * @property {number} zoom The desired zoom level.
 * @property {number} bearing The desired bearing, in degrees. The bearing is the compass direction that
 * is "up"; for example, a bearing of 90° orients the map so that east is up.
 * @property {number} pitch The desired pitch, in degrees.
 * @property {LngLatLike} around If `zoom` is specified, `around` determines the point around which the zoom is centered.
 * @property {PaddingOptions} padding Dimensions in pixels applied on eachs side of the viewport for shifting the vanishing point.
 */
export type CameraOptions = {
    center?: LngLatLike,
    zoom?: number,
    bearing?: number,
    pitch?: number,
    around?: LngLatLike,
    padding?: PaddingOptions
};

/**
 * Options common to map movement methods that involve animation, such as {@link Map#panBy} and
 * {@link Map#easeTo}, controlling the duration and easing function of the animation. All properties
 * are optional.
 *
 * @typedef {Object} AnimationOptions
 * @property {number} duration The animation's duration, measured in milliseconds.
 * @property {Function} easing A function taking a time in the range 0..1 and returning a number where 0 is
 *   the initial state and 1 is the final state.
 * @property {PointLike} offset of the target center relative to real map container center at the end of animation.
 * @property {boolean} animate If `false`, no animation will occur.
 * @property {boolean} essential If `true`, then the animation is considered essential and will not be affected by
 *   [`prefers-reduced-motion`](https://developer.mozilla.org/en-US/docs/Web/CSS/@media/prefers-reduced-motion).
 */
export type AnimationOptions = {
    duration?: number,
    easing?: (number) => number,
    offset?: PointLike,
    animate?: boolean,
    essential?: boolean
};

/**
 * Options for setting padding on a call to {@link Map#fitBounds}. All properties of this object must be
 * non-negative integers.
 *
 * @typedef {Object} PaddingOptions
 * @property {number} top Padding in pixels from the top of the map canvas.
 * @property {number} bottom Padding in pixels from the bottom of the map canvas.
 * @property {number} left Padding in pixels from the left of the map canvas.
 * @property {number} right Padding in pixels from the right of the map canvas.
 */

class Camera extends Evented {
    transform: Transform;
    _moving: boolean;
    _zooming: boolean;
    _rotating: boolean;
    _pitching: boolean;
    _padding: boolean;

    _bearingSnap: number;
    _easeEndTimeoutID: TimeoutID;
    _easeStart: number;
    _easeOptions: {duration: number, easing: (number) => number};

    _onEaseFrame: (number) => void;
    _onEaseEnd: () => void;
    _easeFrameId: ?TaskID;

    +_requestRenderFrame: (() => void) => TaskID;
    +_cancelRenderFrame: (TaskID) => void;

    constructor(transform: Transform, options: {bearingSnap: number}) {
        super();
        this._moving = false;
        this._zooming = false;
        this.transform = transform;
        this._bearingSnap = options.bearingSnap;

        bindAll(['_renderFrameCallback'], this);
    }

    /**
     * Returns the map's geographical centerpoint.
     *
     * @memberof Map#
     * @returns The map's geographical centerpoint.
     */
    getCenter(): LngLat { return new LngLat(this.transform.center.lng, this.transform.center.lat); }

    /**
     * Sets the map's geographical centerpoint. Equivalent to `jumpTo({center: center})`.
     *
     * @memberof Map#
     * @param center The centerpoint to set.
     * @param eventData Additional properties to be added to event objects of events triggered by this method.
     * @fires movestart
     * @fires moveend
     * @returns {Map} `this`
     * @example
     * map.setCenter([-74, 38]);
     */
    setCenter(center: LngLatLike, eventData?: Object) {
        return this.jumpTo({center}, eventData);
    }

    /**
     * Pans the map by the specified offset.
     *
     * @memberof Map#
     * @param offset `x` and `y` coordinates by which to pan the map.
     * @param options Options object
     * @param eventData Additional properties to be added to event objects of events triggered by this method.
     * @fires movestart
     * @fires moveend
     * @returns {Map} `this`
     * @see [Navigate the map with game-like controls](https://www.mapbox.com/mapbox-gl-js/example/game-controls/)
     */
    panBy(offset: PointLike, options?: AnimationOptions, eventData?: Object) {
        offset = Point.convert(offset).mult(-1);
        return this.panTo(this.transform.center, extend({offset}, options), eventData);
    }

    /**
     * Pans the map to the specified location, with an animated transition.
     *
     * @memberof Map#
     * @param lnglat The location to pan the map to.
     * @param options Options object
     * @param eventData Additional properties to be added to event objects of events triggered by this method.
     * @fires movestart
     * @fires moveend
     * @returns {Map} `this`
     */
    panTo(lnglat: LngLatLike, options?: AnimationOptions, eventData?: Object) {
        return this.easeTo(extend({
            center: lnglat
        }, options), eventData);
    }

    /**
     * Returns the map's current zoom level.
     *
     * @memberof Map#
     * @returns The map's current zoom level.
     */
    getZoom(): number { return this.transform.zoom; }

    /**
     * Sets the map's zoom level. Equivalent to `jumpTo({zoom: zoom})`.
     *
     * @memberof Map#
     * @param zoom The zoom level to set (0-20).
     * @param eventData Additional properties to be added to event objects of events triggered by this method.
     * @fires movestart
     * @fires zoomstart
     * @fires move
     * @fires zoom
     * @fires moveend
     * @fires zoomend
     * @returns {Map} `this`
     * @example
     * // zoom the map to 5
     * map.setZoom(5);
     */
    setZoom(zoom: number, eventData?: Object) {
        this.jumpTo({zoom}, eventData);
        return this;
    }

    /**
     * Zooms the map to the specified zoom level, with an animated transition.
     *
     * @memberof Map#
     * @param zoom The zoom level to transition to.
     * @param options Options object
     * @param eventData Additional properties to be added to event objects of events triggered by this method.
     * @fires movestart
     * @fires zoomstart
     * @fires move
     * @fires zoom
     * @fires moveend
     * @fires zoomend
     * @returns {Map} `this`
     */
    zoomTo(zoom: number, options: ? AnimationOptions, eventData?: Object) {
        return this.easeTo(extend({
            zoom
        }, options), eventData);
    }

    /**
     * Increases the map's zoom level by 1.
     *
     * @memberof Map#
     * @param options Options object
     * @param eventData Additional properties to be added to event objects of events triggered by this method.
     * @fires movestart
     * @fires zoomstart
     * @fires move
     * @fires zoom
     * @fires moveend
     * @fires zoomend
     * @returns {Map} `this`
     */
    zoomIn(options?: AnimationOptions, eventData?: Object) {
        this.zoomTo(this.getZoom() + 1, options, eventData);
        return this;
    }

    /**
     * Decreases the map's zoom level by 1.
     *
     * @memberof Map#
     * @param options Options object
     * @param eventData Additional properties to be added to event objects of events triggered by this method.
     * @fires movestart
     * @fires zoomstart
     * @fires move
     * @fires zoom
     * @fires moveend
     * @fires zoomend
     * @returns {Map} `this`
     */
    zoomOut(options?: AnimationOptions, eventData?: Object) {
        this.zoomTo(this.getZoom() - 1, options, eventData);
        return this;
    }

    /**
     * Returns the map's current bearing. The bearing is the compass direction that is \"up\"; for example, a bearing
     * of 90° orients the map so that east is up.
     *
     * @memberof Map#
     * @returns The map's current bearing.
     * @see [Navigate the map with game-like controls](https://www.mapbox.com/mapbox-gl-js/example/game-controls/)
     */
    getBearing(): number { return this.transform.bearing; }

    /**
     * Sets the map's bearing (rotation). The bearing is the compass direction that is \"up\"; for example, a bearing
     * of 90° orients the map so that east is up.
     *
     * Equivalent to `jumpTo({bearing: bearing})`.
     *
     * @memberof Map#
     * @param bearing The desired bearing.
     * @param eventData Additional properties to be added to event objects of events triggered by this method.
     * @fires movestart
     * @fires moveend
     * @returns {Map} `this`
     * @example
     * // rotate the map to 90 degrees
     * map.setBearing(90);
     */
    setBearing(bearing: number, eventData?: Object) {
        this.jumpTo({bearing}, eventData);
        return this;
    }

    /**
     * Returns the current padding applied around the map viewport.
     *
     * @memberof Map#
     * @returns The current padding around the map viewport.
     */
    getPadding(): PaddingOptions { return this.transform.padding; }

    /**
     * Sets the padding in pixels around the viewport.
     *
     * Equivalent to `jumpTo({padding: padding})`.
     *
     * @memberof Map#
     * @param padding The desired padding. Format: { left: number, right: number, top: number, bottom: number }
     * @param eventData Additional properties to be added to event objects of events triggered by this method.
     * @fires movestart
     * @fires moveend
     * @returns {Map} `this`
     * @example
     * // Sets a left padding of 300px, and a top padding of 50px
     * map.setPadding({ left: 300, top: 50 });
     */
    setPadding(padding: PaddingOptions, eventData?: Object) {
        this.jumpTo({padding}, eventData);
        return this;
    }

    /**
     * Rotates the map to the specified bearing, with an animated transition. The bearing is the compass direction
     * that is \"up\"; for example, a bearing of 90° orients the map so that east is up.
     *
     * @memberof Map#
     * @param bearing The desired bearing.
     * @param options Options object
     * @param eventData Additional properties to be added to event objects of events triggered by this method.
     * @fires movestart
     * @fires moveend
     * @returns {Map} `this`
     */
    rotateTo(bearing: number, options?: AnimationOptions, eventData?: Object) {
        return this.easeTo(extend({
            bearing
        }, options), eventData);
    }

    /**
     * Rotates the map so that north is up (0° bearing), with an animated transition.
     *
     * @memberof Map#
     * @param options Options object
     * @param eventData Additional properties to be added to event objects of events triggered by this method.
     * @fires movestart
     * @fires moveend
     * @returns {Map} `this`
     */
    resetNorth(options?: AnimationOptions, eventData?: Object) {
        this.rotateTo(0, extend({duration: 1000}, options), eventData);
        return this;
    }

    /**
     * Rotates and pitches the map so that north is up (0° bearing) and pitch is 0°, with an animated transition.
     *
     * @memberof Map#
     * @param options Options object
     * @param eventData Additional properties to be added to event objects of events triggered by this method.
     * @fires movestart
     * @fires moveend
     * @returns {Map} `this`
     */
    resetNorthPitch(options?: AnimationOptions, eventData?: Object) {
        this.easeTo(extend({
            bearing: 0,
            pitch: 0,
            duration: 1000
        }, options), eventData);
        return this;
    }

    /**
     * Snaps the map so that north is up (0° bearing), if the current bearing is close enough to it (i.e. within the
     * `bearingSnap` threshold).
     *
     * @memberof Map#
     * @param options Options object
     * @param eventData Additional properties to be added to event objects of events triggered by this method.
     * @fires movestart
     * @fires moveend
     * @returns {Map} `this`
     */
    snapToNorth(options?: AnimationOptions, eventData?: Object) {
        if (Math.abs(this.getBearing()) < this._bearingSnap) {
            return this.resetNorth(options, eventData);
        }
        return this;
    }

    /**
     * Returns the map's current pitch (tilt).
     *
     * @memberof Map#
     * @returns The map's current pitch, measured in degrees away from the plane of the screen.
     */
    getPitch(): number { return this.transform.pitch; }

    /**
     * Sets the map's pitch (tilt). Equivalent to `jumpTo({pitch: pitch})`.
     *
     * @memberof Map#
     * @param pitch The pitch to set, measured in degrees away from the plane of the screen (0-60).
     * @param eventData Additional properties to be added to event objects of events triggered by this method.
     * @fires pitchstart
     * @fires movestart
     * @fires moveend
     * @returns {Map} `this`
     */
    setPitch(pitch: number, eventData?: Object) {
        this.jumpTo({pitch}, eventData);
        return this;
    }

    /**
     * @memberof Map#
     * @param {LngLatBoundsLike} bounds Calculate the center for these bounds in the viewport and use
     *      the highest zoom level up to and including `Map#getMaxZoom()` that fits
<<<<<<< HEAD
     *      in the viewport. LatLngBounds represent a box that is always axis-aligned with bearing 0.
     * @param options Options object
=======
     *      in the viewport. LngLatBounds represent a box that is always axis-aligned with bearing 0.
     * @param options
>>>>>>> 0f3107fd
     * @param {number | PaddingOptions} [options.padding] The amount of padding in pixels to add to the given bounds.
     * @param {PointLike} [options.offset=[0, 0]] The center of the given bounds relative to the map's center, measured in pixels.
     * @param {number} [options.maxZoom] The maximum zoom level to allow when the camera would transition to the specified bounds.
     * @returns {CameraOptions | void} If map is able to fit to provided bounds, returns `CameraOptions` with
     *      `center`, `zoom`, and `bearing`. If map is unable to fit, method will warn and return undefined.
     * @example
     * var bbox = [[-79, 43], [-73, 45]];
     * var newCameraTransform = map.cameraForBounds(bbox, {
     *   padding: {top: 10, bottom:25, left: 15, right: 5}
     * });
     */
    cameraForBounds(bounds: LngLatBoundsLike, options?: CameraOptions): void | CameraOptions & AnimationOptions {
        bounds = LngLatBounds.convert(bounds);
        return this._cameraForBoxAndBearing(bounds.getNorthWest(), bounds.getSouthEast(), 0, options);
    }

    /**
     * Calculate the center of these two points in the viewport and use
     * the highest zoom level up to and including `Map#getMaxZoom()` that fits
     * the points in the viewport at the specified bearing.
     * @memberof Map#
     * @param {LngLatLike} p0 First point
     * @param {LngLatLike} p1 Second point
     * @param bearing Desired map bearing at end of animation, in degrees
     * @param options
     * @param {number | PaddingOptions} [options.padding] The amount of padding in pixels to add to the given bounds.
     * @param {PointLike} [options.offset=[0, 0]] The center of the given bounds relative to the map's center, measured in pixels.
     * @param {number} [options.maxZoom] The maximum zoom level to allow when the camera would transition to the specified bounds.
     * @returns {CameraOptions | void} If map is able to fit to provided bounds, returns `CameraOptions` with
     *      `center`, `zoom`, and `bearing`. If map is unable to fit, method will warn and return undefined.
     * @private
     * @example
     * var p0 = [-79, 43];
     * var p1 = [-73, 45];
     * var bearing = 90;
     * var newCameraTransform = map._cameraForBoxAndBearing(p0, p1, bearing, {
     *   padding: {top: 10, bottom:25, left: 15, right: 5}
     * });
     */
    _cameraForBoxAndBearing(p0: LngLatLike, p1: LngLatLike, bearing: number, options?: CameraOptions): void | CameraOptions & AnimationOptions {
        const defaultPadding = {
            top: 0,
            bottom: 0,
            right: 0,
            left: 0
        };
        options = extend({
            padding: defaultPadding,
            offset: [0, 0],
            maxZoom: this.transform.maxZoom
        }, options);

        if (typeof options.padding === 'number') {
            const p = options.padding;
            options.padding = {
                top: p,
                bottom: p,
                right: p,
                left: p
            };
        }

        options.padding = extend(defaultPadding, options.padding);
        const tr = this.transform;
        const edgePadding = tr.padding;

        // We want to calculate the upper right and lower left of the box defined by p0 and p1
        // in a coordinate system rotate to match the destination bearing.
        const p0world = tr.project(LngLat.convert(p0));
        const p1world = tr.project(LngLat.convert(p1));
        const p0rotated = p0world.rotate(-bearing * Math.PI / 180);
        const p1rotated = p1world.rotate(-bearing * Math.PI / 180);

        const upperRight = new Point(Math.max(p0rotated.x, p1rotated.x), Math.max(p0rotated.y, p1rotated.y));
        const lowerLeft = new Point(Math.min(p0rotated.x, p1rotated.x), Math.min(p0rotated.y, p1rotated.y));

        // Calculate zoom: consider the original bbox and padding.
        const size = upperRight.sub(lowerLeft);
        const scaleX = (tr.width - (edgePadding.left + edgePadding.right + options.padding.left + options.padding.right)) / size.x;
        const scaleY = (tr.height - (edgePadding.top + edgePadding.bottom + options.padding.top + options.padding.bottom)) / size.y;

        if (scaleY < 0 || scaleX < 0) {
            warnOnce(
                'Map cannot fit within canvas with the given bounds, padding, and/or offset.'
            );
            return;
        }

        const zoom = Math.min(tr.scaleZoom(tr.scale * Math.min(scaleX, scaleY)), options.maxZoom);

        // Calculate center: apply the zoom, the configured offset, as well as offset that exists as a result of padding.
        const offset = Point.convert(options.offset);
        const paddingOffsetX = (options.padding.left - options.padding.right) / 2;
        const paddingOffsetY = (options.padding.top - options.padding.bottom) / 2;
        const offsetAtInitialZoom = new Point(offset.x + paddingOffsetX, offset.y + paddingOffsetY);
        const offsetAtFinalZoom = offsetAtInitialZoom.mult(tr.scale / tr.zoomScale(zoom));

        const center =  tr.unproject(p0world.add(p1world).div(2).sub(offsetAtFinalZoom));

        return {
            center,
            zoom,
            bearing
        };
    }

    /**
     * Pans and zooms the map to contain its visible area within the specified geographical bounds.
     * This function will also reset the map's bearing to 0 if bearing is nonzero.
     *
     * @memberof Map#
     * @param bounds Center these bounds in the viewport and use the highest
     *      zoom level up to and including `Map#getMaxZoom()` that fits them in the viewport.
     * @param {Object} [options] Options supports all properties from {@link AnimationOptions} and {@link CameraOptions} in addition to the fields below.
     * @param {number | PaddingOptions} [options.padding] The amount of padding in pixels to add to the given bounds.
     * @param {boolean} [options.linear=false] If `true`, the map transitions using
     *     {@link Map#easeTo}. If `false`, the map transitions using {@link Map#flyTo}. See
     *     those functions and {@link AnimationOptions} for information about options available.
     * @param {Function} [options.easing] An easing function for the animated transition. See {@link AnimationOptions}.
     * @param {PointLike} [options.offset=[0, 0]] The center of the given bounds relative to the map's center, measured in pixels.
     * @param {number} [options.maxZoom] The maximum zoom level to allow when the map view transitions to the specified bounds.
     * @param {Object} [eventData] Additional properties to be added to event objects of events triggered by this method.
     * @fires movestart
     * @fires moveend
     * @returns {Map} `this`
	 * @example
     * var bbox = [[-79, 43], [-73, 45]];
     * map.fitBounds(bbox, {
     *   padding: {top: 10, bottom:25, left: 15, right: 5}
     * });
     * @see [Fit a map to a bounding box](https://www.mapbox.com/mapbox-gl-js/example/fitbounds/)
     */
    fitBounds(bounds: LngLatBoundsLike, options?: AnimationOptions & CameraOptions, eventData?: Object) {
        return this._fitInternal(
            this.cameraForBounds(bounds, options),
            options,
            eventData);
    }

    /**
     * Pans, rotates and zooms the map to to fit the box made by points p0 and p1
     * once the map is rotated to the specified bearing. To zoom without rotating,
     * pass in the current map bearing.
     *
     * @memberof Map#
     * @param p0 First point on screen, in pixel coordinates
     * @param p1 Second point on screen, in pixel coordinates
     * @param bearing Desired map bearing at end of animation, in degrees
     * @param options Options object
     * @param {number | PaddingOptions} [options.padding] The amount of padding in pixels to add to the given bounds.
     * @param {boolean} [options.linear=false] If `true`, the map transitions using
     *     {@link Map#easeTo}. If `false`, the map transitions using {@link Map#flyTo}. See
     *     those functions and {@link AnimationOptions} for information about options available.
     * @param {Function} [options.easing] An easing function for the animated transition. See {@link AnimationOptions}.
     * @param {PointLike} [options.offset=[0, 0]] The center of the given bounds relative to the map's center, measured in pixels.
     * @param {number} [options.maxZoom] The maximum zoom level to allow when the map view transitions to the specified bounds.
     * @param eventData Additional properties to be added to event objects of events triggered by this method.
     * @fires movestart
     * @fires moveend
     * @returns {Map} `this`
	 * @example
     * var p0 = [220, 400];
     * var p1 = [500, 900];
     * map.fitScreenCoordinates(p0, p1, map.getBearing(), {
     *   padding: {top: 10, bottom:25, left: 15, right: 5}
     * });
     * @see [Used by BoxZoomHandler](https://www.mapbox.com/mapbox-gl-js/api/#boxzoomhandler)
     */
    fitScreenCoordinates(p0: PointLike, p1: PointLike, bearing: number, options?: AnimationOptions & CameraOptions, eventData?: Object) {
        return this._fitInternal(
            this._cameraForBoxAndBearing(
                this.transform.pointLocation(Point.convert(p0)),
                this.transform.pointLocation(Point.convert(p1)),
                bearing,
                options),
            options,
            eventData);
    }

    _fitInternal(calculatedOptions?: CameraOptions & AnimationOptions, options?: AnimationOptions & CameraOptions, eventData?: Object) {
        // cameraForBounds warns + returns undefined if unable to fit:
        if (!calculatedOptions) return this;

        options = extend(calculatedOptions, options);

        return options.linear ?
            this.easeTo(options, eventData) :
            this.flyTo(options, eventData);
    }

    /**
     * Changes any combination of center, zoom, bearing, and pitch, without
     * an animated transition. The map will retain its current values for any
     * details not specified in `options`.
     *
     * @memberof Map#
     * @param options Options object
     * @param eventData Additional properties to be added to event objects of events triggered by this method.
     * @fires movestart
     * @fires zoomstart
     * @fires pitchstart
     * @fires rotate
     * @fires move
     * @fires zoom
     * @fires pitch
     * @fires moveend
     * @fires zoomend
     * @fires pitchend
     * @returns {Map} `this`
     */
    jumpTo(options: CameraOptions, eventData?: Object) {
        this.stop();

        const tr = this.transform;
        let zoomChanged = false,
            bearingChanged = false,
            pitchChanged = false;

        if ('zoom' in options && tr.zoom !== +options.zoom) {
            zoomChanged = true;
            tr.zoom = +options.zoom;
        }

        if (options.center !== undefined) {
            tr.center = LngLat.convert(options.center);
        }

        if ('bearing' in options && tr.bearing !== +options.bearing) {
            bearingChanged = true;
            tr.bearing = +options.bearing;
        }

        if ('pitch' in options && tr.pitch !== +options.pitch) {
            pitchChanged = true;
            tr.pitch = +options.pitch;
        }

        if (options.padding != null && !tr.isPaddingEqual(options.padding)) {
            tr.padding = options.padding;
        }

        this.fire(new Event('movestart', eventData))
            .fire(new Event('move', eventData));

        if (zoomChanged) {
            this.fire(new Event('zoomstart', eventData))
                .fire(new Event('zoom', eventData))
                .fire(new Event('zoomend', eventData));
        }

        if (bearingChanged) {
            this.fire(new Event('rotatestart', eventData))
                .fire(new Event('rotate', eventData))
                .fire(new Event('rotateend', eventData));
        }

        if (pitchChanged) {
            this.fire(new Event('pitchstart', eventData))
                .fire(new Event('pitch', eventData))
                .fire(new Event('pitchend', eventData));
        }

        return this.fire(new Event('moveend', eventData));
    }

    /**
     * Changes any combination of center, zoom, bearing, pitch, and padding with an animated transition
     * between old and new values. The map will retain its current values for any
     * details not specified in `options`.
     *
     * Note: The transition will happen instantly if the user has enabled
     * the `reduced motion` accesibility feature enabled in their operating system,
     * unless 'options' includes `essential: true`.
     *
     * @memberof Map#
     * @param options Options describing the destination and animation of the transition.
     *            Accepts {@link CameraOptions} and {@link AnimationOptions}.
     * @param eventData Additional properties to be added to event objects of events triggered by this method.
     * @fires movestart
     * @fires zoomstart
     * @fires pitchstart
     * @fires rotate
     * @fires move
     * @fires zoom
     * @fires pitch
     * @fires moveend
     * @fires zoomend
     * @fires pitchend
     * @returns {Map} `this`
     * @see [Navigate the map with game-like controls](https://www.mapbox.com/mapbox-gl-js/example/game-controls/)
     */
    easeTo(options: CameraOptions & AnimationOptions & {delayEndEvents?: number}, eventData?: Object) {
        this.stop();

        options = extend({
            offset: [0, 0],
            duration: 500,
            easing: defaultEasing
        }, options);

        if (options.animate === false || (!options.essential && browser.prefersReducedMotion)) options.duration = 0;

        const tr = this.transform,
            startZoom = this.getZoom(),
            startBearing = this.getBearing(),
            startPitch = this.getPitch(),
            startPadding = this.getPadding(),

            zoom = 'zoom' in options ? +options.zoom : startZoom,
            bearing = 'bearing' in options ? this._normalizeBearing(options.bearing, startBearing) : startBearing,
            pitch = 'pitch' in options ? +options.pitch : startPitch,
            padding = 'padding' in options ? options.padding : tr.padding;

        const offsetAsPoint = Point.convert(options.offset);
        let pointAtOffset = tr.centerPoint.add(offsetAsPoint);
        const locationAtOffset = tr.pointLocation(pointAtOffset);
        const center = LngLat.convert(options.center || locationAtOffset);
        this._normalizeCenter(center);

        const from = tr.project(locationAtOffset);
        const delta = tr.project(center).sub(from);
        const finalScale = tr.zoomScale(zoom - startZoom);

        let around, aroundPoint;

        if (options.around) {
            around = LngLat.convert(options.around);
            aroundPoint = tr.locationPoint(around);
        }

        this._zooming = (zoom !== startZoom);
        this._rotating = (startBearing !== bearing);
        this._pitching = (pitch !== startPitch);
        this._padding = !tr.isPaddingEqual(padding);

        this._prepareEase(eventData, options.noMoveStart);

        clearTimeout(this._easeEndTimeoutID);

        this._ease((k) => {
            if (this._zooming) {
                tr.zoom = interpolate(startZoom, zoom, k);
            }
            if (this._rotating) {
                tr.bearing = interpolate(startBearing, bearing, k);
            }
            if (this._pitching) {
                tr.pitch = interpolate(startPitch, pitch, k);
            }
            if (this._padding) {
                tr.interpolatePadding(startPadding, padding, k);
                // When padding is being applied, Transform#centerPoint is changing continously,
                // thus we need to recalculate offsetPoint every fra,e
                pointAtOffset = tr.centerPoint.add(offsetAsPoint);
            }

            if (around) {
                tr.setLocationAtPoint(around, aroundPoint);
            } else {
                const scale = tr.zoomScale(tr.zoom - startZoom);
                const base = zoom > startZoom ?
                    Math.min(2, finalScale) :
                    Math.max(0.5, finalScale);
                const speedup = Math.pow(base, 1 - k);
                const newCenter = tr.unproject(from.add(delta.mult(k * speedup)).mult(scale));
                tr.setLocationAtPoint(tr.renderWorldCopies ? newCenter.wrap() : newCenter, pointAtOffset);
            }

            this._fireMoveEvents(eventData);

        }, () => {
            if (options.delayEndEvents) {
                this._easeEndTimeoutID = setTimeout(() => this._afterEase(eventData), options.delayEndEvents);
            } else {
                this._afterEase(eventData);
            }
        }, options);

        return this;
    }

    _prepareEase(eventData?: Object, noMoveStart: boolean) {
        this._moving = true;

        if (!noMoveStart) {
            this.fire(new Event('movestart', eventData));
        }
        if (this._zooming) {
            this.fire(new Event('zoomstart', eventData));
        }
        if (this._rotating) {
            this.fire(new Event('rotatestart', eventData));
        }
        if (this._pitching) {
            this.fire(new Event('pitchstart', eventData));
        }
    }

    _fireMoveEvents(eventData?: Object) {
        this.fire(new Event('move', eventData));
        if (this._zooming) {
            this.fire(new Event('zoom', eventData));
        }
        if (this._rotating) {
            this.fire(new Event('rotate', eventData));
        }
        if (this._pitching) {
            this.fire(new Event('pitch', eventData));
        }
    }

    _afterEase(eventData?: Object) {
        const wasZooming = this._zooming;
        const wasRotating = this._rotating;
        const wasPitching = this._pitching;
        this._moving = false;
        this._zooming = false;
        this._rotating = false;
        this._pitching = false;
        this._padding = false;

        if (wasZooming) {
            this.fire(new Event('zoomend', eventData));
        }
        if (wasRotating) {
            this.fire(new Event('rotateend', eventData));
        }
        if (wasPitching) {
            this.fire(new Event('pitchend', eventData));
        }
        this.fire(new Event('moveend', eventData));
    }

    /**
     * Changes any combination of center, zoom, bearing, and pitch, animating the transition along a curve that
     * evokes flight. The animation seamlessly incorporates zooming and panning to help
     * the user maintain her bearings even after traversing a great distance.
     *
     * Note: The animation will be skipped, and this will behave equivalently to `jumpTo`
     * if the user has the `reduced motion` accesibility feature enabled in their operating system,
     * unless 'options' includes `essential: true`.
     *
     * @memberof Map#
     * @param {Object} options Options describing the destination and animation of the transition.
     *     Accepts {@link CameraOptions}, {@link AnimationOptions},
     *     and the following additional options.
     * @param {number} [options.curve=1.42] The zooming "curve" that will occur along the
     *     flight path. A high value maximizes zooming for an exaggerated animation, while a low
     *     value minimizes zooming for an effect closer to {@link Map#easeTo}. 1.42 is the average
     *     value selected by participants in the user study discussed in
     *     [van Wijk (2003)](https://www.win.tue.nl/~vanwijk/zoompan.pdf). A value of
     *     `Math.pow(6, 0.25)` would be equivalent to the root mean squared average velocity. A
     *     value of 1 would produce a circular motion.
     * @param {number} [options.minZoom] The zero-based zoom level at the peak of the flight path. If
     *     `options.curve` is specified, this option is ignored.
     * @param {number} [options.speed=1.2] The average speed of the animation defined in relation to
     *     `options.curve`. A speed of 1.2 means that the map appears to move along the flight path
     *     by 1.2 times `options.curve` screenfuls every second. A _screenful_ is the map's visible span.
     *     It does not correspond to a fixed physical distance, but varies by zoom level.
     * @param {number} [options.screenSpeed] The average speed of the animation measured in screenfuls
     *     per second, assuming a linear timing curve. If `options.speed` is specified, this option is ignored.
     * @param {number} [options.maxDuration] The animation's maximum duration, measured in milliseconds.
     *     If duration exceeds maximum duration, it resets to 0.
     * @param eventData Additional properties to be added to event objects of events triggered by this method.
     * @fires movestart
     * @fires zoomstart
     * @fires pitchstart
     * @fires move
     * @fires zoom
     * @fires rotate
     * @fires pitch
     * @fires moveend
     * @fires zoomend
     * @fires pitchend
     * @returns {Map} `this`
     * @example
     * // fly with default options to null island
     * map.flyTo({center: [0, 0], zoom: 9});
     * // using flyTo options
     * map.flyTo({
     *   center: [0, 0],
     *   zoom: 9,
     *   speed: 0.2,
     *   curve: 1,
     *   easing(t) {
     *     return t;
     *   }
     * });
     * @see [Fly to a location](https://www.mapbox.com/mapbox-gl-js/example/flyto/)
     * @see [Slowly fly to a location](https://www.mapbox.com/mapbox-gl-js/example/flyto-options/)
     * @see [Fly to a location based on scroll position](https://www.mapbox.com/mapbox-gl-js/example/scroll-fly-to/)
     */
    flyTo(options: Object, eventData?: Object) {
        // Fall through to jumpTo if user has set prefers-reduced-motion
        if (!options.essential && browser.prefersReducedMotion) {
            const coercedOptions = (pick(options, ['center', 'zoom', 'bearing', 'pitch', 'around']): CameraOptions);
            return this.jumpTo(coercedOptions, eventData);
        }

        // This method implements an “optimal path” animation, as detailed in:
        //
        // Van Wijk, Jarke J.; Nuij, Wim A. A. “Smooth and efficient zooming and panning.” INFOVIS
        //   ’03. pp. 15–22. <https://www.win.tue.nl/~vanwijk/zoompan.pdf#page=5>.
        //
        // Where applicable, local variable documentation begins with the associated variable or
        // function in van Wijk (2003).

        this.stop();

        options = extend({
            offset: [0, 0],
            speed: 1.2,
            curve: 1.42,
            easing: defaultEasing
        }, options);

        const tr = this.transform,
            startZoom = this.getZoom(),
            startBearing = this.getBearing(),
            startPitch = this.getPitch(),
            startPadding = this.getPadding();

        const zoom = 'zoom' in options ? clamp(+options.zoom, tr.minZoom, tr.maxZoom) : startZoom;
        const bearing = 'bearing' in options ? this._normalizeBearing(options.bearing, startBearing) : startBearing;
        const pitch = 'pitch' in options ? +options.pitch : startPitch;
        const padding = 'padding' in options ? options.padding : tr.padding;

        const scale = tr.zoomScale(zoom - startZoom);
        const offsetAsPoint = Point.convert(options.offset);
        let pointAtOffset = tr.centerPoint.add(offsetAsPoint);
        const locationAtOffset = tr.pointLocation(pointAtOffset);
        const center = LngLat.convert(options.center || locationAtOffset);
        this._normalizeCenter(center);

        const from = tr.project(locationAtOffset);
        const delta = tr.project(center).sub(from);

        let rho = options.curve;

        // w₀: Initial visible span, measured in pixels at the initial scale.
        const w0 = Math.max(tr.width, tr.height),
            // w₁: Final visible span, measured in pixels with respect to the initial scale.
            w1 = w0 / scale,
            // Length of the flight path as projected onto the ground plane, measured in pixels from
            // the world image origin at the initial scale.
            u1 = delta.mag();

        if ('minZoom' in options) {
            const minZoom = clamp(Math.min(options.minZoom, startZoom, zoom), tr.minZoom, tr.maxZoom);
            // w<sub>m</sub>: Maximum visible span, measured in pixels with respect to the initial
            // scale.
            const wMax = w0 / tr.zoomScale(minZoom - startZoom);
            rho = Math.sqrt(wMax / u1 * 2);
        }

        // ρ²
        const rho2 = rho * rho;

        /**
         * rᵢ: Returns the zoom-out factor at one end of the animation.
         *
         * @param i 0 for the ascent or 1 for the descent.
         * @private
         */
        function r(i) {
            const b = (w1 * w1 - w0 * w0 + (i ? -1 : 1) * rho2 * rho2 * u1 * u1) / (2 * (i ? w1 : w0) * rho2 * u1);
            return Math.log(Math.sqrt(b * b + 1) - b);
        }

        function sinh(n) { return (Math.exp(n) - Math.exp(-n)) / 2; }
        function cosh(n) { return (Math.exp(n) + Math.exp(-n)) / 2; }
        function tanh(n) { return sinh(n) / cosh(n); }

        // r₀: Zoom-out factor during ascent.
        const r0 = r(0);

        // w(s): Returns the visible span on the ground, measured in pixels with respect to the
        // initial scale. Assumes an angular field of view of 2 arctan ½ ≈ 53°.
        let w: (number) => number = function (s) {
            return (cosh(r0) / cosh(r0 + rho * s));
        };

        // u(s): Returns the distance along the flight path as projected onto the ground plane,
        // measured in pixels from the world image origin at the initial scale.
        let u: (number) => number = function (s) {
            return w0 * ((cosh(r0) * tanh(r0 + rho * s) - sinh(r0)) / rho2) / u1;
        };

        // S: Total length of the flight path, measured in ρ-screenfuls.
        let S = (r(1) - r0) / rho;

        // When u₀ = u₁, the optimal path doesn’t require both ascent and descent.
        if (Math.abs(u1) < 0.000001 || !isFinite(S)) {
            // Perform a more or less instantaneous transition if the path is too short.
            if (Math.abs(w0 - w1) < 0.000001) return this.easeTo(options, eventData);

            const k = w1 < w0 ? -1 : 1;
            S = Math.abs(Math.log(w1 / w0)) / rho;

            u = function() { return 0; };
            w = function(s) { return Math.exp(k * rho * s); };
        }

        if ('duration' in options) {
            options.duration = +options.duration;
        } else {
            const V = 'screenSpeed' in options ? +options.screenSpeed / rho : +options.speed;
            options.duration = 1000 * S / V;
        }

        if (options.maxDuration && options.duration > options.maxDuration) {
            options.duration = 0;
        }

        this._zooming = true;
        this._rotating = (startBearing !== bearing);
        this._pitching = (pitch !== startPitch);
        this._padding = !tr.isPaddingEqual(padding);

        this._prepareEase(eventData, false);

        this._ease((k) => {
            // s: The distance traveled along the flight path, measured in ρ-screenfuls.
            const s = k * S;
            const scale = 1 / w(s);
            tr.zoom = k === 1 ? zoom : startZoom + tr.scaleZoom(scale);

            if (this._rotating) {
                tr.bearing = interpolate(startBearing, bearing, k);
            }
            if (this._pitching) {
                tr.pitch = interpolate(startPitch, pitch, k);
            }
            if (this._padding) {
                tr.interpolatePadding(startPadding, padding, k);
                // When padding is being applied, Transform#centerPoint is changing continously,
                // thus we need to recalculate offsetPoint every frame
                pointAtOffset = tr.centerPoint.add(offsetAsPoint);
            }

            const newCenter = k === 1 ? center : tr.unproject(from.add(delta.mult(u(s))).mult(scale));
            tr.setLocationAtPoint(tr.renderWorldCopies ? newCenter.wrap() : newCenter, pointAtOffset);

            this._fireMoveEvents(eventData);

        }, () => this._afterEase(eventData), options);

        return this;
    }

    isEasing() {
        return !!this._easeFrameId;
    }

    /**
     * Stops any animated transition underway.
     *
     * @memberof Map#
     * @returns {Map} `this`
     */
    stop(): this {
        if (this._easeFrameId) {
            this._cancelRenderFrame(this._easeFrameId);
            delete this._easeFrameId;
            delete this._onEaseFrame;
        }

        if (this._onEaseEnd) {
            // The _onEaseEnd function might emit events which trigger new
            // animation, which sets a new _onEaseEnd. Ensure we don't delete
            // it unintentionally.
            const onEaseEnd = this._onEaseEnd;
            delete this._onEaseEnd;
            onEaseEnd.call(this);
        }
        return this;
    }

    _ease(frame: (number) => void,
          finish: () => void,
          options: {animate: boolean, duration: number, easing: (number) => number}) {
        if (options.animate === false || options.duration === 0) {
            frame(1);
            finish();
        } else {
            this._easeStart = browser.now();
            this._easeOptions = options;
            this._onEaseFrame = frame;
            this._onEaseEnd = finish;
            this._easeFrameId = this._requestRenderFrame(this._renderFrameCallback);
        }
    }

    // Callback for map._requestRenderFrame
    _renderFrameCallback() {
        const t = Math.min((browser.now() - this._easeStart) / this._easeOptions.duration, 1);
        this._onEaseFrame(this._easeOptions.easing(t));
        if (t < 1) {
            this._easeFrameId = this._requestRenderFrame(this._renderFrameCallback);
        } else {
            this.stop();
        }
    }

    // convert bearing so that it's numerically close to the current one so that it interpolates properly
    _normalizeBearing(bearing: number, currentBearing: number) {
        bearing = wrap(bearing, -180, 180);
        const diff = Math.abs(bearing - currentBearing);
        if (Math.abs(bearing - 360 - currentBearing) < diff) bearing -= 360;
        if (Math.abs(bearing + 360 - currentBearing) < diff) bearing += 360;
        return bearing;
    }

    // If a path crossing the antimeridian would be shorter, extend the final coordinate so that
    // interpolating between the two endpoints will cross it.
    _normalizeCenter(center: LngLat) {
        const tr = this.transform;
        if (!tr.renderWorldCopies || tr.lngRange) return;

        const delta = center.lng - tr.center.lng;
        center.lng +=
            delta > 180 ? -360 :
            delta < -180 ? 360 : 0;
    }
}

export default Camera;<|MERGE_RESOLUTION|>--- conflicted
+++ resolved
@@ -413,13 +413,8 @@
      * @memberof Map#
      * @param {LngLatBoundsLike} bounds Calculate the center for these bounds in the viewport and use
      *      the highest zoom level up to and including `Map#getMaxZoom()` that fits
-<<<<<<< HEAD
      *      in the viewport. LatLngBounds represent a box that is always axis-aligned with bearing 0.
      * @param options Options object
-=======
-     *      in the viewport. LngLatBounds represent a box that is always axis-aligned with bearing 0.
-     * @param options
->>>>>>> 0f3107fd
      * @param {number | PaddingOptions} [options.padding] The amount of padding in pixels to add to the given bounds.
      * @param {PointLike} [options.offset=[0, 0]] The center of the given bounds relative to the map's center, measured in pixels.
      * @param {number} [options.maxZoom] The maximum zoom level to allow when the camera would transition to the specified bounds.
