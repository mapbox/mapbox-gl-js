--- conflicted
+++ resolved
@@ -759,15 +759,9 @@
      * @param {Object} [eventData] Additional properties to be added to event objects of events triggered by this method.
      * @fires movestart
      * @fires moveend
-<<<<<<< HEAD
-     * @returns {Map} `this`
-     * @example
-     * var bbox = [[-79, 43], [-73, 45]];
-=======
      * @returns {Map} Returns itself to allow for method chaining.
 	 * @example
      * const bbox = [[-79, 43], [-73, 45]];
->>>>>>> 261f70af
      * map.fitBounds(bbox, {
      *     padding: {top: 10, bottom:25, left: 15, right: 5}
      * });
@@ -837,17 +831,10 @@
      * @param {Object | null} eventData Additional properties to be added to event objects of events triggered by this method.
      * @fires movestart
      * @fires moveend
-<<<<<<< HEAD
-     * @returns {Map} `this`
-     * @example
-     * var p0 = [220, 400];
-     * var p1 = [500, 900];
-=======
      * @returns {Map} Returns itself to allow for method chaining.
 	 * @example
      * const p0 = [220, 400];
      * const p1 = [500, 900];
->>>>>>> 261f70af
      * map.fitScreenCoordinates(p0, p1, map.getBearing(), {
      *     padding: {top: 10, bottom:25, left: 15, right: 5}
      * });
