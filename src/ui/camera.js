// @flow

import {
    bindAll,
    extend,
    warnOnce,
    clamp,
    wrap,
    ease as defaultEasing,
    pick,
    degToRad
} from '../util/util.js';
import {number as interpolate} from '../style-spec/util/interpolate.js';
import browser from '../util/browser.js';
import LngLat from '../geo/lng_lat.js';
import LngLatBounds from '../geo/lng_lat_bounds.js';
import Point from '@mapbox/point-geometry';
import {Event, Evented} from '../util/evented.js';
import assert from 'assert';
import {Debug} from '../util/debug.js';
import MercatorCoordinate, {mercatorZfromAltitude} from '../geo/mercator_coordinate.js';
import {vec3} from 'gl-matrix';
import type {FreeCameraOptions} from './free_camera.js';
import type Transform from '../geo/transform.js';
import type {LngLatLike} from '../geo/lng_lat.js';
import type {LngLatBoundsLike} from '../geo/lng_lat_bounds.js';
import type {TaskID} from '../util/task_queue.js';
import type {PointLike} from '@mapbox/point-geometry';
import {Aabb, Frustum} from '../util/primitives.js';
import type {PaddingOptions} from '../geo/edge_insets.js';

/**
 * Options common to {@link Map#jumpTo}, {@link Map#easeTo}, and {@link Map#flyTo}, controlling the desired location,
 * zoom, bearing, and pitch of the camera. All properties are optional, and when a property is omitted, the current
 * camera value for that property will remain unchanged.
 *
 * @typedef {Object} CameraOptions
 * @property {LngLatLike} center The desired center.
 * @property {number} zoom The desired zoom level.
 * @property {number} bearing The desired bearing in degrees. The bearing is the compass direction that
 * is "up". For example, `bearing: 90` orients the map so that east is up.
 * @property {number} pitch The desired pitch in degrees. The pitch is the angle towards the horizon
 * measured in degrees with a range between 0 and 60 degrees. For example, pitch: 0 provides the appearance
 * of looking straight down at the map, while pitch: 60 tilts the user's perspective towards the horizon.
 * Increasing the pitch value is often used to display 3D objects.
 * @property {LngLatLike} around If `zoom` is specified, `around` determines the point around which the zoom is centered.
 * @property {PaddingOptions} padding Dimensions in pixels applied on each side of the viewport for shifting the vanishing point.
 * @example
 * // set the map's initial perspective with CameraOptions
 * const map = new mapboxgl.Map({
 *     container: 'map',
 *     style: 'mapbox://styles/mapbox/streets-v11',
 *     center: [-73.5804, 45.53483],
 *     pitch: 60,
 *     bearing: -60,
 *     zoom: 10
 * });
 * @see [Example: Set pitch and bearing](https://docs.mapbox.com/mapbox-gl-js/example/set-perspective/)
 * @see [Example: Jump to a series of locations](https://docs.mapbox.com/mapbox-gl-js/example/jump-to/)
 * @see [Example: Fly to a location](https://docs.mapbox.com/mapbox-gl-js/example/flyto/)
 * @see [Example: Display buildings in 3D](https://docs.mapbox.com/mapbox-gl-js/example/3d-buildings/)
 */
export type CameraOptions = {
    center?: LngLatLike,
    zoom?: number,
    bearing?: number,
    pitch?: number,
    around?: LngLatLike,
    padding?: PaddingOptions
};

/**
 * Options common to map movement methods that involve animation, such as {@link Map#panBy} and
 * {@link Map#easeTo}, controlling the duration and easing function of the animation. All properties
 * are optional.
 *
 * @typedef {Object} AnimationOptions
 * @property {number} duration The animation's duration, measured in milliseconds.
 * @property {Function} easing A function taking a time in the range 0..1 and returning a number where 0 is
 *   the initial state and 1 is the final state.
 * @property {PointLike} offset of the target center relative to real map container center at the end of animation.
 * @property {boolean} animate If `false`, no animation will occur.
 * @property {boolean} essential If `true`, then the animation is considered essential and will not be affected by
 *   [`prefers-reduced-motion`](https://developer.mozilla.org/en-US/docs/Web/CSS/@media/prefers-reduced-motion).
 * @see [Example: Slowly fly to a location](https://docs.mapbox.com/mapbox-gl-js/example/flyto-options/)
 * @see [Example: Customize camera animations](https://docs.mapbox.com/mapbox-gl-js/example/camera-animation/)
 * @see [Example: Navigate the map with game-like controls](https://docs.mapbox.com/mapbox-gl-js/example/game-controls/)
*/
export type AnimationOptions = {
    duration?: number,
    easing?: (_: number) => number,
    offset?: PointLike,
    animate?: boolean,
    essential?: boolean
};

export type ElevationBoxRaycast = {
    minLngLat: LngLat,
    maxLngLat: LngLat,
    minAltitude: number,
    maxAltitude: number
};

/**
 * Options for setting padding on calls to methods such as {@link Map#fitBounds}, {@link Map#fitScreenCoordinates}, and {@link Map#setPadding}. Adjust these options to set the amount of padding in pixels added to the edges of the canvas. Set a uniform padding on all edges or individual values for each edge. All properties of this object must be
 * non-negative integers.
 *
 * @typedef {Object} PaddingOptions
 * @property {number} top Padding in pixels from the top of the map canvas.
 * @property {number} bottom Padding in pixels from the bottom of the map canvas.
 * @property {number} left Padding in pixels from the left of the map canvas.
 * @property {number} right Padding in pixels from the right of the map canvas.
 *
 * @example
 * const bbox = [[-79, 43], [-73, 45]];
 * map.fitBounds(bbox, {
 *     padding: {top: 10, bottom:25, left: 15, right: 5}
 * });
 *
 * @example
 * const bbox = [[-79, 43], [-73, 45]];
 * map.fitBounds(bbox, {
 *     padding: 20
 * });
 * @see [Example: Fit to the bounds of a LineString](https://docs.mapbox.com/mapbox-gl-js/example/zoomto-linestring/)
 * @see [Example: Fit a map to a bounding box](https://docs.mapbox.com/mapbox-gl-js/example/fitbounds/)
 */

class Camera extends Evented {
    transform: Transform;
    _moving: boolean;
    _zooming: boolean;
    _rotating: boolean;
    _pitching: boolean;
    _padding: boolean;

    _bearingSnap: number;
    _easeStart: number;
    _easeOptions: {duration: number, easing: (_: number) => number};
    _easeId: string | void;

    _onEaseFrame: (_: number) => void;
    _onEaseEnd: (easeId?: string) => void;
    _easeFrameId: ?TaskID;

    +_requestRenderFrame: (() => void) => TaskID;
    +_cancelRenderFrame: (_: TaskID) => void;

    constructor(transform: Transform, options: {bearingSnap: number}) {
        super();
        this._moving = false;
        this._zooming = false;
        this.transform = transform;
        this._bearingSnap = options.bearingSnap;

        bindAll(['_renderFrameCallback'], this);

        //addAssertions(this);
    }

    /**
     * Returns the map's geographical centerpoint.
     *
     * @memberof Map#
     * @returns {LngLat} The map's geographical centerpoint.
     * @example
     * // return a LngLat object such as {lng: 0, lat: 0}
     * const center = map.getCenter();
     * // access longitude and latitude values directly
<<<<<<< HEAD
     * const {longitude, latitude} = map.getCenter();
     * @see Tutorial: [Use Mapbox GL JS in a React app](https://docs.mapbox.com/help/tutorials/use-mapbox-gl-js-with-react/#store-the-new-coordinates)
=======
     * var {longitude, latitude} = map.getCenter();
     * @see [Tutorial: Use Mapbox GL JS in a React app](https://docs.mapbox.com/help/tutorials/use-mapbox-gl-js-with-react/#store-the-new-coordinates)
>>>>>>> dd0aad48
     */
    getCenter(): LngLat { return new LngLat(this.transform.center.lng, this.transform.center.lat); }

    /**
     * Sets the map's geographical centerpoint. Equivalent to `jumpTo({center: center})`.
     *
     * @memberof Map#
     * @param center The centerpoint to set.
     * @param eventData Additional properties to be added to event objects of events triggered by this method.
     * @fires movestart
     * @fires moveend
     * @returns {Map} `this`
     * @example
     * map.setCenter([-74, 38]);
     */
    setCenter(center: LngLatLike, eventData?: Object) {
        return this.jumpTo({center}, eventData);
    }

    /**
     * Pans the map by the specified offset.
     *
     * @memberof Map#
     * @param offset The `x` and `y` coordinates by which to pan the map.
     * @param options An options object describing the destination and animation of the transition. We do not recommend using `options.offset` since this value will override the value of the `offset` parameter.
     * @param eventData Additional properties to be added to event objects of events triggered by this method.
     * @fires movestart
     * @fires moveend
     * @returns {Map} `this`
<<<<<<< HEAD
     * @example
     * map.panBy([-74, 38]);
     * @example
     * // panBy with an animation of 5 seconds.
     * map.panBy([-74, 38], {duration: 5000});
     * @see [Navigate the map with game-like controls](https://www.mapbox.com/mapbox-gl-js/example/game-controls/)
=======
     * @see [Example: Navigate the map with game-like controls](https://www.mapbox.com/mapbox-gl-js/example/game-controls/)
>>>>>>> dd0aad48
     */
    panBy(offset: PointLike, options?: AnimationOptions, eventData?: Object) {
        offset = Point.convert(offset).mult(-1);
        return this.panTo(this.transform.center, extend({offset}, options), eventData);
    }

    /**
     * Pans the map to the specified location with an animated transition.
     *
     * @memberof Map#
     * @param lnglat The location to pan the map to.
     * @param options Options describing the destination and animation of the transition.
     * @param eventData Additional properties to be added to event objects of events triggered by this method.
     * @fires movestart
     * @fires moveend
     * @returns {Map} `this`
     * @example
     * map.panTo([-74, 38]);
     * @example
     * // Specify that the panTo animation should last 5000 milliseconds.
     * map.panTo([-74, 38], {duration: 5000});
     * @see [Example: Update a feature in realtime](https://docs.mapbox.com/mapbox-gl-js/example/live-update-feature/)
     */
    panTo(lnglat: LngLatLike, options?: AnimationOptions, eventData?: Object) {
        return this.easeTo(extend({
            center: lnglat
        }, options), eventData);
    }

    /**
     * Returns the map's current zoom level.
     *
     * @memberof Map#
     * @returns {number} The map's current zoom level.
     * @example
     * map.getZoom();
     */
    getZoom(): number { return this.transform.zoom; }

    /**
     * Sets the map's zoom level. Equivalent to `jumpTo({zoom: zoom})`.
     *
     * @memberof Map#
     * @param zoom The zoom level to set (0-20).
     * @param eventData Additional properties to be added to event objects of events triggered by this method.
     * @fires movestart
     * @fires zoomstart
     * @fires move
     * @fires zoom
     * @fires moveend
     * @fires zoomend
     * @returns {Map} `this`
     * @example
     * // Zoom to the zoom level 5 without an animated transition
     * map.setZoom(5);
     */
    setZoom(zoom: number, eventData?: Object) {
        this.jumpTo({zoom}, eventData);
        return this;
    }

    /**
     * Zooms the map to the specified zoom level, with an animated transition.
     *
     * @memberof Map#
     * @param zoom The zoom level to transition to.
     * @param options Options object.
     * @param eventData Additional properties to be added to event objects of events triggered by this method.
     * @fires movestart
     * @fires zoomstart
     * @fires move
     * @fires zoom
     * @fires moveend
     * @fires zoomend
     * @returns {Map} `this`
     * @example
     * // Zoom to the zoom level 5 without an animated transition
     * map.zoomTo(5);
     * // Zoom to the zoom level 8 with an animated transition
     * map.zoomTo(8, {
     *     duration: 2000,
     *     offset: [100, 50]
     * });
     */
    zoomTo(zoom: number, options: ? AnimationOptions, eventData?: Object) {
        return this.easeTo(extend({
            zoom
        }, options), eventData);
    }

    /**
     * Increases the map's zoom level by 1.
     *
     * @memberof Map#
     * @param options Options object.
     * @param eventData Additional properties to be added to event objects of events triggered by this method.
     * @fires movestart
     * @fires zoomstart
     * @fires move
     * @fires zoom
     * @fires moveend
     * @fires zoomend
     * @returns {Map} `this`
     * @example
     * // zoom the map in one level with a custom animation duration
     * map.zoomIn({duration: 1000});
     */
    zoomIn(options?: AnimationOptions, eventData?: Object) {
        this.zoomTo(this.getZoom() + 1, options, eventData);
        return this;
    }

    /**
     * Decreases the map's zoom level by 1.
     *
     * @memberof Map#
     * @param options Options object.
     * @param eventData Additional properties to be added to event objects of events triggered by this method.
     * @fires movestart
     * @fires zoomstart
     * @fires move
     * @fires zoom
     * @fires moveend
     * @fires zoomend
     * @returns {Map} `this`
     * @example
     * // zoom the map out one level with a custom animation offset
     * map.zoomOut({offset: [80, 60]});
     */
    zoomOut(options?: AnimationOptions, eventData?: Object) {
        this.zoomTo(this.getZoom() - 1, options, eventData);
        return this;
    }

    /**
     * Returns the map's current bearing. The bearing is the compass direction that is "up"; for example, a bearing
     * of 90° orients the map so that east is up.
     *
     * @memberof Map#
<<<<<<< HEAD
     * @returns {number} The map's current bearing.
     * @see [Navigate the map with game-like controls](https://www.mapbox.com/mapbox-gl-js/example/game-controls/)
     * @example
     * const bearing = map.getBearing();
=======
     * @returns The map's current bearing.
     * @see [Example: Navigate the map with game-like controls](https://www.mapbox.com/mapbox-gl-js/example/game-controls/)
>>>>>>> dd0aad48
     */
    getBearing(): number { return this.transform.bearing; }

    /**
     * Sets the map's bearing (rotation). The bearing is the compass direction that is "up"; for example, a bearing
     * of 90° orients the map so that east is up.
     *
     * Equivalent to `jumpTo({bearing: bearing})`.
     *
     * @memberof Map#
     * @param bearing The desired bearing.
     * @param eventData Additional properties to be added to event objects of events triggered by this method.
     * @fires movestart
     * @fires moveend
     * @returns {Map} `this`
     * @example
     * // Rotate the map to 90 degrees.
     * map.setBearing(90);
     */
    setBearing(bearing: number, eventData?: Object) {
        this.jumpTo({bearing}, eventData);
        return this;
    }

    /**
     * Returns the current padding applied around the map viewport.
     *
     * @memberof Map#
     * @returns {PaddingOptions} The current padding around the map viewport.
     * @example
     * const padding = map.getPadding();
     */
    getPadding(): PaddingOptions { return this.transform.padding; }

    /**
     * Sets the padding in pixels around the viewport.
     *
     * Equivalent to `jumpTo({padding: padding})`.
     *
     * @memberof Map#
     * @param padding The desired padding. Format: { left: number, right: number, top: number, bottom: number }
     * @param eventData Additional properties to be added to event objects of events triggered by this method.
     * @fires movestart
     * @fires moveend
     * @returns {Map} `this`
     * @example
     * // Sets a left padding of 300px, and a top padding of 50px
     * map.setPadding({left: 300, top: 50});
     */
    setPadding(padding: PaddingOptions, eventData?: Object) {
        this.jumpTo({padding}, eventData);
        return this;
    }

    /**
     * Rotates the map to the specified bearing, with an animated transition. The bearing is the compass direction
     * that is \"up\"; for example, a bearing of 90° orients the map so that east is up.
     *
     * @memberof Map#
     * @param bearing The desired bearing.
     * @param options Options object.
     * @param eventData Additional properties to be added to event objects of events triggered by this method.
     * @fires movestart
     * @fires moveend
     * @returns {Map} `this`
     * @example
     * map.rotateTo(30);
     * @example
     * // rotateTo with an animation of 2 seconds.
     * map.rotateTo(30, {duration: 2000});
     */
    rotateTo(bearing: number, options?: AnimationOptions, eventData?: Object) {
        return this.easeTo(extend({
            bearing
        }, options), eventData);
    }

    /**
     * Rotates the map so that north is up (0° bearing), with an animated transition.
     *
     * @memberof Map#
     * @param options Options object.
     * @param eventData Additional properties to be added to event objects of events triggered by this method.
     * @fires movestart
     * @fires moveend
     * @returns {Map} `this`
     * @example
     * // resetNorth with an animation of 2 seconds.
     * map.resetNorth({duration: 2000});
     */
    resetNorth(options?: AnimationOptions, eventData?: Object) {
        this.rotateTo(0, extend({duration: 1000}, options), eventData);
        return this;
    }

    /**
     * Rotates and pitches the map so that north is up (0° bearing) and pitch is 0°, with an animated transition.
     *
     * @memberof Map#
     * @param options Options object.
     * @param eventData Additional properties to be added to event objects of events triggered by this method.
     * @fires movestart
     * @fires moveend
     * @returns {Map} `this`
     * @example
     * // resetNorthPitch with an animation of 2 seconds.
     * map.resetNorthPitch({duration: 2000});
     */
    resetNorthPitch(options?: AnimationOptions, eventData?: Object) {
        this.easeTo(extend({
            bearing: 0,
            pitch: 0,
            duration: 1000
        }, options), eventData);
        return this;
    }

    /**
     * Snaps the map so that north is up (0° bearing), if the current bearing is close enough to it (i.e. within the
     * `bearingSnap` threshold).
     *
     * @memberof Map#
     * @param options Options object.
     * @param eventData Additional properties to be added to event objects of events triggered by this method.
     * @fires movestart
     * @fires moveend
     * @returns {Map} `this`
     * @example
     * // snapToNorth with an animation of 2 seconds.
     * map.snapToNorth({duration: 2000});
     */
    snapToNorth(options?: AnimationOptions, eventData?: Object) {
        if (Math.abs(this.getBearing()) < this._bearingSnap) {
            return this.resetNorth(options, eventData);
        }
        return this;
    }

    /**
     * Returns the map's current [pitch](https://docs.mapbox.com/help/glossary/camera/) (tilt).
     *
     * @memberof Map#
     * @returns {number} The map's current pitch, measured in degrees away from the plane of the screen.
     * @example
     * const pitch = map.getPitch();
     */
    getPitch(): number { return this.transform.pitch; }

    /**
     * Sets the map's [pitch](https://docs.mapbox.com/help/glossary/camera/) (tilt). Equivalent to `jumpTo({pitch: pitch})`.
     *
     * @memberof Map#
     * @param pitch The pitch to set, measured in degrees away from the plane of the screen (0-60).
     * @param eventData Additional properties to be added to event objects of events triggered by this method.
     * @fires pitchstart
     * @fires movestart
     * @fires moveend
     * @returns {Map} `this`
     * @example
     * // setPitch with an animation of 2 seconds.
     * map.setPitch(80, {duration: 2000});
     */
    setPitch(pitch: number, eventData?: Object) {
        this.jumpTo({pitch}, eventData);
        return this;
    }

    /**
     * Returns a {@link CameraOptions} object for the highest zoom level
     * up to and including `Map#getMaxZoom()` that fits the bounds
     * in the viewport at the specified bearing.
     * @memberof Map#
     * @param {LngLatBoundsLike} bounds Calculate the center for these bounds in the viewport and use
     *      the highest zoom level up to and including `Map#getMaxZoom()` that fits
     *      in the viewport. LngLatBounds represent a box that is always axis-aligned with bearing 0.
     * @param options Options object.
     * @param {number | PaddingOptions} [options.padding] The amount of padding in pixels to add to the given bounds.
     * @param {number} [options.bearing=0] Desired map bearing at end of animation, in degrees.
     * @param {PointLike} [options.offset=[0, 0]] The center of the given bounds relative to the map's center, measured in pixels.
     * @param {number} [options.maxZoom] The maximum zoom level to allow when the camera would transition to the specified bounds.
     * @returns {CameraOptions | void} If map is able to fit to provided bounds, returns `CameraOptions` with
     *      `center`, `zoom`, and `bearing`. If map is unable to fit, method will warn and return undefined.
     * @example
     * const bbox = [[-79, 43], [-73, 45]];
     * const newCameraTransform = map.cameraForBounds(bbox, {
     *     padding: {top: 10, bottom:25, left: 15, right: 5}
     * });
     */
    cameraForBounds(bounds: LngLatBoundsLike, options?: CameraOptions): void | CameraOptions & AnimationOptions {
        bounds = LngLatBounds.convert(bounds);
        const bearing = options && options.bearing || 0;
        return this._cameraForBoxAndBearing(bounds.getNorthWest(), bounds.getSouthEast(), bearing, options);
    }

    _extendCameraOptions(options?: CameraOptions) {
        const defaultPadding = {
            top: 0,
            bottom: 0,
            right: 0,
            left: 0
        };
        options = extend({
            padding: defaultPadding,
            offset: [0, 0],
            maxZoom: this.transform.maxZoom
        }, options);

        if (typeof options.padding === 'number') {
            const p = options.padding;
            options.padding = {
                top: p,
                bottom: p,
                right: p,
                left: p
            };
        }
        options.padding = extend(defaultPadding, options.padding);
        return options;
    }

    /**
     * Calculate the center of these two points in the viewport and use
     * the highest zoom level up to and including `Map#getMaxZoom()` that fits
     * the points in the viewport at the specified bearing.
     * @memberof Map#
     * @param {LngLatLike} p0 First point
     * @param {LngLatLike} p1 Second point
     * @param bearing Desired map bearing at end of animation, in degrees
     * @param options
     * @param {number | PaddingOptions} [options.padding] The amount of padding in pixels to add to the given bounds.
     * @param {PointLike} [options.offset=[0, 0]] The center of the given bounds relative to the map's center, measured in pixels.
     * @param {number} [options.maxZoom] The maximum zoom level to allow when the camera would transition to the specified bounds.
     * @returns {CameraOptions | void} If map is able to fit to provided bounds, returns `CameraOptions` with
     *      `center`, `zoom`, and `bearing`. If map is unable to fit, method will warn and return undefined.
     * @private
     * @example
     * var p0 = [-79, 43];
     * var p1 = [-73, 45];
     * var bearing = 90;
     * var newCameraTransform = map._cameraForBoxAndBearing(p0, p1, bearing, {
     *   padding: {top: 10, bottom:25, left: 15, right: 5}
     * });
     */
    _cameraForBoxAndBearing(p0: LngLatLike, p1: LngLatLike, bearing: number, options?: CameraOptions): void | CameraOptions & AnimationOptions {
        const eOptions = this._extendCameraOptions(options);
        const tr = this.transform;
        const edgePadding = tr.padding;

        // We want to calculate the upper right and lower left of the box defined by p0 and p1
        // in a coordinate system rotate to match the destination bearing.
        const p0world = tr.project(LngLat.convert(p0));
        const p1world = tr.project(LngLat.convert(p1));
        const p0rotated = p0world.rotate(-degToRad(bearing));
        const p1rotated = p1world.rotate(-degToRad(bearing));

        const upperRight = new Point(Math.max(p0rotated.x, p1rotated.x), Math.max(p0rotated.y, p1rotated.y));
        const lowerLeft = new Point(Math.min(p0rotated.x, p1rotated.x), Math.min(p0rotated.y, p1rotated.y));

        // Calculate zoom: consider the original bbox and padding.
        const size = upperRight.sub(lowerLeft);
        const scaleX = (tr.width - (edgePadding.left + edgePadding.right + eOptions.padding.left + eOptions.padding.right)) / size.x;
        const scaleY = (tr.height - (edgePadding.top + edgePadding.bottom + eOptions.padding.top + eOptions.padding.bottom)) / size.y;

        if (scaleY < 0 || scaleX < 0) {
            warnOnce(
                'Map cannot fit within canvas with the given bounds, padding, and/or offset.'
            );
            return;
        }
        const zoom = Math.min(tr.scaleZoom(tr.scale * Math.min(scaleX, scaleY)), eOptions.maxZoom);

        // Calculate center: apply the zoom, the configured offset, as well as offset that exists as a result of padding.
        const offset = (typeof eOptions.offset.x === 'number') ? new Point(eOptions.offset.x, eOptions.offset.y) : Point.convert(eOptions.offset);
        const paddingOffsetX = (eOptions.padding.left - eOptions.padding.right) / 2;
        const paddingOffsetY = (eOptions.padding.top - eOptions.padding.bottom) / 2;
        const paddingOffset = new Point(paddingOffsetX, paddingOffsetY);
        const rotatedPaddingOffset = paddingOffset.rotate(bearing * Math.PI / 180);
        const offsetAtInitialZoom = offset.add(rotatedPaddingOffset);
        const offsetAtFinalZoom = offsetAtInitialZoom.mult(tr.scale / tr.zoomScale(zoom));

        const center =  tr.unproject(p0world.add(p1world).div(2).sub(offsetAtFinalZoom));

        return {
            center,
            zoom,
            bearing
        };
    }

    /**
     * Finds the best camera fit for two given viewport point coordinates.
     * The method will iteratively ray march towards the target and stops
     * when any of the given input points collides with the view frustum.
     * @memberof Map#
     * @param {LngLatLike} p0 First point
     * @param {LngLatLike} p1 Second point
     * @param {number} minAltitude Optional min altitude in meters
     * @param {number} maxAltitude Optional max altitude in meters
     * @param options
     * @param {number | PaddingOptions} [options.padding] The amount of padding in pixels to add to the given bounds.
     * @returns {CameraOptions | void} If map is able to fit to provided bounds, returns `CameraOptions` with
     *      `center`, `zoom`, `bearing` and `pitch`. If map is unable to fit, method will warn and return undefined.
     * @private
     */
    _cameraForBox(p0: LngLatLike, p1: LngLatLike, minAltitude?: number, maxAltitude?: number, options?: CameraOptions): void | CameraOptions & AnimationOptions {
        const eOptions = this._extendCameraOptions(options);

        minAltitude = minAltitude || 0;
        maxAltitude = maxAltitude || 0;

        p0 = LngLat.convert(p0);
        p1 = LngLat.convert(p1);

        const tr = this.transform.clone();
        tr.padding = eOptions.padding;

        const camera = this.getFreeCameraOptions();
        const focus = new LngLat((p0.lng + p1.lng) * 0.5, (p0.lat + p1.lat) * 0.5);
        const focusAltitude = (minAltitude + maxAltitude) * 0.5;

        if (tr._camera.position[2] < mercatorZfromAltitude(focusAltitude, focus.lat)) {
            warnOnce('Map cannot fit within canvas with the given bounds, padding, and/or offset.');
            return;
        }

        camera.lookAtPoint(focus);

        tr.setFreeCameraOptions(camera);

        const coord0 = MercatorCoordinate.fromLngLat(p0);
        const coord1 = MercatorCoordinate.fromLngLat(p1);

        const toVec3 = (p: MercatorCoordinate): vec3 => [p.x, p.y, p.z];

        const centerIntersectionPoint = tr.pointRayIntersection(tr.centerPoint, focusAltitude);
        const centerIntersectionCoord = toVec3(tr.rayIntersectionCoordinate(centerIntersectionPoint));
        const centerMercatorRay = tr.screenPointToMercatorRay(tr.centerPoint);

        const maxMarchingSteps = 10;

        let steps = 0;
        let halfDistanceToGround;
        do {
            const z = Math.floor(tr.zoom);
            const z2 = 1 << z;

            const minX = Math.min(z2 * coord0.x, z2 * coord1.x);
            const minY = Math.min(z2 * coord0.y, z2 * coord1.y);
            const maxX = Math.max(z2 * coord0.x, z2 * coord1.x);
            const maxY = Math.max(z2 * coord0.y, z2 * coord1.y);

            const aabb = new Aabb([minX, minY, minAltitude], [maxX, maxY, maxAltitude]);

            const frustum = Frustum.fromInvProjectionMatrix(tr.invProjMatrix, tr.worldSize, z);

            // Stop marching when frustum intersection
            // reports any aabb point not fully inside
            if (aabb.intersects(frustum) !== 2) {
                // Went too far, step one iteration back
                if (halfDistanceToGround) {
                    tr._camera.position = vec3.scaleAndAdd([], tr._camera.position, centerMercatorRay.dir, -halfDistanceToGround);
                    tr._updateStateFromCamera();
                }
                break;
            }

            const cameraPositionToGround = vec3.sub([], tr._camera.position, centerIntersectionCoord);
            halfDistanceToGround = 0.5 * vec3.length(cameraPositionToGround);

            // March the camera position forward by half the distance to the ground
            tr._camera.position = vec3.scaleAndAdd([], tr._camera.position, centerMercatorRay.dir, halfDistanceToGround);
            try {
                tr._updateStateFromCamera();
            } catch (e) {
                warnOnce('Map cannot fit within canvas with the given bounds, padding, and/or offset.');
                return;
            }
        } while (++steps < maxMarchingSteps);

        return {
            center: tr.center,
            zoom: tr.zoom,
            bearing: tr.bearing,
            pitch: tr.pitch
        };
    }

    /**
     * Pans and zooms the map to contain its visible area within the specified geographical bounds.
     * This function will also reset the map's bearing to 0 if bearing is nonzero.
     * If a padding is set on the map, the bounds are fit to the inset.
     *
     * @memberof Map#
     * @param bounds Center these bounds in the viewport and use the highest
     *      zoom level up to and including `Map#getMaxZoom()` that fits them in the viewport.
     * @param {Object} [options] Options supports all properties from {@link AnimationOptions} and {@link CameraOptions} in addition to the fields below.
     * @param {number | PaddingOptions} [options.padding] The amount of padding in pixels to add to the given bounds.
     * @param {boolean} [options.linear=false] If `true`, the map transitions using
     *     {@link Map#easeTo}. If `false`, the map transitions using {@link Map#flyTo}. See
     *     those functions and {@link AnimationOptions} for information about options available.
     * @param {Function} [options.easing] An easing function for the animated transition. See {@link AnimationOptions}.
     * @param {PointLike} [options.offset=[0, 0]] The center of the given bounds relative to the map's center, measured in pixels.
     * @param {number} [options.maxZoom] The maximum zoom level to allow when the map view transitions to the specified bounds.
     * @param {Object} [eventData] Additional properties to be added to event objects of events triggered by this method.
     * @fires movestart
     * @fires moveend
     * @returns {Map} `this`
	 * @example
     * const bbox = [[-79, 43], [-73, 45]];
     * map.fitBounds(bbox, {
     *     padding: {top: 10, bottom:25, left: 15, right: 5}
     * });
     * @see [Example: Fit a map to a bounding box](https://www.mapbox.com/mapbox-gl-js/example/fitbounds/)
     */
    fitBounds(bounds: LngLatBoundsLike, options?: AnimationOptions & CameraOptions, eventData?: Object) {
        return this._fitInternal(
            this.cameraForBounds(bounds, options),
            options,
            eventData);
    }

    _raycastElevationBox(point0: Point, point1: Point): ?ElevationBoxRaycast {
        const elevation = this.transform.elevation;

        if (!elevation) return;

        const point2 = new Point(point0.x, point1.y);
        const point3 = new Point(point1.x, point0.y);

        const r0 = elevation.pointCoordinate(point0);
        if (!r0) return;
        const r1 = elevation.pointCoordinate(point1);
        if (!r1) return;
        const r2 = elevation.pointCoordinate(point2);
        if (!r2) return;
        const r3 = elevation.pointCoordinate(point3);
        if (!r3) return;

        const m0 = new MercatorCoordinate(r0[0], r0[1]).toLngLat();
        const m1 = new MercatorCoordinate(r1[0], r1[1]).toLngLat();
        const m2 = new MercatorCoordinate(r2[0], r2[1]).toLngLat();
        const m3 = new MercatorCoordinate(r3[0], r3[1]).toLngLat();

        const minLng = Math.min(m0.lng, Math.min(m1.lng, Math.min(m2.lng, m3.lng)));
        const minLat = Math.min(m0.lat, Math.min(m1.lat, Math.min(m2.lat, m3.lat)));

        const maxLng = Math.max(m0.lng, Math.max(m1.lng, Math.max(m2.lng, m3.lng)));
        const maxLat = Math.max(m0.lat, Math.max(m1.lat, Math.max(m2.lat, m3.lat)));

        const minAltitude = Math.min(r0[3], Math.min(r1[3], Math.min(r2[3], r3[3])));
        const maxAltitude = Math.max(r0[3], Math.max(r1[3], Math.max(r2[3], r3[3])));

        const minLngLat = new LngLat(minLng, minLat);
        const maxLngLat = new LngLat(maxLng, maxLat);

        return {minLngLat, maxLngLat, minAltitude, maxAltitude};
    }

    /**
     * Pans, rotates and zooms the map to to fit the box made by points p0 and p1
     * once the map is rotated to the specified bearing. To zoom without rotating,
     * pass in the current map bearing.
     *
     * @memberof Map#
     * @param p0 First point on screen, in pixel coordinates
     * @param p1 Second point on screen, in pixel coordinates
     * @param bearing Desired map bearing at end of animation, in degrees. This value is ignored if the map has non-zero pitch.
     * @param options Options object.
     * @param {number | PaddingOptions} [options.padding] The amount of padding in pixels to add to the given bounds.
     * @param {boolean} [options.linear=false] If `true`, the map transitions using
     *     {@link Map#easeTo}. If `false`, the map transitions using {@link Map#flyTo}. See
     *     those functions and {@link AnimationOptions} for information about options available.
     * @param {Function} [options.easing] An easing function for the animated transition. See {@link AnimationOptions}.
     * @param {PointLike} [options.offset=[0, 0]] The center of the given bounds relative to the map's center, measured in pixels.
     * @param {number} [options.maxZoom] The maximum zoom level to allow when the map view transitions to the specified bounds.
     * @param eventData Additional properties to be added to event objects of events triggered by this method.
     * @fires movestart
     * @fires moveend
     * @returns {Map} `this`
	 * @example
     * const p0 = [220, 400];
     * const p1 = [500, 900];
     * map.fitScreenCoordinates(p0, p1, map.getBearing(), {
     *     padding: {top: 10, bottom:25, left: 15, right: 5}
     * });
     * @see Used by {@link BoxZoomHandler}
     */
    fitScreenCoordinates(p0: PointLike, p1: PointLike, bearing: number, options?: AnimationOptions & CameraOptions, eventData?: Object) {
        let lngLat0, lngLat1, minAltitude, maxAltitude;
        const point0 = Point.convert(p0);
        const point1 = Point.convert(p1);

        const raycast = this._raycastElevationBox(point0, point1);

        if (!raycast) {
            if (this.transform.isHorizonVisibleForPoints(point0, point1)) {
                return this;
            }

            lngLat0 = this.transform.pointLocation(point0);
            lngLat1 = this.transform.pointLocation(point1);
        } else {
            lngLat0 = raycast.minLngLat;
            lngLat1 = raycast.maxLngLat;
            minAltitude = raycast.minAltitude;
            maxAltitude = raycast.maxAltitude;
        }

        if (this.transform.pitch === 0) {
            return this._fitInternal(
                this._cameraForBoxAndBearing(
                    this.transform.pointLocation(Point.convert(p0)),
                    this.transform.pointLocation(Point.convert(p1)),
                    bearing,
                    options),
                options,
                eventData);
        }

        return this._fitInternal(
            this._cameraForBox(
                lngLat0,
                lngLat1,
                minAltitude,
                maxAltitude,
                options),
            options, eventData);
    }

    _fitInternal(calculatedOptions?: CameraOptions & AnimationOptions, options?: AnimationOptions & CameraOptions, eventData?: Object) {
        // cameraForBounds warns + returns undefined if unable to fit:
        if (!calculatedOptions) return this;

        options = extend(calculatedOptions, options);
        // Explicitly remove the padding field because, calculatedOptions already accounts for padding by setting zoom and center accordingly.
        delete options.padding;

        return options.linear ?
            this.easeTo(options, eventData) :
            this.flyTo(options, eventData);
    }

    /**
     * Changes any combination of center, zoom, bearing, and pitch, without
     * an animated transition. The map will retain its current values for any
     * details not specified in `options`.
     *
     * @memberof Map#
     * @param options Options object.
     * @param eventData Additional properties to be added to event objects of events triggered by this method.
     * @fires movestart
     * @fires zoomstart
     * @fires pitchstart
     * @fires rotate
     * @fires move
     * @fires zoom
     * @fires pitch
     * @fires moveend
     * @fires zoomend
     * @fires pitchend
     * @returns {Map} `this`
     * @example
     * // jump to coordinates at current zoom
     * map.jumpTo({center: [0, 0]});
     * // jump with zoom, pitch, and bearing options
     * map.jumpTo({
     *     center: [0, 0],
     *     zoom: 8,
     *     pitch: 45,
     *     bearing: 90
     * });
     * @see [Example: Jump to a series of locations](https://docs.mapbox.com/mapbox-gl-js/example/jump-to/)
     * @see [Example: Update a feature in realtime](https://docs.mapbox.com/mapbox-gl-js/example/live-update-feature/)
     */
    jumpTo(options: CameraOptions, eventData?: Object) {
        this.stop();

        const tr = this.transform;
        let zoomChanged = false,
            bearingChanged = false,
            pitchChanged = false;

        if ('zoom' in options && tr.zoom !== +options.zoom) {
            zoomChanged = true;
            tr.zoom = +options.zoom;
        }

        if (options.center !== undefined) {
            tr.center = LngLat.convert(options.center);
        }

        if ('bearing' in options && tr.bearing !== +options.bearing) {
            bearingChanged = true;
            tr.bearing = +options.bearing;
        }

        if ('pitch' in options && tr.pitch !== +options.pitch) {
            pitchChanged = true;
            tr.pitch = +options.pitch;
        }

        if (options.padding != null && !tr.isPaddingEqual(options.padding)) {
            tr.padding = options.padding;
        }

        this.fire(new Event('movestart', eventData))
            .fire(new Event('move', eventData));

        if (zoomChanged) {
            this.fire(new Event('zoomstart', eventData))
                .fire(new Event('zoom', eventData))
                .fire(new Event('zoomend', eventData));
        }

        if (bearingChanged) {
            this.fire(new Event('rotatestart', eventData))
                .fire(new Event('rotate', eventData))
                .fire(new Event('rotateend', eventData));
        }

        if (pitchChanged) {
            this.fire(new Event('pitchstart', eventData))
                .fire(new Event('pitch', eventData))
                .fire(new Event('pitchend', eventData));
        }

        return this.fire(new Event('moveend', eventData));
    }

    /**
     * Returns position and orientation of the camera entity.
     *
     * @memberof Map#
     * @returns {FreeCameraOptions} The camera state
     * @example
     * const camera = map.getFreeCameraOptions();
     *
     * const position = [138.72649, 35.33974];
     * const altitude = 3000;
     *
     * camera.position = mapboxgl.MercatorCoordinate.fromLngLat(position, altitude);
     * camera.lookAtPoint([138.73036, 35.36197]);
     *
     * map.setFreeCameraOptions(camera);
     */
    getFreeCameraOptions(): FreeCameraOptions {
        return this.transform.getFreeCameraOptions();
    }

    /**
     * `FreeCameraOptions` provides more direct access to the underlying camera entity.
     * For backwards compatibility the state set using this API must be representable with
     * `CameraOptions` as well. Parameters are clamped into a valid range or discarded as invalid
     * if the conversion to the pitch and bearing presentation is ambiguous. For example orientation
     * can be invalid if it leads to the camera being upside down, the quaternion has zero length,
     * or the pitch is over the maximum pitch limit.
     *
     * @memberof Map#
     * @param {FreeCameraOptions} options `FreeCameraOptions` object
     * @param eventData Additional properties to be added to event objects of events triggered by this method.
     * @fires movestart
     * @fires zoomstart
     * @fires pitchstart
     * @fires rotate
     * @fires move
     * @fires zoom
     * @fires pitch
     * @fires moveend
     * @fires zoomend
     * @fires pitchend
     * @returns {Map} `this`
     * @example
     * const camera = map.getFreeCameraOptions();
     *
     * const position = [138.72649, 35.33974];
     * const altitude = 3000;
     *
     * camera.position = mapboxgl.MercatorCoordinate.fromLngLat(position, altitude);
     * camera.lookAtPoint([138.73036, 35.36197]);
     *
     * map.setFreeCameraOptions(camera);
     */
    setFreeCameraOptions(options: FreeCameraOptions, eventData?: Object) {
        this.stop();

        const tr = this.transform;
        const prevZoom = tr.zoom;
        const prevPitch = tr.pitch;
        const prevBearing = tr.bearing;

        tr.setFreeCameraOptions(options);

        const zoomChanged = prevZoom !== tr.zoom;
        const pitchChanged = prevPitch !== tr.pitch;
        const bearingChanged = prevBearing !== tr.bearing;

        this.fire(new Event('movestart', eventData))
            .fire(new Event('move', eventData));

        if (zoomChanged) {
            this.fire(new Event('zoomstart', eventData))
                .fire(new Event('zoom', eventData))
                .fire(new Event('zoomend', eventData));
        }

        if (bearingChanged) {
            this.fire(new Event('rotatestart', eventData))
                .fire(new Event('rotate', eventData))
                .fire(new Event('rotateend', eventData));
        }

        if (pitchChanged) {
            this.fire(new Event('pitchstart', eventData))
                .fire(new Event('pitch', eventData))
                .fire(new Event('pitchend', eventData));
        }

        this.fire(new Event('moveend', eventData));
        return this;
    }

    /**
     * Changes any combination of `center`, `zoom`, `bearing`, `pitch`, and `padding` with an animated transition
     * between old and new values. The map will retain its current values for any
     * details not specified in `options`.
     *
     * Note: The transition will happen instantly if the user has enabled
     * the `reduced motion` accessibility feature enabled in their operating system,
     * unless `options` includes `essential: true`.
     *
     * @memberof Map#
     * @param options Options describing the destination and animation of the transition.
     *            Accepts {@link CameraOptions} and {@link AnimationOptions}.
     * @param eventData Additional properties to be added to event objects of events triggered by this method.
     * @fires movestart
     * @fires zoomstart
     * @fires pitchstart
     * @fires rotate
     * @fires move
     * @fires zoom
     * @fires pitch
     * @fires moveend
     * @fires zoomend
     * @fires pitchend
     * @returns {Map} `this`
<<<<<<< HEAD
     * @see [Navigate the map with game-like controls](https://www.mapbox.com/mapbox-gl-js/example/game-controls/)
     * @example
     * // Ease with default options to null island for 5 seconds
     * map.easeTo({center: [0, 0], zoom: 9, duration: 5000});
     * @example
     * // Using easeTo options
     * map.easeTo({
     *     center: [0, 0],
     *     zoom: 9,
     *     speed: 0.2,
     *     curve: 1,
     *     duration: 5000,
     *     easing(t) {
     *         return t;
     *     }
     * });
=======
     * @see [Example: Navigate the map with game-like controls](https://www.mapbox.com/mapbox-gl-js/example/game-controls/)
>>>>>>> dd0aad48
     */
    easeTo(options: CameraOptions & AnimationOptions & {easeId?: string}, eventData?: Object) {
        this._stop(false, options.easeId);

        options = extend({
            offset: [0, 0],
            duration: 500,
            easing: defaultEasing
        }, options);

        if (options.animate === false || (!options.essential && browser.prefersReducedMotion)) options.duration = 0;

        const tr = this.transform,
            startZoom = this.getZoom(),
            startBearing = this.getBearing(),
            startPitch = this.getPitch(),
            startPadding = this.getPadding(),

            zoom = 'zoom' in options ? +options.zoom : startZoom,
            bearing = 'bearing' in options ? this._normalizeBearing(options.bearing, startBearing) : startBearing,
            pitch = 'pitch' in options ? +options.pitch : startPitch,
            padding = 'padding' in options ? options.padding : tr.padding;

        const offsetAsPoint = Point.convert(options.offset);
        let pointAtOffset = tr.centerPoint.add(offsetAsPoint);
        const locationAtOffset = tr.pointLocation(pointAtOffset);
        const center = LngLat.convert(options.center || locationAtOffset);
        this._normalizeCenter(center);

        const from = tr.project(locationAtOffset);
        const delta = tr.project(center).sub(from);
        const finalScale = tr.zoomScale(zoom - startZoom);

        let around, aroundPoint;

        if (options.around) {
            around = LngLat.convert(options.around);
            aroundPoint = tr.locationPoint(around);
        }

        const currently = {
            moving: this._moving,
            zooming: this._zooming,
            rotating: this._rotating,
            pitching: this._pitching
        };

        this._zooming = this._zooming || (zoom !== startZoom);
        this._rotating = this._rotating || (startBearing !== bearing);
        this._pitching = this._pitching || (pitch !== startPitch);
        this._padding = !tr.isPaddingEqual(padding);

        this._easeId = options.easeId;
        this._prepareEase(eventData, options.noMoveStart, currently);

        this._ease((k) => {
            if (this._zooming) {
                tr.zoom = interpolate(startZoom, zoom, k);
            }
            if (this._rotating) {
                tr.bearing = interpolate(startBearing, bearing, k);
            }
            if (this._pitching) {
                tr.pitch = interpolate(startPitch, pitch, k);
            }
            if (this._padding) {
                tr.interpolatePadding(startPadding, padding, k);
                // When padding is being applied, Transform#centerPoint is changing continuously,
                // thus we need to recalculate offsetPoint every fra,e
                pointAtOffset = tr.centerPoint.add(offsetAsPoint);
            }

            if (around) {
                tr.setLocationAtPoint(around, aroundPoint);
            } else {
                const scale = tr.zoomScale(tr.zoom - startZoom);
                const base = zoom > startZoom ?
                    Math.min(2, finalScale) :
                    Math.max(0.5, finalScale);
                const speedup = Math.pow(base, 1 - k);
                const newCenter = tr.unproject(from.add(delta.mult(k * speedup)).mult(scale));
                tr.setLocationAtPoint(tr.renderWorldCopies ? newCenter.wrap() : newCenter, pointAtOffset);
            }

            this._fireMoveEvents(eventData);

        }, (interruptingEaseId?: string) => {
            tr.recenterOnTerrain();
            this._afterEase(eventData, interruptingEaseId);
        }, options);

        return this;
    }

    _prepareEase(eventData?: Object, noMoveStart: boolean, currently: Object = {}) {
        this._moving = true;
        this.transform.cameraElevationReference = "sea";

        if (!noMoveStart && !currently.moving) {
            this.fire(new Event('movestart', eventData));
        }
        if (this._zooming && !currently.zooming) {
            this.fire(new Event('zoomstart', eventData));
        }
        if (this._rotating && !currently.rotating) {
            this.fire(new Event('rotatestart', eventData));
        }
        if (this._pitching && !currently.pitching) {
            this.fire(new Event('pitchstart', eventData));
        }
    }

    _fireMoveEvents(eventData?: Object) {
        this.fire(new Event('move', eventData));
        if (this._zooming) {
            this.fire(new Event('zoom', eventData));
        }
        if (this._rotating) {
            this.fire(new Event('rotate', eventData));
        }
        if (this._pitching) {
            this.fire(new Event('pitch', eventData));
        }
    }

    _afterEase(eventData?: Object, easeId?: string) {
        // if this easing is being stopped to start another easing with
        // the same id then don't fire any events to avoid extra start/stop events
        if (this._easeId && easeId && this._easeId === easeId) {
            return;
        }
        delete this._easeId;
        this.transform.cameraElevationReference = "ground";

        const wasZooming = this._zooming;
        const wasRotating = this._rotating;
        const wasPitching = this._pitching;
        this._moving = false;
        this._zooming = false;
        this._rotating = false;
        this._pitching = false;
        this._padding = false;

        if (wasZooming) {
            this.fire(new Event('zoomend', eventData));
        }
        if (wasRotating) {
            this.fire(new Event('rotateend', eventData));
        }
        if (wasPitching) {
            this.fire(new Event('pitchend', eventData));
        }
        this.fire(new Event('moveend', eventData));
    }

    /**
     * Changes any combination of center, zoom, bearing, and pitch, animating the transition along a curve that
     * evokes flight. The animation seamlessly incorporates zooming and panning to help
     * the user maintain her bearings even after traversing a great distance.
     *
     * Note: The animation will be skipped, and this will behave equivalently to `jumpTo`
     * if the user has the `reduced motion` accessibility feature enabled in their operating system,
     * unless 'options' includes `essential: true`.
     *
     * @memberof Map#
     * @param {Object} options Options describing the destination and animation of the transition.
     *     Accepts {@link CameraOptions}, {@link AnimationOptions},
     *     and the following additional options.
     * @param {number} [options.curve=1.42] The zooming "curve" that will occur along the
     *     flight path. A high value maximizes zooming for an exaggerated animation, while a low
     *     value minimizes zooming for an effect closer to {@link Map#easeTo}. 1.42 is the average
     *     value selected by participants in the user study discussed in
     *     [van Wijk (2003)](https://www.win.tue.nl/~vanwijk/zoompan.pdf). A value of
     *     `Math.pow(6, 0.25)` would be equivalent to the root mean squared average velocity. A
     *     value of 1 would produce a circular motion.
     * @param {number} [options.minZoom] The zero-based zoom level at the peak of the flight path. If
     *     `options.curve` is specified, this option is ignored.
     * @param {number} [options.speed=1.2] The average speed of the animation defined in relation to
     *     `options.curve`. A speed of 1.2 means that the map appears to move along the flight path
     *     by 1.2 times `options.curve` screenfuls every second. A _screenful_ is the map's visible span.
     *     It does not correspond to a fixed physical distance, but varies by zoom level.
     * @param {number} [options.screenSpeed] The average speed of the animation measured in screenfuls
     *     per second, assuming a linear timing curve. If `options.speed` is specified, this option is ignored.
     * @param {number} [options.maxDuration] The animation's maximum duration, measured in milliseconds.
     *     If duration exceeds maximum duration, it resets to 0.
     * @param eventData Additional properties to be added to event objects of events triggered by this method.
     * @fires movestart
     * @fires zoomstart
     * @fires pitchstart
     * @fires move
     * @fires zoom
     * @fires rotate
     * @fires pitch
     * @fires moveend
     * @fires zoomend
     * @fires pitchend
     * @returns {Map} `this`
     * @example
     * // fly with default options to null island
     * map.flyTo({center: [0, 0], zoom: 9});
     * // using flyTo options
     * map.flyTo({
     *     center: [0, 0],
     *     zoom: 9,
     *     speed: 0.2,
     *     curve: 1,
     *     easing(t) {
     *         return t;
     *     }
     * });
     * @see [Example: Fly to a location](https://www.mapbox.com/mapbox-gl-js/example/flyto/)
     * @see [Example: Slowly fly to a location](https://www.mapbox.com/mapbox-gl-js/example/flyto-options/)
     * @see [Example: Fly to a location based on scroll position](https://www.mapbox.com/mapbox-gl-js/example/scroll-fly-to/)
     */
    flyTo(options: Object, eventData?: Object) {
        // Fall through to jumpTo if user has set prefers-reduced-motion
        if (!options.essential && browser.prefersReducedMotion) {
            const coercedOptions = (pick(options, ['center', 'zoom', 'bearing', 'pitch', 'around']): CameraOptions);
            return this.jumpTo(coercedOptions, eventData);
        }

        // This method implements an “optimal path” animation, as detailed in:
        //
        // Van Wijk, Jarke J.; Nuij, Wim A. A. “Smooth and efficient zooming and panning.” INFOVIS
        //   ’03. pp. 15–22. <https://www.win.tue.nl/~vanwijk/zoompan.pdf#page=5>.
        //
        // Where applicable, local variable documentation begins with the associated variable or
        // function in van Wijk (2003).

        this.stop();

        options = extend({
            offset: [0, 0],
            speed: 1.2,
            curve: 1.42,
            easing: defaultEasing
        }, options);

        const tr = this.transform,
            startZoom = this.getZoom(),
            startBearing = this.getBearing(),
            startPitch = this.getPitch(),
            startPadding = this.getPadding();

        const zoom = 'zoom' in options ? clamp(+options.zoom, tr.minZoom, tr.maxZoom) : startZoom;
        const bearing = 'bearing' in options ? this._normalizeBearing(options.bearing, startBearing) : startBearing;
        const pitch = 'pitch' in options ? +options.pitch : startPitch;
        const padding = 'padding' in options ? options.padding : tr.padding;

        const scale = tr.zoomScale(zoom - startZoom);
        const offsetAsPoint = Point.convert(options.offset);
        let pointAtOffset = tr.centerPoint.add(offsetAsPoint);
        const locationAtOffset = tr.pointLocation(pointAtOffset);
        const center = LngLat.convert(options.center || locationAtOffset);
        this._normalizeCenter(center);

        const from = tr.project(locationAtOffset);
        const delta = tr.project(center).sub(from);

        let rho = options.curve;

        // w₀: Initial visible span, measured in pixels at the initial scale.
        const w0 = Math.max(tr.width, tr.height),
            // w₁: Final visible span, measured in pixels with respect to the initial scale.
            w1 = w0 / scale,
            // Length of the flight path as projected onto the ground plane, measured in pixels from
            // the world image origin at the initial scale.
            u1 = delta.mag();

        if ('minZoom' in options) {
            const minZoom = clamp(Math.min(options.minZoom, startZoom, zoom), tr.minZoom, tr.maxZoom);
            // w<sub>m</sub>: Maximum visible span, measured in pixels with respect to the initial
            // scale.
            const wMax = w0 / tr.zoomScale(minZoom - startZoom);
            rho = Math.sqrt(wMax / u1 * 2);
        }

        // ρ²
        const rho2 = rho * rho;

        /**
         * rᵢ: Returns the zoom-out factor at one end of the animation.
         *
         * @param i 0 for the ascent or 1 for the descent.
         * @private
         */
        function r(i) {
            const b = (w1 * w1 - w0 * w0 + (i ? -1 : 1) * rho2 * rho2 * u1 * u1) / (2 * (i ? w1 : w0) * rho2 * u1);
            return Math.log(Math.sqrt(b * b + 1) - b);
        }

        function sinh(n) { return (Math.exp(n) - Math.exp(-n)) / 2; }
        function cosh(n) { return (Math.exp(n) + Math.exp(-n)) / 2; }
        function tanh(n) { return sinh(n) / cosh(n); }

        // r₀: Zoom-out factor during ascent.
        const r0 = r(0);

        // w(s): Returns the visible span on the ground, measured in pixels with respect to the
        // initial scale. Assumes an angular field of view of 2 arctan ½ ≈ 53°.
        let w: (_: number) => number = function (s) {
            return (cosh(r0) / cosh(r0 + rho * s));
        };

        // u(s): Returns the distance along the flight path as projected onto the ground plane,
        // measured in pixels from the world image origin at the initial scale.
        let u: (_: number) => number = function (s) {
            return w0 * ((cosh(r0) * tanh(r0 + rho * s) - sinh(r0)) / rho2) / u1;
        };

        // S: Total length of the flight path, measured in ρ-screenfuls.
        let S = (r(1) - r0) / rho;

        // When u₀ = u₁, the optimal path doesn’t require both ascent and descent.
        if (Math.abs(u1) < 0.000001 || !isFinite(S)) {
            // Perform a more or less instantaneous transition if the path is too short.
            if (Math.abs(w0 - w1) < 0.000001) return this.easeTo(options, eventData);

            const k = w1 < w0 ? -1 : 1;
            S = Math.abs(Math.log(w1 / w0)) / rho;

            u = function() { return 0; };
            w = function(s) { return Math.exp(k * rho * s); };
        }

        if ('duration' in options) {
            options.duration = +options.duration;
        } else {
            const V = 'screenSpeed' in options ? +options.screenSpeed / rho : +options.speed;
            options.duration = 1000 * S / V;
        }

        if (options.maxDuration && options.duration > options.maxDuration) {
            options.duration = 0;
        }

        this._zooming = true;
        this._rotating = (startBearing !== bearing);
        this._pitching = (pitch !== startPitch);
        this._padding = !tr.isPaddingEqual(padding);

        this._prepareEase(eventData, false);

        this._ease((k) => {
            // s: The distance traveled along the flight path, measured in ρ-screenfuls.
            const s = k * S;
            const scale = 1 / w(s);
            tr.zoom = k === 1 ? zoom : startZoom + tr.scaleZoom(scale);

            if (this._rotating) {
                tr.bearing = interpolate(startBearing, bearing, k);
            }
            if (this._pitching) {
                tr.pitch = interpolate(startPitch, pitch, k);
            }
            if (this._padding) {
                tr.interpolatePadding(startPadding, padding, k);
                // When padding is being applied, Transform#centerPoint is changing continuously,
                // thus we need to recalculate offsetPoint every frame
                pointAtOffset = tr.centerPoint.add(offsetAsPoint);
            }

            const newCenter = k === 1 ? center : tr.unproject(from.add(delta.mult(u(s))).mult(scale));
            tr.setLocationAtPoint(tr.renderWorldCopies ? newCenter.wrap() : newCenter, pointAtOffset);
            tr._updateCenterElevation();

            this._fireMoveEvents(eventData);

        }, () => this._afterEase(eventData), options);

        return this;
    }

    isEasing() {
        return !!this._easeFrameId;
    }

    /**
     * Stops any animated transition underway.
     *
     * @memberof Map#
     * @returns {Map} `this`
     * @example
     * map.stop();
     */
    stop(): this {
        return this._stop();
    }

    _stop(allowGestures?: boolean, easeId?: string): this {
        if (this._easeFrameId) {
            this._cancelRenderFrame(this._easeFrameId);
            delete this._easeFrameId;
            delete this._onEaseFrame;
        }

        if (this._onEaseEnd) {
            // The _onEaseEnd function might emit events which trigger new
            // animation, which sets a new _onEaseEnd. Ensure we don't delete
            // it unintentionally.
            const onEaseEnd = this._onEaseEnd;
            delete this._onEaseEnd;
            onEaseEnd.call(this, easeId);
        }
        if (!allowGestures) {
            const handlers = (this: any).handlers;
            if (handlers) handlers.stop(false);
        }
        return this;
    }

    _ease(frame: (_: number) => void,
          finish: () => void,
          options: {animate: boolean, duration: number, easing: (_: number) => number}) {
        if (options.animate === false || options.duration === 0) {
            frame(1);
            finish();
        } else {
            this._easeStart = browser.now();
            this._easeOptions = options;
            this._onEaseFrame = frame;
            this._onEaseEnd = finish;
            this._easeFrameId = this._requestRenderFrame(this._renderFrameCallback);
        }
    }

    // Callback for map._requestRenderFrame
    _renderFrameCallback() {
        const t = Math.min((browser.now() - this._easeStart) / this._easeOptions.duration, 1);
        this._onEaseFrame(this._easeOptions.easing(t));
        if (t < 1) {
            this._easeFrameId = this._requestRenderFrame(this._renderFrameCallback);
        } else {
            this.stop();
        }
    }

    // convert bearing so that it's numerically close to the current one so that it interpolates properly
    _normalizeBearing(bearing: number, currentBearing: number) {
        bearing = wrap(bearing, -180, 180);
        const diff = Math.abs(bearing - currentBearing);
        if (Math.abs(bearing - 360 - currentBearing) < diff) bearing -= 360;
        if (Math.abs(bearing + 360 - currentBearing) < diff) bearing += 360;
        return bearing;
    }

    // If a path crossing the antimeridian would be shorter, extend the final coordinate so that
    // interpolating between the two endpoints will cross it.
    _normalizeCenter(center: LngLat) {
        const tr = this.transform;
        if (!tr.renderWorldCopies || tr.lngRange) return;

        const delta = center.lng - tr.center.lng;
        center.lng +=
            delta > 180 ? -360 :
            delta < -180 ? 360 : 0;
    }
}

// In debug builds, check that camera change events are fired in the correct order.
// - ___start events needs to be fired before ___ and ___end events
// - another ___start event can't be fired before a ___end event has been fired for the previous one
function addAssertions(camera: Camera) { //eslint-disable-line
    Debug.run(() => {
        const inProgress = {};

        ['drag', 'zoom', 'rotate', 'pitch', 'move'].forEach(name => {
            inProgress[name] = false;

            camera.on(`${name}start`, () => {
                assert(!inProgress[name], `"${name}start" fired twice without a "${name}end"`);
                inProgress[name] = true;
                assert(inProgress.move);
            });

            camera.on(name, () => {
                assert(inProgress[name]);
                assert(inProgress.move);
            });

            camera.on(`${name}end`, () => {
                assert(inProgress.move);
                assert(inProgress[name]);
                inProgress[name] = false;
            });
        });

        // Canary used to test whether this function is stripped in prod build
        canary = 'canary debug run'; //eslint-disable-line
    });
}

let canary; //eslint-disable-line

export default Camera;<|MERGE_RESOLUTION|>--- conflicted
+++ resolved
@@ -164,16 +164,11 @@
      * @memberof Map#
      * @returns {LngLat} The map's geographical centerpoint.
      * @example
-     * // return a LngLat object such as {lng: 0, lat: 0}
+     * // Return a LngLat object such as {lng: 0, lat: 0}.
      * const center = map.getCenter();
-     * // access longitude and latitude values directly
-<<<<<<< HEAD
+     * // Access longitude and latitude values directly.
      * const {longitude, latitude} = map.getCenter();
-     * @see Tutorial: [Use Mapbox GL JS in a React app](https://docs.mapbox.com/help/tutorials/use-mapbox-gl-js-with-react/#store-the-new-coordinates)
-=======
-     * var {longitude, latitude} = map.getCenter();
      * @see [Tutorial: Use Mapbox GL JS in a React app](https://docs.mapbox.com/help/tutorials/use-mapbox-gl-js-with-react/#store-the-new-coordinates)
->>>>>>> dd0aad48
      */
     getCenter(): LngLat { return new LngLat(this.transform.center.lng, this.transform.center.lat); }
 
@@ -203,16 +198,12 @@
      * @fires movestart
      * @fires moveend
      * @returns {Map} `this`
-<<<<<<< HEAD
      * @example
      * map.panBy([-74, 38]);
      * @example
      * // panBy with an animation of 5 seconds.
      * map.panBy([-74, 38], {duration: 5000});
-     * @see [Navigate the map with game-like controls](https://www.mapbox.com/mapbox-gl-js/example/game-controls/)
-=======
      * @see [Example: Navigate the map with game-like controls](https://www.mapbox.com/mapbox-gl-js/example/game-controls/)
->>>>>>> dd0aad48
      */
     panBy(offset: PointLike, options?: AnimationOptions, eventData?: Object) {
         offset = Point.convert(offset).mult(-1);
@@ -352,15 +343,10 @@
      * of 90° orients the map so that east is up.
      *
      * @memberof Map#
-<<<<<<< HEAD
      * @returns {number} The map's current bearing.
-     * @see [Navigate the map with game-like controls](https://www.mapbox.com/mapbox-gl-js/example/game-controls/)
      * @example
      * const bearing = map.getBearing();
-=======
-     * @returns The map's current bearing.
      * @see [Example: Navigate the map with game-like controls](https://www.mapbox.com/mapbox-gl-js/example/game-controls/)
->>>>>>> dd0aad48
      */
     getBearing(): number { return this.transform.bearing; }
 
@@ -1106,8 +1092,6 @@
      * @fires zoomend
      * @fires pitchend
      * @returns {Map} `this`
-<<<<<<< HEAD
-     * @see [Navigate the map with game-like controls](https://www.mapbox.com/mapbox-gl-js/example/game-controls/)
      * @example
      * // Ease with default options to null island for 5 seconds
      * map.easeTo({center: [0, 0], zoom: 9, duration: 5000});
@@ -1123,9 +1107,7 @@
      *         return t;
      *     }
      * });
-=======
      * @see [Example: Navigate the map with game-like controls](https://www.mapbox.com/mapbox-gl-js/example/game-controls/)
->>>>>>> dd0aad48
      */
     easeTo(options: CameraOptions & AnimationOptions & {easeId?: string}, eventData?: Object) {
         this._stop(false, options.easeId);
