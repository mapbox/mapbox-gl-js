// @flow

import { extend, bindAll } from '../util/util';
import { Event, Evented } from '../util/evented';
import DOM from '../util/dom';
import LngLat from '../geo/lng_lat';
import Point from '@mapbox/point-geometry';
import window from '../util/window';
import smartWrap from '../util/smart_wrap';
import { type Anchor, anchorTranslate, applyAnchorClass } from './anchor';

import type Map from './map';
import type {LngLatLike} from '../geo/lng_lat';
import type {PointLike} from '@mapbox/point-geometry';

const defaultOptions = {
    closeButton: true,
    closeOnClick: true,
    className: '',
    maxWidth: "240px"
};

export type Offset = number | PointLike | {[Anchor]: PointLike};

export type PopupOptions = {
    closeButton?: boolean,
    closeOnClick?: boolean,
    anchor?: Anchor,
    offset?: Offset,
    className?: string,
    maxWidth?: string
};

/**
 * A popup component.
 *
 * @param {Object} [options]
 * @param {boolean} [options.closeButton=true] If `true`, a close button will appear in the
 *   top right corner of the popup.
 * @param {boolean} [options.closeOnClick=true] If `true`, the popup will closed when the
 *   map is clicked.
 * @param {string} [options.anchor] - A string indicating the part of the Popup that should
 *   be positioned closest to the coordinate set via {@link Popup#setLngLat}.
 *   Options are `'center'`, `'top'`, `'bottom'`, `'left'`, `'right'`, `'top-left'`,
 *   `'top-right'`, `'bottom-left'`, and `'bottom-right'`. If unset the anchor will be
 *   dynamically set to ensure the popup falls within the map container with a preference
 *   for `'bottom'`.
 * @param {number|PointLike|Object} [options.offset] -
 *  A pixel offset applied to the popup's location specified as:
 *   - a single number specifying a distance from the popup's location
 *   - a {@link PointLike} specifying a constant offset
 *   - an object of {@link Point}s specifing an offset for each anchor position
 *  Negative offsets indicate left and up.
 * @param {string} [options.className] Space-separated CSS class names to add to popup container
 * @param {string} [options.maxWidth] A string that sets the CSS property of the popup's maxWidth in pixels, eg "300px"
 * @example
 * var markerHeight = 50, markerRadius = 10, linearOffset = 25;
 * var popupOffsets = {
 *  'top': [0, 0],
 *  'top-left': [0,0],
 *  'top-right': [0,0],
 *  'bottom': [0, -markerHeight],
 *  'bottom-left': [linearOffset, (markerHeight - markerRadius + linearOffset) * -1],
 *  'bottom-right': [-linearOffset, (markerHeight - markerRadius + linearOffset) * -1],
 *  'left': [markerRadius, (markerHeight - markerRadius) * -1],
 *  'right': [-markerRadius, (markerHeight - markerRadius) * -1]
 *  };
 * var popup = new mapboxgl.Popup({offset: popupOffsets, className: 'my-class'})
 *   .setLngLat(e.lngLat)
 *   .setHTML("<h1>Hello World!</h1>")
 *   .setMaxWidth("300px")
 *   .addTo(map);
 * @see [Display a popup](https://www.mapbox.com/mapbox-gl-js/example/popup/)
 * @see [Display a popup on hover](https://www.mapbox.com/mapbox-gl-js/example/popup-on-hover/)
 * @see [Display a popup on click](https://www.mapbox.com/mapbox-gl-js/example/popup-on-click/)
 * @see [Attach a popup to a marker instance](https://www.mapbox.com/mapbox-gl-js/example/set-popup/)
 */
export default class Popup extends Evented {
    _map: Map;
    options: PopupOptions;
    _content: HTMLElement;
    _container: HTMLElement;
    _closeButton: HTMLElement;
    _tip: HTMLElement;
    _lngLat: LngLat;
    _trackPointer: boolean;
    _pos: ?Point;

    constructor(options: PopupOptions) {
        super();
        this.options = extend(Object.create(defaultOptions), options);
        bindAll(['_update', '_onClickClose', 'remove'], this);
    }

    /**
     * Adds the popup to a map.
     *
     * @param {Map} map The Mapbox GL JS map to add the popup to.
     * @returns {Popup} `this`
     */
    addTo(map: Map) {
        this._map = map;
        if (this.options.closeOnClick) {
            this._map.on('click', this._onClickClose);
        }

        this._map.on('remove', this.remove);
        this._update();

        if (this._trackPointer) {
            this._map.on('mousemove', (e) => { this._update(e.point); });
            this._map.on('mouseup', (e) => { this._update(e.point); });
            this._container.classList.add('mapboxgl-popup-track-pointer');
            this._map._canvasContainer.classList.add('mapboxgl-track-pointer');
        } else { this._map.on('move', this._update); }

        /**
         * Fired when the popup is opened manually or programatically.
         *
         * @event open
         * @memberof Popup
         * @instance
         * @type {Object}
         * @property {Popup} popup object that was opened
         */
        this.fire(new Event('open'));

        return this;
    }

    /**
     * @returns {boolean} `true` if the popup is open, `false` if it is closed.
     */
    isOpen() {
        return !!this._map;
    }

    /**
     * Removes the popup from the map it has been added to.
     *
     * @example
     * var popup = new mapboxgl.Popup().addTo(map);
     * popup.remove();
     * @returns {Popup} `this`
     */
    remove() {
        if (this._content) {
            DOM.remove(this._content);
        }

        if (this._container) {
            DOM.remove(this._container);
            delete this._container;
        }

        if (this._map) {
            this._map.off('move', this._update);
            this._map.off('click', this._onClickClose);
            this._map.off('remove', this.remove);
            this._map.off('mousemove');
            delete this._map;
        }

        /**
         * Fired when the popup is closed manually or programatically.
         *
         * @event close
         * @memberof Popup
         * @instance
         * @type {Object}
         * @property {Popup} popup object that was closed
         */
        this.fire(new Event('close'));

        return this;
    }

    /**
     * Returns the geographical location of the popup's anchor.
     *
     * The longitude of the result may differ by a multiple of 360 degrees from the longitude previously
     * set by `setLngLat` because `Popup` wraps the anchor longitude across copies of the world to keep
     * the popup on screen.
     *
     * @returns {LngLat} The geographical location of the popup's anchor.
     */
    getLngLat() {
        return this._lngLat;
    }

    /**
     * Sets the geographical location of the popup's anchor, and moves the popup to it. Replaces trackPointer() behavior.
     *
     * @param lnglat The geographical location to set as the popup's anchor.
     * @returns {Popup} `this`
     */
    setLngLat(lnglat: LngLatLike) {
        this._lngLat = LngLat.convert(lnglat);
        this._pos = null;

        if (this._map) {
            this._map.on('move', this._update);
            this._map.off('mousemove');
            this._container.classList.remove('mapboxgl-popup-track-pointer');
            this._map._canvasContainer.classList.remove('mapboxgl-track-pointer');
        }

        this._trackPointer = false;

        this._update();
        return this;
    }

    /**
     * Tracks the popup anchor to the cursor position, on screens with a pointer device (will be hidden on touchscreens). Replaces the setLngLat behavior.
     * For most use cases, `closeOnClick` and `closeButton` should also be set to `false` here.
     * @returns {Popup} `this`
     */
    trackPointer() {
        this._trackPointer = true;
        this._pos = null;

        if (this._map) {
            this._map.off('move', this._update);
            this._map.on('mousemove', (e) => { this._update(e.point); });
            this._map.on('drag', (e) => { this._update(e.point); });
            this._container.classList.add('mapboxgl-popup-track-pointer');
            this._map._canvasContainer.classList.add('mapboxgl-track-pointer');
        }

        return this;
    }

    /**
     * Sets the popup's content to a string of text.
     *
     * This function creates a [Text](https://developer.mozilla.org/en-US/docs/Web/API/Text) node in the DOM,
     * so it cannot insert raw HTML. Use this method for security against XSS
     * if the popup content is user-provided.
     *
     * @param text Textual content for the popup.
     * @returns {Popup} `this`
     * @example
     * var popup = new mapboxgl.Popup()
     *   .setLngLat(e.lngLat)
     *   .setText('Hello, world!')
     *   .addTo(map);
     */
    setText(text: string) {
        return this.setDOMContent(window.document.createTextNode(text));
    }

    /**
     * Sets the popup's content to the HTML provided as a string.
     *
     * This method does not perform HTML filtering or sanitization, and must be
     * used only with trusted content. Consider {@link Popup#setText} if
     * the content is an untrusted text string.
     *
     * @param html A string representing HTML content for the popup.
     * @returns {Popup} `this`
     */
    setHTML(html: string) {
        const frag = window.document.createDocumentFragment();
        const temp = window.document.createElement('body');
        let child;
        temp.innerHTML = html;
        while (true) {
            child = temp.firstChild;
            if (!child) break;
            frag.appendChild(child);
        }

        return this.setDOMContent(frag);
    }

    /**
     * Returns the popup's max width.
     *
     * @returns {string} The max width of the popup.
     */
    getMaxWidth() {
        return this._container.style.maxWidth;
    }

    /**
     * Sets the popup's max width. This is setting the CSS property maxWidth. It expects a string in "Npx" format, where N is some number.
     *
     * @param maxWidth A string representing the pixel value for the maximum width.
     * @returns {Popup} `this`
     */
    setMaxWidth(maxWidth: string) {
        this.options.maxWidth = maxWidth;
        this._update();
        return this;
    }

    /**
     * Sets the popup's content to the element provided as a DOM node.
     *
     * @param htmlNode A DOM node to be used as content for the popup.
     * @returns {Popup} `this`
     * @example
     * // create an element with the popup content
     * var div = window.document.createElement('div');
     * div.innerHTML = 'Hello, world!';
     * var popup = new mapboxgl.Popup()
     *   .setLngLat(e.lngLat)
     *   .setDOMContent(div)
     *   .addTo(map);
     */
    setDOMContent(htmlNode: Node) {
        this._createContent();
        this._content.appendChild(htmlNode);
        this._update();
        return this;
    }

    _createContent() {
        if (this._content) {
            DOM.remove(this._content);
        }

        this._content = DOM.create('div', 'mapboxgl-popup-content', this._container);
        if (this.options.closeButton) {
            this._closeButton = DOM.create('button', 'mapboxgl-popup-close-button', this._content);
            this._closeButton.type = 'button';
            this._closeButton.setAttribute('aria-label', 'Close popup');
            this._closeButton.innerHTML = '&#215;';
            this._closeButton.addEventListener('click', this._onClickClose);
        }

    }

    _update(cursor: PointLike) {
        if (!this._map || !this._lngLat && !this._trackPointer || !this._content) { return; }

        if (!this._container) {
            this._container = DOM.create('div', 'mapboxgl-popup', this._map.getContainer());
            this._tip       = DOM.create('div', 'mapboxgl-popup-tip', this._container);
            this._container.appendChild(this._content);
            if (this.options.className) {
                this.options.className.split(' ').forEach(name =>
                    this._container.classList.add(name));
            }

        }

<<<<<<< HEAD
        if (this._map.transform.renderWorldCopies && !this._trackPointer) {
=======
        if (this.options.maxWidth && this._container.style.maxWidth !== this.options.maxWidth) {
            this._container.style.maxWidth = this.options.maxWidth;
        }

        if (this._map.transform.renderWorldCopies) {
>>>>>>> 79c3b98a
            this._lngLat = smartWrap(this._lngLat, this._pos, this._map.transform);
        }

        if (this._trackPointer && !cursor) return;

        const pos = this._pos = this._trackPointer && cursor ? cursor : this._map.project(this._lngLat);

        let anchor: ?Anchor = this.options.anchor;
        const offset = normalizeOffset(this.options.offset);

        if (!anchor) {
            const width = this._container.offsetWidth;
            const height = this._container.offsetHeight;
            let anchorComponents;

            if (pos.y + offset.bottom.y < height) {
                anchorComponents = ['top'];
            } else if (pos.y > this._map.transform.height - height) {
                anchorComponents = ['bottom'];
            } else {
                anchorComponents = [];
            }

            if (pos.x < width / 2) {
                anchorComponents.push('left');
            } else if (pos.x > this._map.transform.width - width / 2) {
                anchorComponents.push('right');
            }

            if (anchorComponents.length === 0) {
                anchor = 'bottom';
            } else {
                anchor = (anchorComponents.join('-'): any);
            }
        }

        const offsetedPos = pos.add(offset[anchor]).round();
        DOM.setTransform(this._container, `${anchorTranslate[anchor]} translate(${offsetedPos.x}px,${offsetedPos.y}px)`);
        applyAnchorClass(this._container, anchor, 'popup');
    }

    _onClickClose() {
        this.remove();
    }
}

function normalizeOffset(offset: ?Offset) {
    if (!offset) {
        return normalizeOffset(new Point(0, 0));

    } else if (typeof offset === 'number') {
        // input specifies a radius from which to calculate offsets at all positions
        const cornerOffset = Math.round(Math.sqrt(0.5 * Math.pow(offset, 2)));
        return {
            'center': new Point(0, 0),
            'top': new Point(0, offset),
            'top-left': new Point(cornerOffset, cornerOffset),
            'top-right': new Point(-cornerOffset, cornerOffset),
            'bottom': new Point(0, -offset),
            'bottom-left': new Point(cornerOffset, -cornerOffset),
            'bottom-right': new Point(-cornerOffset, -cornerOffset),
            'left': new Point(offset, 0),
            'right': new Point(-offset, 0)
        };

    } else if (offset instanceof Point || Array.isArray(offset)) {
        // input specifies a single offset to be applied to all positions
        const convertedOffset = Point.convert(offset);
        return {
            'center': convertedOffset,
            'top': convertedOffset,
            'top-left': convertedOffset,
            'top-right': convertedOffset,
            'bottom': convertedOffset,
            'bottom-left': convertedOffset,
            'bottom-right': convertedOffset,
            'left': convertedOffset,
            'right': convertedOffset
        };

    } else {
        // input specifies an offset per position
        return {
            'center': Point.convert(offset['center'] || [0, 0]),
            'top': Point.convert(offset['top'] || [0, 0]),
            'top-left': Point.convert(offset['top-left'] || [0, 0]),
            'top-right': Point.convert(offset['top-right'] || [0, 0]),
            'bottom': Point.convert(offset['bottom'] || [0, 0]),
            'bottom-left': Point.convert(offset['bottom-left'] || [0, 0]),
            'bottom-right': Point.convert(offset['bottom-right'] || [0, 0]),
            'left': Point.convert(offset['left'] || [0, 0]),
            'right': Point.convert(offset['right'] || [0, 0])
        };
    }
}<|MERGE_RESOLUTION|>--- conflicted
+++ resolved
@@ -112,7 +112,9 @@
             this._map.on('mouseup', (e) => { this._update(e.point); });
             this._container.classList.add('mapboxgl-popup-track-pointer');
             this._map._canvasContainer.classList.add('mapboxgl-track-pointer');
-        } else { this._map.on('move', this._update); }
+        } else {
+            this._map.on('move', this._update);
+        }
 
         /**
          * Fired when the popup is opened manually or programatically.
@@ -333,7 +335,10 @@
     }
 
     _update(cursor: PointLike) {
-        if (!this._map || !this._lngLat && !this._trackPointer || !this._content) { return; }
+
+        const hasPosition = this._lngLat || this._trackPointer;
+
+        if (!this._map || !hasPosition || !this._content) { return; }
 
         if (!this._container) {
             this._container = DOM.create('div', 'mapboxgl-popup', this._map.getContainer());
@@ -346,15 +351,12 @@
 
         }
 
-<<<<<<< HEAD
-        if (this._map.transform.renderWorldCopies && !this._trackPointer) {
-=======
+
         if (this.options.maxWidth && this._container.style.maxWidth !== this.options.maxWidth) {
             this._container.style.maxWidth = this.options.maxWidth;
         }
 
-        if (this._map.transform.renderWorldCopies) {
->>>>>>> 79c3b98a
+        if (this._map.transform.renderWorldCopies && !this._trackPointer) {
             this._lngLat = smartWrap(this._lngLat, this._pos, this._map.transform);
         }
 
