--- conflicted
+++ resolved
@@ -203,26 +203,5 @@
     }
 }
 
-<<<<<<< HEAD
-module.exports = StyleLayer;
-
-const subclasses = {
-    'circle': require('./style_layer/circle_style_layer'),
-    'heatmap': require('./style_layer/heatmap_style_layer'),
-    'hillshade': require('./style_layer/hillshade_style_layer'),
-    'fill': require('./style_layer/fill_style_layer'),
-    'fill-extrusion': require('./style_layer/fill_extrusion_style_layer'),
-    'line': require('./style_layer/line_style_layer'),
-    'symbol': require('./style_layer/symbol_style_layer'),
-    'background': require('./style_layer/background_style_layer'),
-    'custom-webgl': require('./style_layer/custom_webgl_layer'),
-    'raster': require('./style_layer/raster_style_layer')
-};
-
-StyleLayer.create = function(layer: LayerSpecification) {
-    return new subclasses[layer.type](layer);
-};
-=======
 export default StyleLayer;
 
->>>>>>> efa3aa6e
