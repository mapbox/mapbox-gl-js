// @flow

<<<<<<< HEAD

const util = require('../util/util');
const styleSpec = require('../style-spec/reference/latest');
const validateStyle = require('./validate_style');
const Evented = require('../util/evented');

const {
    Layout,
    Transitionable,
    Transitioning,
    Properties
} = require('./properties');

=======
import { endsWith, filterObject } from '../util/util';

import styleSpec from '../style-spec/reference/latest';
import {
    validateStyle,
    validateLayoutProperty,
    validatePaintProperty,
    emitValidationErrors
} from './validate_style';
import { Evented } from '../util/evented';
import { Layout, Transitionable, Transitioning, Properties, PossiblyEvaluatedPropertyValue } from './properties';
import { supportsPropertyExpression } from '../style-spec/util/properties';

import type { FeatureState } from '../style-spec/expression';
>>>>>>> 2d800ca8
import type {Bucket} from '../data/bucket';
import type Point from '@mapbox/point-geometry';
import type {FeatureFilter} from '../style-spec/feature_filter';
import type {TransitionParameters} from './properties';
import type EvaluationParameters from './evaluation_parameters';
<<<<<<< HEAD
=======
import type Transform from '../geo/transform';
import type {
    LayerSpecification,
    FilterSpecification
} from '../style-spec/types';
>>>>>>> 2d800ca8

const TRANSITION_SUFFIX = '-transition';

class StyleLayer extends Evented {
    id: string;
    metadata: mixed;
    type: string;
    source: string;
    sourceLayer: ?string;
    minzoom: ?number;
    maxzoom: ?number;
    filter: FilterSpecification | void;
    visibility: 'visible' | 'none';

    _unevaluatedLayout: Layout<any>;
    +layout: mixed;

    _transitionablePaint: Transitionable<any>;
    _transitioningPaint: Transitioning<any>;
    +paint: mixed;

    _featureFilter: FeatureFilter;

    +queryRadius: (bucket: Bucket) => number;
    +queryIntersectsFeature: (queryGeometry: Array<Array<Point>>,
                              feature: VectorTileFeature,
                              featureState: FeatureState,
                              geometry: Array<Array<Point>>,
                              zoom: number,
                              transform: Transform,
                              pixelsToTileUnits: number,
                              posMatrix: Float32Array) => boolean;

    constructor(layer: LayerSpecification, properties: $ReadOnly<{layout?: Properties<*>, paint: Properties<*>}>) {
        super();

        this.id = layer.id;
        this.metadata = layer.metadata;
        this.type = layer.type;
        this.minzoom = layer.minzoom;
        this.maxzoom = layer.maxzoom;
        this.visibility = 'visible';

        if (layer.type !== 'background') {
            this.source = layer.source;
            this.sourceLayer = layer['source-layer'];
            this.filter = layer.filter;
        }

        this._featureFilter = () => true;

        if (properties.layout) {
            this._unevaluatedLayout = new Layout(properties.layout);
        }

        this._transitionablePaint = new Transitionable(properties.paint);

        for (const property in layer.paint) {
            this.setPaintProperty(property, layer.paint[property], {validate: false});
        }
        for (const property in layer.layout) {
            this.setLayoutProperty(property, layer.layout[property], {validate: false});
        }

        this._transitioningPaint = this._transitionablePaint.untransitioned();
    }

    getLayoutProperty(name: string) {
        if (name === 'visibility') {
            return this.visibility;
        }

        return this._unevaluatedLayout.getValue(name);
    }

    setLayoutProperty(name: string, value: mixed, options: {validate: boolean}) {
        if (value !== null && value !== undefined) {
            const key = `layers.${this.id}.layout.${name}`;
            if (this._validate(validateLayoutProperty, key, name, value, options)) {
                return;
            }
        }

        if (name === 'visibility') {
            this.visibility = value === 'none' ? value : 'visible';
            return;
        }

        this._unevaluatedLayout.setValue(name, value);
    }

    getPaintProperty(name: string) {
        if (endsWith(name, TRANSITION_SUFFIX)) {
            return this._transitionablePaint.getTransition(name.slice(0, -TRANSITION_SUFFIX.length));
        } else {
            return this._transitionablePaint.getValue(name);
        }
    }

    setPaintProperty(name: string, value: mixed, options: {validate: boolean}) {
        if (value !== null && value !== undefined) {
            const key = `layers.${this.id}.paint.${name}`;
            if (this._validate(validatePaintProperty, key, name, value, options)) {
                return false;
            }
        }

        if (endsWith(name, TRANSITION_SUFFIX)) {
            this._transitionablePaint.setTransition(name.slice(0, -TRANSITION_SUFFIX.length), (value: any) || undefined);
            return false;
        } else {
            const wasDataDriven = this._transitionablePaint._values[name].value.isDataDriven();
            this._transitionablePaint.setValue(name, value);
            const isDataDriven = this._transitionablePaint._values[name].value.isDataDriven();
            this._handleSpecialPaintPropertyUpdate(name);
            return isDataDriven || wasDataDriven;
        }
    }

    _handleSpecialPaintPropertyUpdate(_: string) {
        // No-op; can be overridden by derived classes.
    }

    isHidden(zoom: number) {
        if (this.minzoom && zoom < this.minzoom) return true;
        if (this.maxzoom && zoom >= this.maxzoom) return true;
        return this.visibility === 'none';
    }

    updateTransitions(parameters: TransitionParameters) {
        this._transitioningPaint = this._transitionablePaint.transitioned(parameters, this._transitioningPaint);
    }

    hasTransition() {
        return this._transitioningPaint.hasTransition();
    }

    recalculate(parameters: EvaluationParameters) {
        if (this._unevaluatedLayout) {
            (this: any).layout = this._unevaluatedLayout.possiblyEvaluate(parameters);
        }

        (this: any).paint = this._transitioningPaint.possiblyEvaluate(parameters);
    }

    serialize() {
        const output : any = {
            'id': this.id,
            'type': this.type,
            'source': this.source,
            'source-layer': this.sourceLayer,
            'metadata': this.metadata,
            'minzoom': this.minzoom,
            'maxzoom': this.maxzoom,
            'filter': this.filter,
            'layout': this._unevaluatedLayout && this._unevaluatedLayout.serialize(),
            'paint': this._transitionablePaint && this._transitionablePaint.serialize()
        };

        if (this.visibility === 'none') {
            output.layout = output.layout || {};
            output.layout.visibility = 'none';
        }

        return filterObject(output, (value, key) => {
            return value !== undefined &&
                !(key === 'layout' && !Object.keys(value).length) &&
                !(key === 'paint' && !Object.keys(value).length);
        });
    }

    _validate(validate: Function, key: string, name: string, value: mixed, options: {validate: boolean}) {
        if (options && options.validate === false) {
            return false;
        }
        return emitValidationErrors(this, validate.call(validateStyle, {
            key: key,
            layerType: this.type,
            objectKey: name,
            value: value,
            styleSpec: styleSpec,
            // Workaround for https://github.com/mapbox/mapbox-gl-js/issues/2407
            style: {glyphs: true, sprite: true}
        }));
    }

    hasOffscreenPass() {
        return false;
    }

    resize() {
        // noop
    }

    isStateDependent() {
        for (const property in (this: any).paint._values) {
            const value = (this: any).paint.get(property);
            if (!(value instanceof PossiblyEvaluatedPropertyValue) || !supportsPropertyExpression(value.property.specification)) {
                continue;
            }

            if ((value.value.kind === 'source' || value.value.kind === 'composite') &&
                value.value.isStateDependent) {
                return true;
            }
        }
        return false;
    }
}

<<<<<<< HEAD
module.exports = StyleLayer;

const subclasses = {
    'circle': require('./style_layer/circle_style_layer'),
    'heatmap': require('./style_layer/heatmap_style_layer'),
    'hillshade': require('./style_layer/hillshade_style_layer'),
    'fill': require('./style_layer/fill_style_layer'),
    'fill-extrusion': require('./style_layer/fill_extrusion_style_layer'),
    'line': require('./style_layer/line_style_layer'),
    'symbol': require('./style_layer/symbol_style_layer'),
    'background': require('./style_layer/background_style_layer'),
    'raster': require('./style_layer/raster_style_layer')
};

StyleLayer.create = function(layer: LayerSpecification) {
    return new subclasses[layer.type](layer);
};
=======
export default StyleLayer;

>>>>>>> 2d800ca8
<|MERGE_RESOLUTION|>--- conflicted
+++ resolved
@@ -1,20 +1,5 @@
 // @flow
 
-<<<<<<< HEAD
-
-const util = require('../util/util');
-const styleSpec = require('../style-spec/reference/latest');
-const validateStyle = require('./validate_style');
-const Evented = require('../util/evented');
-
-const {
-    Layout,
-    Transitionable,
-    Transitioning,
-    Properties
-} = require('./properties');
-
-=======
 import { endsWith, filterObject } from '../util/util';
 
 import styleSpec from '../style-spec/reference/latest';
@@ -29,20 +14,16 @@
 import { supportsPropertyExpression } from '../style-spec/util/properties';
 
 import type { FeatureState } from '../style-spec/expression';
->>>>>>> 2d800ca8
 import type {Bucket} from '../data/bucket';
 import type Point from '@mapbox/point-geometry';
 import type {FeatureFilter} from '../style-spec/feature_filter';
 import type {TransitionParameters} from './properties';
 import type EvaluationParameters from './evaluation_parameters';
-<<<<<<< HEAD
-=======
 import type Transform from '../geo/transform';
 import type {
     LayerSpecification,
     FilterSpecification
 } from '../style-spec/types';
->>>>>>> 2d800ca8
 
 const TRANSITION_SUFFIX = '-transition';
 
@@ -253,25 +234,5 @@
     }
 }
 
-<<<<<<< HEAD
-module.exports = StyleLayer;
-
-const subclasses = {
-    'circle': require('./style_layer/circle_style_layer'),
-    'heatmap': require('./style_layer/heatmap_style_layer'),
-    'hillshade': require('./style_layer/hillshade_style_layer'),
-    'fill': require('./style_layer/fill_style_layer'),
-    'fill-extrusion': require('./style_layer/fill_extrusion_style_layer'),
-    'line': require('./style_layer/line_style_layer'),
-    'symbol': require('./style_layer/symbol_style_layer'),
-    'background': require('./style_layer/background_style_layer'),
-    'raster': require('./style_layer/raster_style_layer')
-};
-
-StyleLayer.create = function(layer: LayerSpecification) {
-    return new subclasses[layer.type](layer);
-};
-=======
 export default StyleLayer;
 
->>>>>>> 2d800ca8
