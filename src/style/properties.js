--- conflicted
+++ resolved
@@ -600,11 +600,7 @@
             return new PossiblyEvaluatedPropertyValue(this, {kind: 'constant', value: undefined}, parameters);
         } else if (value.expression.kind === 'constant') {
             const evaluatedValue = value.expression.evaluate(parameters, (null: any), {}, availableImages);
-<<<<<<< HEAD
-            const isImageExpression = value.property.specification.type === 'image';
-=======
             const isImageExpression = value.property.specification.type === 'resolvedImage';
->>>>>>> e36d4cbe
             const constantValue = isImageExpression && typeof evaluatedValue !== 'string' ? evaluatedValue.name : evaluatedValue;
             const constant = this._calculate(constantValue, constantValue, constantValue, parameters);
             return new PossiblyEvaluatedPropertyValue(this, {kind: 'constant', value: constant}, parameters);
