--- conflicted
+++ resolved
@@ -42,22 +42,7 @@
 
     _updateColorRamp() {
         const expression = this._transitionablePaint._values['heatmap-color'].value.expression;
-<<<<<<< HEAD
-        const colorRampData = new Uint8Array(256 * 4);
-        const len = colorRampData.length;
-        for (let i = 4; i < len; i += 4) {
-            const pxColor = expression.evaluate(({heatmapDensity: i / len}: any));
-            // the colors are being unpremultiplied because Color uses
-            // premultiplied values, and the Texture class expects unpremultiplied ones
-            colorRampData[i + 0] = Math.floor(pxColor.r * 255 / pxColor.a);
-            colorRampData[i + 1] = Math.floor(pxColor.g * 255 / pxColor.a);
-            colorRampData[i + 2] = Math.floor(pxColor.b * 255 / pxColor.a);
-            colorRampData[i + 3] = Math.floor(pxColor.a * 255);
-        }
-        this.colorRamp = new RGBAImage({width: 256, height: 1}, colorRampData);
-=======
         this.colorRamp = renderColorRamp(expression, 'heatmapDensity');
->>>>>>> 2d800ca8
         this.colorRampTexture = null;
     }
 
