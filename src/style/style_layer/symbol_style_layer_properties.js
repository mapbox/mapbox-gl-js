--- conflicted
+++ resolved
@@ -36,11 +36,7 @@
     "icon-pitch-alignment": DataConstantProperty<"map" | "viewport" | "auto">,
     "text-pitch-alignment": DataConstantProperty<"map" | "viewport" | "auto">,
     "text-rotation-alignment": DataConstantProperty<"map" | "viewport" | "auto">,
-<<<<<<< HEAD
-    "text-field": DataDrivenProperty<string>,
-=======
     "text-field": DataDrivenProperty<string | Formatted>,
->>>>>>> 2d800ca8
     "text-font": DataDrivenProperty<Array<string>>,
     "text-size": DataDrivenProperty<number>,
     "text-max-width": DataDrivenProperty<number>,
