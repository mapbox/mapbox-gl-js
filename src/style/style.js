// @flow

import assert from 'assert';

import {Event, ErrorEvent, Evented} from '../util/evented.js';
import StyleLayer from './style_layer.js';
import createStyleLayer from './create_style_layer.js';
import loadSprite from './load_sprite.js';
import ImageManager from '../render/image_manager.js';
import GlyphManager, {LocalGlyphMode} from '../render/glyph_manager.js';
import Light from './light.js';
import Terrain from './terrain.js';
import Fog from './fog.js';
import LineAtlas from '../render/line_atlas.js';
import {pick, clone, extend, deepEqual, filterObject} from '../util/util.js';
import {getJSON, getReferrer, makeRequest, ResourceType} from '../util/ajax.js';
import {isMapboxURL} from '../util/mapbox.js';
import browser from '../util/browser.js';
import Dispatcher from '../util/dispatcher.js';
import {validateStyle, emitValidationErrors as _emitValidationErrors} from './validate_style.js';
import {QueryGeometry} from '../style/query_geometry.js';
import {
    create as createSource,
    getType as getSourceType,
    setType as setSourceType,
    type SourceClass
} from '../source/source.js';
import {queryRenderedFeatures, queryRenderedSymbols, querySourceFeatures} from '../source/query_features.js';
import SourceCache from '../source/source_cache.js';
import GeoJSONSource from '../source/geojson_source.js';
import styleSpec from '../style-spec/reference/latest.js';
import getWorkerPool from '../util/global_worker_pool.js';
import deref from '../style-spec/deref.js';
import emptyStyle from '../style-spec/empty.js';
import diffStyles, {operations as diffOperations} from '../style-spec/diff.js';
import {
    registerForPluginStateChange,
    evented as rtlTextPluginEvented,
    triggerPluginCompletionEvent
} from '../source/rtl_text_plugin.js';
import PauseablePlacement from './pauseable_placement.js';
import ZoomHistory from './zoom_history.js';
import CrossTileSymbolIndex from '../symbol/cross_tile_symbol_index.js';
import {validateCustomStyleLayer} from './style_layer/custom_style_layer.js';

// We're skipping validation errors with the `source.canvas` identifier in order
// to continue to allow canvas sources to be added at runtime/updated in
// smart setStyle (see https://github.com/mapbox/mapbox-gl-js/pull/6424):
const emitValidationErrors = (evented: Evented, errors: ?$ReadOnlyArray<{message: string, identifier?: string}>) =>
    _emitValidationErrors(evented, errors && errors.filter(error => error.identifier !== 'source.canvas'));

import type Map from '../ui/map.js';
import type Transform from '../geo/transform.js';
import type {StyleImage} from './style_image.js';
import type {StyleGlyph} from './style_glyph.js';
import type {Callback} from '../types/callback.js';
import type EvaluationParameters from './evaluation_parameters.js';
import type {Placement} from '../symbol/placement.js';
import type {Cancelable} from '../types/cancelable.js';
import type {RequestParameters, ResponseCallback} from '../util/ajax.js';
import type {GeoJSON} from '@mapbox/geojson-types';
import type {
    LayerSpecification,
    FilterSpecification,
    StyleSpecification,
    LightSpecification,
    SourceSpecification,
    TerrainSpecification,
    FogSpecification
} from '../style-spec/types.js';
import type {CustomLayerInterface} from './style_layer/custom_style_layer.js';
import type {Validator} from './validate_style.js';
import type {OverscaledTileID} from '../source/tile_id.js';
import type {PointLike} from '@mapbox/point-geometry';

const supportedDiffOperations = pick(diffOperations, [
    'addLayer',
    'removeLayer',
    'setPaintProperty',
    'setLayoutProperty',
    'setFilter',
    'addSource',
    'removeSource',
    'setLayerZoomRange',
    'setLight',
    'setTransition',
    'setGeoJSONSourceData',
    'setTerrain',
    'setFog'
    // 'setGlyphs',
    // 'setSprite',
]);

const ignoredDiffOperations = pick(diffOperations, [
    'setCenter',
    'setZoom',
    'setBearing',
    'setPitch'
]);

const empty = emptyStyle();

export type StyleOptions = {
    validate?: boolean,
    localFontFamily?: string,
    localIdeographFontFamily?: string
};

export type StyleSetterOptions = {
    validate?: boolean
};

// Symbols are draped only for specific cases: see isLayerDraped
const drapedLayers = {'fill': true, 'line': true, 'background': true, "hillshade": true, "raster": true};

/**
 * @private
 */
class Style extends Evented {
    map: Map;
    stylesheet: StyleSpecification;
    dispatcher: Dispatcher;
    imageManager: ImageManager;
    glyphManager: GlyphManager;
    lineAtlas: LineAtlas;
    light: Light;
    terrain: ?Terrain;
    fog: ?Fog;

    _request: ?Cancelable;
    _spriteRequest: ?Cancelable;
    _layers: {[_: string]: StyleLayer};
    _num3DLayers: number;
    _numSymbolLayers: number;
    _numCircleLayers: number;
    _serializedLayers: {[_: string]: Object};
    _order: Array<string>;
    _drapedFirstOrder: Array<string>;
    _sourceCaches: {[_: string]: SourceCache};
    _otherSourceCaches: {[_: string]: SourceCache};
    _symbolSourceCaches: {[_: string]: SourceCache};
    zoomHistory: ZoomHistory;
    _loaded: boolean;
    _rtlTextPluginCallback: Function;
    _changed: boolean;
    _updatedSources: {[_: string]: 'clear' | 'reload'};
    _updatedLayers: {[_: string]: true};
    _removedLayers: {[_: string]: StyleLayer};
    _changedImages: {[_: string]: true};
    _updatedPaintProps: {[layer: string]: true};
    _layerOrderChanged: boolean;
    _availableImages: Array<string>;
    _markersNeedUpdate: boolean;

    crossTileSymbolIndex: CrossTileSymbolIndex;
    pauseablePlacement: PauseablePlacement;
    placement: Placement;
    z: number;

    // exposed to allow stubbing by unit tests
    static getSourceType: typeof getSourceType;
    static setSourceType: typeof setSourceType;
    static registerForPluginStateChange: typeof registerForPluginStateChange;

    constructor(map: Map, options: StyleOptions = {}) {
        super();

        this.map = map;
        this.dispatcher = new Dispatcher(getWorkerPool(), this);
        this.imageManager = new ImageManager();
        this.imageManager.setEventedParent(this);
        this.glyphManager = new GlyphManager(map._requestManager,
            options.localFontFamily ?
                LocalGlyphMode.all :
                (options.localIdeographFontFamily ? LocalGlyphMode.ideographs : LocalGlyphMode.none),
            options.localFontFamily || options.localIdeographFontFamily);
        this.lineAtlas = new LineAtlas(256, 512);
        this.crossTileSymbolIndex = new CrossTileSymbolIndex();

        this._layers = {};
        this._num3DLayers = 0;
        this._numSymbolLayers = 0;
        this._numCircleLayers = 0;
        this._serializedLayers = {};
        this._sourceCaches = {};
        this._otherSourceCaches = {};
        this._symbolSourceCaches = {};
        this.zoomHistory = new ZoomHistory();
        this._loaded = false;
        this._availableImages = [];
        this._order  = [];
        this._drapedFirstOrder = [];
        this._markersNeedUpdate = false;

        this._resetUpdates();

        this.dispatcher.broadcast('setReferrer', getReferrer());

        const self = this;
        this._rtlTextPluginCallback = Style.registerForPluginStateChange((event) => {
            const state = {
                pluginStatus: event.pluginStatus,
                pluginURL: event.pluginURL
            };
            self.dispatcher.broadcast('syncRTLPluginState', state, (err, results) => {
                triggerPluginCompletionEvent(err);
                if (results) {
                    const allComplete = results.every((elem) => elem);
                    if (allComplete) {
                        for (const id in self._sourceCaches) {
                            const sourceCache = self._sourceCaches[id];
                            const sourceCacheType = sourceCache.getSource().type;
                            if (sourceCacheType === 'vector' || sourceCacheType === 'geojson') {
                                sourceCache.reload(); // Should be a no-op if the plugin loads before any tiles load
                            }
                        }
                    }
                }

            });
        });

        this.on('data', (event) => {
            if (event.dataType !== 'source' || event.sourceDataType !== 'metadata') {
                return;
            }

            const source = this.getSource(event.sourceId);
            if (!source || !source.vectorLayerIds) {
                return;
            }

            for (const layerId in this._layers) {
                const layer = this._layers[layerId];
                if (layer.source === source.id) {
                    this._validateLayer(layer);
                }
            }
        });
    }

    loadURL(url: string, options: {
        validate?: boolean,
        accessToken?: string
    } = {}) {
        this.fire(new Event('dataloading', {dataType: 'style'}));

        const validate = typeof options.validate === 'boolean' ?
            options.validate : !isMapboxURL(url);

        url = this.map._requestManager.normalizeStyleURL(url, options.accessToken);
        const request = this.map._requestManager.transformRequest(url, ResourceType.Style);
        this._request = getJSON(request, (error: ?Error, json: ?Object) => {
            this._request = null;
            if (error) {
                this.fire(new ErrorEvent(error));
            } else if (json) {
                this._load(json, validate);
            }
        });
    }

    loadJSON(json: StyleSpecification, options: StyleSetterOptions = {}) {
        this.fire(new Event('dataloading', {dataType: 'style'}));

        this._request = browser.frame(() => {
            this._request = null;
            this._load(json, options.validate !== false);
        });
    }

    loadEmpty() {
        this.fire(new Event('dataloading', {dataType: 'style'}));
        this._load(empty, false);
    }

    _updateLayerCount(layer: StyleLayer, add: boolean) {
        // Typed layer bookkeeping
        const count = add ? 1 : -1;
        if (layer.is3D()) {
            this._num3DLayers += count;
        }
        if (layer.type === 'circle') {
            this._numCircleLayers += count;
        }
        if (layer.type === 'symbol') {
            this._numSymbolLayers += count;
        }
    }

    _load(json: StyleSpecification, validate: boolean) {
        if (validate && emitValidationErrors(this, validateStyle(json))) {
            return;
        }

        this._loaded = true;
        this.stylesheet = json;

        for (const id in json.sources) {
            this.addSource(id, json.sources[id], {validate: false});
        }
        this._changed = false; // avoid triggering redundant style update after adding initial sources
        if (json.sprite) {
            this._loadSprite(json.sprite);
        } else {
            this.imageManager.setLoaded(true);
            this.dispatcher.broadcast('spriteLoaded', true);
        }

        this.glyphManager.setURL(json.glyphs);

        const layers = deref(this.stylesheet.layers);

        this._order = layers.map((layer) => layer.id);

        this._layers = {};
        this._serializedLayers = {};
        for (let layer of layers) {
            layer = createStyleLayer(layer);
            layer.setEventedParent(this, {layer: {id: layer.id}});
            this._layers[layer.id] = layer;
            this._serializedLayers[layer.id] = layer.serialize();
            this._updateLayerCount(layer, true);
        }
        this.dispatcher.broadcast('setLayers', this._serializeLayers(this._order));

        this.light = new Light(this.stylesheet.light);
        if (this.stylesheet.terrain) {
            this._createTerrain(this.stylesheet.terrain);
        }
        if (this.stylesheet.fog) {
            this._createFog(this.stylesheet.fog);
        }
        this._updateDrapeFirstLayers();

        this.fire(new Event('data', {dataType: 'style'}));
        this.fire(new Event('style.load'));
    }

    _loadSprite(url: string) {
        this._spriteRequest = loadSprite(url, this.map._requestManager, (err, images) => {
            this._spriteRequest = null;
            if (err) {
                this.fire(new ErrorEvent(err));
            } else if (images) {
                for (const id in images) {
                    this.imageManager.addImage(id, images[id]);
                }
            }

            this.imageManager.setLoaded(true);
            this._availableImages = this.imageManager.listImages();
            this.dispatcher.broadcast('setImages', this._availableImages);
            this.dispatcher.broadcast('spriteLoaded', true);
            this.fire(new Event('data', {dataType: 'style'}));
        });
    }

    _validateLayer(layer: StyleLayer) {
        const source = this.getSource(layer.source);
        if (!source) {
            return;
        }

        const sourceLayer = layer.sourceLayer;
        if (!sourceLayer) {
            return;
        }

        if (source.type === 'geojson' || (source.vectorLayerIds && source.vectorLayerIds.indexOf(sourceLayer) === -1)) {
            this.fire(new ErrorEvent(new Error(
                `Source layer "${sourceLayer}" ` +
                `does not exist on source "${source.id}" ` +
                `as specified by style layer "${layer.id}"`
            )));
        }
    }

    loaded() {
        if (!this._loaded)
            return false;

        if (Object.keys(this._updatedSources).length)
            return false;

        for (const id in this._sourceCaches)
            if (!this._sourceCaches[id].loaded())
                return false;

        if (!this.imageManager.isLoaded())
            return false;

        return true;
    }

    _serializeLayers(ids: Array<string>): Array<Object> {
        const serializedLayers = [];
        for (const id of ids) {
            const layer = this._layers[id];
            if (layer.type !== 'custom') {
                serializedLayers.push(layer.serialize());
            }
        }
        return serializedLayers;
    }

    hasTransitions() {
        if (this.light && this.light.hasTransition()) {
            return true;
        }

        if (this.fog && this.fog.hasTransition()) {
            return true;
        }

        for (const id in this._sourceCaches) {
            if (this._sourceCaches[id].hasTransition()) {
                return true;
            }
        }

        for (const id in this._layers) {
            if (this._layers[id].hasTransition()) {
                return true;
            }
        }

        return false;
    }

    get order(): Array<string> {
        if (this.map._optimizeForTerrain && this.terrain) {
            assert(this._drapedFirstOrder.length === this._order.length);
            return this._drapedFirstOrder;
        }
        return this._order;
    }

    isLayerDraped(layer: StyleLayer): boolean {
        if (!this.terrain) return false;
        return drapedLayers[layer.type];
    }

    _checkLoaded() {
        if (!this._loaded) {
            throw new Error('Style is not done loading');
        }
    }

    /**
     * Apply queued style updates in a batch and recalculate zoom-dependent paint properties.
     * @private
     */
    update(parameters: EvaluationParameters) {
        if (!this._loaded) {
            return;
        }

        const changed = this._changed;
        if (this._changed) {
            const updatedIds = Object.keys(this._updatedLayers);
            const removedIds = Object.keys(this._removedLayers);

            if (updatedIds.length || removedIds.length) {
                this._updateWorkerLayers(updatedIds, removedIds);
            }
            for (const id in this._updatedSources) {
                const action = this._updatedSources[id];
                assert(action === 'reload' || action === 'clear');
                if (action === 'reload') {
                    this._reloadSource(id);
                } else if (action === 'clear') {
                    this._clearSource(id);
                }
            }

            this._updateTilesForChangedImages();

            for (const id in this._updatedPaintProps) {
                this._layers[id].updateTransitions(parameters);
            }

            this.light.updateTransitions(parameters);
            if (this.fog) {
                this.fog.updateTransitions(parameters);
            }

            this._resetUpdates();
        }

        const sourcesUsedBefore = {};

        for (const sourceId in this._sourceCaches) {
            const sourceCache = this._sourceCaches[sourceId];
            sourcesUsedBefore[sourceId] = sourceCache.used;
            sourceCache.used = false;
        }

        for (const layerId of this._order) {
            const layer = this._layers[layerId];

            layer.recalculate(parameters, this._availableImages);
            if (!layer.isHidden(parameters.zoom)) {
                const sourceCache = this._getLayerSourceCache(layer);
                if (sourceCache) sourceCache.used = true;
            }

            const painter = this.map.painter;
            if (painter) {
                const programIds = layer.getProgramIds();
                if (!programIds) continue;

                const programConfiguration = layer.getProgramConfiguration(parameters.zoom);

                for (const programId of programIds) {
                    painter.useProgram(programId, programConfiguration);
                }
            }
        }

        for (const sourceId in sourcesUsedBefore) {
            const sourceCache = this._sourceCaches[sourceId];
            if (sourcesUsedBefore[sourceId] !== sourceCache.used) {
                sourceCache.getSource().fire(new Event('data', {sourceDataType: 'visibility', dataType:'source', sourceId: sourceCache.getSource().id}));
            }
        }

        this.light.recalculate(parameters);
        if (this.terrain) {
            this.terrain.recalculate(parameters);
        }
        if (this.fog) {
            this.fog.recalculate(parameters);
        }
        this.z = parameters.zoom;

        if (this._markersNeedUpdate) {
            this._updateMarkersOpacity();
            this._markersNeedUpdate = false;
        }

        if (changed) {
            this.fire(new Event('data', {dataType: 'style'}));
        }
    }

    /*
     * Apply any queued image changes.
     */
    _updateTilesForChangedImages() {
        const changedImages = Object.keys(this._changedImages);
        if (changedImages.length) {
            for (const name in this._sourceCaches) {
                this._sourceCaches[name].reloadTilesForDependencies(['icons', 'patterns'], changedImages);
            }
            this._changedImages = {};
        }
    }

    _updateWorkerLayers(updatedIds: Array<string>, removedIds: Array<string>) {
        this.dispatcher.broadcast('updateLayers', {
            layers: this._serializeLayers(updatedIds),
            removedIds
        });
    }

    _resetUpdates() {
        this._changed = false;

        this._updatedLayers = {};
        this._removedLayers = {};

        this._updatedSources = {};
        this._updatedPaintProps = {};

        this._changedImages = {};
    }

    /**
     * Update this style's state to match the given style JSON, performing only
     * the necessary mutations.
     *
     * May throw an Error ('Unimplemented: METHOD') if the mapbox-gl-style-spec
     * diff algorithm produces an operation that is not supported.
     *
     * @returns {boolean} true if any changes were made; false otherwise
     * @private
     */
    setState(nextState: StyleSpecification) {
        this._checkLoaded();

        if (emitValidationErrors(this, validateStyle(nextState))) return false;

        nextState = clone(nextState);
        nextState.layers = deref(nextState.layers);

        const changes = diffStyles(this.serialize(), nextState)
            .filter(op => !(op.command in ignoredDiffOperations));

        if (changes.length === 0) {
            return false;
        }

        const unimplementedOps = changes.filter(op => !(op.command in supportedDiffOperations));
        if (unimplementedOps.length > 0) {
            throw new Error(`Unimplemented: ${unimplementedOps.map(op => op.command).join(', ')}.`);
        }

        changes.forEach((op) => {
            if (op.command === 'setTransition') {
                // `transition` is always read directly off of
                // `this.stylesheet`, which we update below
                return;
            }
            (this: any)[op.command].apply(this, op.args);
        });

        this.stylesheet = nextState;

        return true;
    }

    addImage(id: string, image: StyleImage) {
        if (this.getImage(id)) {
            return this.fire(new ErrorEvent(new Error('An image with this name already exists.')));
        }
        this.imageManager.addImage(id, image);
        this._afterImageUpdated(id);
    }

    updateImage(id: string, image: StyleImage) {
        this.imageManager.updateImage(id, image);
    }

    getImage(id: string): ?StyleImage {
        return this.imageManager.getImage(id);
    }

    removeImage(id: string) {
        if (!this.getImage(id)) {
            return this.fire(new ErrorEvent(new Error('No image with this name exists.')));
        }
        this.imageManager.removeImage(id);
        this._afterImageUpdated(id);
    }

    _afterImageUpdated(id: string) {
        this._availableImages = this.imageManager.listImages();
        this._changedImages[id] = true;
        this._changed = true;
        this.dispatcher.broadcast('setImages', this._availableImages);
        this.fire(new Event('data', {dataType: 'style'}));
    }

    listImages() {
        this._checkLoaded();

        return this.imageManager.listImages();
    }

    addSource(id: string, source: SourceSpecification, options: StyleSetterOptions = {}) {
        this._checkLoaded();

        if (this.getSource(id) !== undefined) {
            throw new Error('There is already a source with this ID');
        }

        if (!source.type) {
            throw new Error(`The type property must be defined, but only the following properties were given: ${Object.keys(source).join(', ')}.`);
        }

        const builtIns = ['vector', 'raster', 'geojson', 'video', 'image'];
        const shouldValidate = builtIns.indexOf(source.type) >= 0;
        if (shouldValidate && this._validate(validateStyle.source, `sources.${id}`, source, null, options)) return;

        if (this.map && this.map._collectResourceTiming) (source: any).collectResourceTiming = true;

        const sourceInstance = createSource(id, source, this.dispatcher, this);

        sourceInstance.setEventedParent(this, () => ({
            isSourceLoaded: this.loaded(),
            source: sourceInstance.serialize(),
            sourceId: id
        }));

        const addSourceCache = (onlySymbols) => {
            const sourceCacheId = (onlySymbols ? 'symbol:' : 'other:') + id;
            const sourceCache = this._sourceCaches[sourceCacheId] = new SourceCache(sourceCacheId, sourceInstance, onlySymbols);
            (onlySymbols ? this._symbolSourceCaches : this._otherSourceCaches)[id] = sourceCache;
            sourceCache.style = this;

            sourceCache.onAdd(this.map);
        };

        addSourceCache(false);
        if (source.type === 'vector' || source.type === 'geojson') {
            addSourceCache(true);
        }

        if (sourceInstance.onAdd) sourceInstance.onAdd(this.map);

        this._changed = true;
    }

    /**
     * Remove a source from this stylesheet, given its ID.
     * @param {string} id ID of the source to remove.
     * @throws {Error} If no source is found with the given ID.
     * @returns {Map} The {@link Map} object.
     */
    removeSource(id: string) {
        this._checkLoaded();

        const source = this.getSource(id);
        if (source === undefined) {
            throw new Error('There is no source with this ID');
        }
        for (const layerId in this._layers) {
            if (this._layers[layerId].source === id) {
                return this.fire(new ErrorEvent(new Error(`Source "${id}" cannot be removed while layer "${layerId}" is using it.`)));
            }
        }
        if (this.terrain && this.terrain.get().source === id) {
            return this.fire(new ErrorEvent(new Error(`Source "${id}" cannot be removed while terrain is using it.`)));
        }

        const sourceCaches = this._getSourceCaches(id);
        for (const sourceCache of sourceCaches) {
            delete this._sourceCaches[sourceCache.id];
            delete this._updatedSources[sourceCache.id];
            sourceCache.fire(new Event('data', {sourceDataType: 'metadata', dataType:'source', sourceId: sourceCache.getSource().id}));
            sourceCache.setEventedParent(null);
            sourceCache.clearTiles();
        }
        delete this._otherSourceCaches[id];
        delete this._symbolSourceCaches[id];

        source.setEventedParent(null);
        if (source.onRemove) {
            source.onRemove(this.map);
        }
        this._changed = true;
    }

    /**
    * Set the data of a GeoJSON source, given its ID.
    * @param {string} id ID of the source.
    * @param {GeoJSON|string} data GeoJSON source.
    */
    setGeoJSONSourceData(id: string, data: GeoJSON | string) {
        this._checkLoaded();

        assert(this.getSource(id) !== undefined, 'There is no source with this ID');
        const geojsonSource: GeoJSONSource = (this.getSource(id): any);
        assert(geojsonSource.type === 'geojson');

        geojsonSource.setData(data);
        this._changed = true;
    }

    /**
     * Get a source by ID.
     * @param {string} id ID of the desired source.
     * @returns {Object} The source object.
     */
    getSource(id: string): Object {
        const sourceCache = this._getSourceCache(id);
        return sourceCache && sourceCache.getSource();
    }

    /**
     * Add a layer to the map style. The layer will be inserted before the layer with
     * ID `before`, or appended if `before` is omitted.
     * @param {Object | CustomLayerInterface} layerObject The style layer to add.
     * @param {string} [before] ID of an existing layer to insert before.
     * @param {Object} options Style setter options.
     * @returns {Map} The {@link Map} object.
     */
    addLayer(layerObject: LayerSpecification | CustomLayerInterface, before?: string, options: StyleSetterOptions = {}) {
        this._checkLoaded();

        const id = layerObject.id;

        if (this.getLayer(id)) {
            this.fire(new ErrorEvent(new Error(`Layer with id "${id}" already exists on this map`)));
            return;
        }

        let layer;
        if (layerObject.type === 'custom') {

            if (emitValidationErrors(this, validateCustomStyleLayer(layerObject))) return;

            layer = createStyleLayer(layerObject);

        } else {
            if (typeof layerObject.source === 'object') {
                this.addSource(id, layerObject.source);
                layerObject = clone(layerObject);
                layerObject = (extend(layerObject, {source: id}): any);
            }

            // this layer is not in the style.layers array, so we pass an impossible array index
            if (this._validate(validateStyle.layer,
                `layers.${id}`, layerObject, {arrayIndex: -1}, options)) return;

            layer = createStyleLayer(layerObject);
            this._validateLayer(layer);

            layer.setEventedParent(this, {layer: {id}});
            this._serializedLayers[layer.id] = layer.serialize();
            this._updateLayerCount(layer, true);
        }

        const index = before ? this._order.indexOf(before) : this._order.length;
        if (before && index === -1) {
            this.fire(new ErrorEvent(new Error(`Layer with id "${before}" does not exist on this map.`)));
            return;
        }

        this._order.splice(index, 0, id);
        this._layerOrderChanged = true;

        this._layers[id] = layer;

        const sourceCache = this._getLayerSourceCache(layer);
        if (this._removedLayers[id] && layer.source && sourceCache && layer.type !== 'custom') {
            // If, in the current batch, we have already removed this layer
            // and we are now re-adding it with a different `type`, then we
            // need to clear (rather than just reload) the underyling source's
            // tiles.  Otherwise, tiles marked 'reloading' will have buckets /
            // buffers that are set up for the _previous_ version of this
            // layer, causing, e.g.:
            // https://github.com/mapbox/mapbox-gl-js/issues/3633
            const removed = this._removedLayers[id];
            delete this._removedLayers[id];
            if (removed.type !== layer.type) {
                this._updatedSources[layer.source] = 'clear';
            } else {
                this._updatedSources[layer.source] = 'reload';
                sourceCache.pause();
            }
        }
        this._updateLayer(layer);

        if (layer.onAdd) {
            layer.onAdd(this.map);
        }

        this._updateDrapeFirstLayers();
    }

    /**
     * Moves a layer to a different z-position. The layer will be inserted before the layer with
     * ID `before`, or appended if `before` is omitted.
<<<<<<< HEAD
     * @param {string} id ID of the layer to move
     * @param {string} [before] ID of an existing layer to insert before
=======
     * @param {string} id  ID of the layer to move.
     * @param {string} [before] ID of an existing layer to insert before.
>>>>>>> a06e428e
     */
    moveLayer(id: string, before?: string) {
        this._checkLoaded();
        this._changed = true;

        const layer = this._layers[id];
        if (!layer) {
            this.fire(new ErrorEvent(new Error(`The layer '${id}' does not exist in the map's style and cannot be moved.`)));
            return;
        }

        if (id === before) {
            return;
        }

        const index = this._order.indexOf(id);
        this._order.splice(index, 1);

        const newIndex = before ? this._order.indexOf(before) : this._order.length;
        if (before && newIndex === -1) {
            this.fire(new ErrorEvent(new Error(`Layer with id "${before}" does not exist on this map.`)));
            return;
        }
        this._order.splice(newIndex, 0, id);

        this._layerOrderChanged = true;

        this._updateDrapeFirstLayers();
    }

    /**
     * Remove the layer with the given id from the style.
     *
     * If no such layer exists, an `error` event is fired.
     *
     * @param {string} id ID of the layer to remove.
     * @fires error
     */
    removeLayer(id: string) {
        this._checkLoaded();

        const layer = this._layers[id];
        if (!layer) {
            this.fire(new ErrorEvent(new Error(`The layer '${id}' does not exist in the map's style and cannot be removed.`)));
            return;
        }

        layer.setEventedParent(null);

        this._updateLayerCount(layer, false);

        const index = this._order.indexOf(id);
        this._order.splice(index, 1);

        this._layerOrderChanged = true;
        this._changed = true;
        this._removedLayers[id] = layer;
        delete this._layers[id];
        delete this._serializedLayers[id];
        delete this._updatedLayers[id];
        delete this._updatedPaintProps[id];

        if (layer.onRemove) {
            layer.onRemove(this.map);
        }

        this._updateDrapeFirstLayers();
    }

    /**
     * Return the style layer object with the given `id`.
     *
     * @param {string} id ID of the desired layer.
     * @returns {?Object} A layer, if one with the given `id` exists.
     */
    getLayer(id: string): Object {
        return this._layers[id];
    }

    /**
     * Checks if a specific layer is present within the style.
     *
     * @param {string} id ID of the desired layer.
     * @returns {boolean} A boolean specifying if the given layer is present.
     */
    hasLayer(id: string): boolean {
        return id in this._layers;
    }

    /**
     * Checks if a specific layer type is present within the style.
     *
     * @param {string} type Type of the desired layer.
     * @returns {boolean} A boolean specifying if the given layer type is present.
     */
    hasLayerType(type: string): boolean {
        for (const layerId in this._layers) {
            const layer = this._layers[layerId];
            if (layer.type === type) {
                return true;
            }
        }
        return false;
    }

    setLayerZoomRange(layerId: string, minzoom: ?number, maxzoom: ?number) {
        this._checkLoaded();

        const layer = this.getLayer(layerId);
        if (!layer) {
            this.fire(new ErrorEvent(new Error(`The layer '${layerId}' does not exist in the map's style and cannot have zoom extent.`)));
            return;
        }

        if (layer.minzoom === minzoom && layer.maxzoom === maxzoom) return;

        if (minzoom != null) {
            layer.minzoom = minzoom;
        }
        if (maxzoom != null) {
            layer.maxzoom = maxzoom;
        }
        this._updateLayer(layer);
    }

    setFilter(layerId: string, filter: ?FilterSpecification,  options: StyleSetterOptions = {}) {
        this._checkLoaded();

        const layer = this.getLayer(layerId);
        if (!layer) {
            this.fire(new ErrorEvent(new Error(`The layer '${layerId}' does not exist in the map's style and cannot be filtered.`)));
            return;
        }

        if (deepEqual(layer.filter, filter)) {
            return;
        }

        if (filter === null || filter === undefined) {
            layer.filter = undefined;
            this._updateLayer(layer);
            return;
        }

        if (this._validate(validateStyle.filter, `layers.${layer.id}.filter`, filter, null, options)) {
            return;
        }

        layer.filter = clone(filter);
        this._updateLayer(layer);
    }

    /**
     * Get a layer's filter object.
     * @param {string} layer The layer to inspect.
     * @returns {*} The layer's filter, if any.
     */
    getFilter(layer: string) {
        return clone(this.getLayer(layer).filter);
    }

    setLayoutProperty(layerId: string, name: string, value: any,  options: StyleSetterOptions = {}) {
        this._checkLoaded();

        const layer = this.getLayer(layerId);
        if (!layer) {
            this.fire(new ErrorEvent(new Error(`The layer '${layerId}' does not exist in the map's style and cannot be styled.`)));
            return;
        }

        if (deepEqual(layer.getLayoutProperty(name), value)) return;

        layer.setLayoutProperty(name, value, options);
        this._updateLayer(layer);
    }

    /**
     * Get a layout property's value from a given layer.
     * @param {string} layerId The layer to inspect.
     * @param {string} name The name of the layout property.
     * @returns {*} The property value.
     */
    getLayoutProperty(layerId: string, name: string) {
        const layer = this.getLayer(layerId);
        if (!layer) {
            this.fire(new ErrorEvent(new Error(`The layer '${layerId}' does not exist in the map's style.`)));
            return;
        }

        return layer.getLayoutProperty(name);
    }

    setPaintProperty(layerId: string, name: string, value: any, options: StyleSetterOptions = {}) {
        this._checkLoaded();

        const layer = this.getLayer(layerId);
        if (!layer) {
            this.fire(new ErrorEvent(new Error(`The layer '${layerId}' does not exist in the map's style and cannot be styled.`)));
            return;
        }

        if (deepEqual(layer.getPaintProperty(name), value)) return;

        const requiresRelayout = layer.setPaintProperty(name, value, options);
        if (requiresRelayout) {
            this._updateLayer(layer);
        }

        this._changed = true;
        this._updatedPaintProps[layerId] = true;
    }

    getPaintProperty(layer: string, name: string) {
        return this.getLayer(layer).getPaintProperty(name);
    }

    setFeatureState(target: { source: string; sourceLayer?: string; id: string | number; }, state: Object) {
        this._checkLoaded();
        const sourceId = target.source;
        const sourceLayer = target.sourceLayer;
        const source = this.getSource(sourceId);

        if (source === undefined) {
            this.fire(new ErrorEvent(new Error(`The source '${sourceId}' does not exist in the map's style.`)));
            return;
        }
        const sourceType = source.type;
        if (sourceType === 'geojson' && sourceLayer) {
            this.fire(new ErrorEvent(new Error(`GeoJSON sources cannot have a sourceLayer parameter.`)));
            return;
        }
        if (sourceType === 'vector' && !sourceLayer) {
            this.fire(new ErrorEvent(new Error(`The sourceLayer parameter must be provided for vector source types.`)));
            return;
        }
        if (target.id === undefined) {
            this.fire(new ErrorEvent(new Error(`The feature id parameter must be provided.`)));
        }

        const sourceCaches = this._getSourceCaches(sourceId);
        for (const sourceCache of sourceCaches) {
            sourceCache.setFeatureState(sourceLayer, target.id, state);
        }
    }

    removeFeatureState(target: { source: string; sourceLayer?: string; id?: string | number; }, key?: string) {
        this._checkLoaded();
        const sourceId = target.source;
        const source = this.getSource(sourceId);

        if (source === undefined) {
            this.fire(new ErrorEvent(new Error(`The source '${sourceId}' does not exist in the map's style.`)));
            return;
        }

        const sourceType = source.type;
        const sourceLayer = sourceType === 'vector' ? target.sourceLayer : undefined;

        if (sourceType === 'vector' && !sourceLayer) {
            this.fire(new ErrorEvent(new Error(`The sourceLayer parameter must be provided for vector source types.`)));
            return;
        }

        if (key && (typeof target.id !== 'string' && typeof target.id !== 'number')) {
            this.fire(new ErrorEvent(new Error(`A feature id is required to remove its specific state property.`)));
            return;
        }

        const sourceCaches = this._getSourceCaches(sourceId);
        for (const sourceCache of sourceCaches) {
            sourceCache.removeFeatureState(sourceLayer, target.id, key);
        }
    }

    getFeatureState(target: { source: string; sourceLayer?: string; id: string | number; }) {
        this._checkLoaded();
        const sourceId = target.source;
        const sourceLayer = target.sourceLayer;
        const source = this.getSource(sourceId);

        if (source === undefined) {
            this.fire(new ErrorEvent(new Error(`The source '${sourceId}' does not exist in the map's style.`)));
            return;
        }
        const sourceType = source.type;
        if (sourceType === 'vector' && !sourceLayer) {
            this.fire(new ErrorEvent(new Error(`The sourceLayer parameter must be provided for vector source types.`)));
            return;
        }
        if (target.id === undefined) {
            this.fire(new ErrorEvent(new Error(`The feature id parameter must be provided.`)));
        }

        const sourceCaches = this._getSourceCaches(sourceId);
        return sourceCaches[0].getFeatureState(sourceLayer, target.id);
    }

    getTransition() {
        return extend({duration: 300, delay: 0}, this.stylesheet && this.stylesheet.transition);
    }

    serialize() {
        const sources = {};
        for (const cacheId in this._sourceCaches) {
            const source = this._sourceCaches[cacheId].getSource();
            if (!sources[source.id]) {
                sources[source.id] = source.serialize();
            }
        }
        return filterObject({
            version: this.stylesheet.version,
            name: this.stylesheet.name,
            metadata: this.stylesheet.metadata,
            light: this.stylesheet.light,
            terrain: this.stylesheet.terrain,
            fog: this.stylesheet.fog,
            center: this.stylesheet.center,
            zoom: this.stylesheet.zoom,
            bearing: this.stylesheet.bearing,
            pitch: this.stylesheet.pitch,
            sprite: this.stylesheet.sprite,
            glyphs: this.stylesheet.glyphs,
            transition: this.stylesheet.transition,
            sources,
            layers: this._serializeLayers(this._order)
        }, (value) => { return value !== undefined; });
    }

    _updateLayer(layer: StyleLayer) {
        this._updatedLayers[layer.id] = true;
        const sourceCache = this._getLayerSourceCache(layer);
        if (layer.source && !this._updatedSources[layer.source] &&
            //Skip for raster layers (https://github.com/mapbox/mapbox-gl-js/issues/7865)
            sourceCache &&
            sourceCache.getSource().type !== 'raster') {
            this._updatedSources[layer.source] = 'reload';
            sourceCache.pause();
        }
        this._changed = true;
    }

    _flattenAndSortRenderedFeatures(sourceResults: Array<any>) {
        // Feature order is complicated.
        // The order between features in two 2D layers is always determined by layer order.
        // The order between features in two 3D layers is always determined by depth.
        // The order between a feature in a 2D layer and a 3D layer is tricky:
        //      Most often layer order determines the feature order in this case. If
        //      a line layer is above a extrusion layer the line feature will be rendered
        //      above the extrusion. If the line layer is below the extrusion layer,
        //      it will be rendered below it.
        //
        //      There is a weird case though.
        //      You have layers in this order: extrusion_layer_a, line_layer, extrusion_layer_b
        //      Each layer has a feature that overlaps the other features.
        //      The feature in extrusion_layer_a is closer than the feature in extrusion_layer_b so it is rendered above.
        //      The feature in line_layer is rendered above extrusion_layer_a.
        //      This means that that the line_layer feature is above the extrusion_layer_b feature despite
        //      it being in an earlier layer.

        const isLayer3D = layerId => this._layers[layerId].type === 'fill-extrusion';

        const layerIndex = {};
        const features3D = [];
        for (let l = this._order.length - 1; l >= 0; l--) {
            const layerId = this._order[l];
            if (isLayer3D(layerId)) {
                layerIndex[layerId] = l;
                for (const sourceResult of sourceResults) {
                    const layerFeatures = sourceResult[layerId];
                    if (layerFeatures) {
                        for (const featureWrapper of layerFeatures) {
                            features3D.push(featureWrapper);
                        }
                    }
                }
            }
        }

        features3D.sort((a, b) => {
            return b.intersectionZ - a.intersectionZ;
        });

        const features = [];
        for (let l = this._order.length - 1; l >= 0; l--) {
            const layerId = this._order[l];

            if (isLayer3D(layerId)) {
                // add all 3D features that are in or above the current layer
                for (let i = features3D.length - 1; i >= 0; i--) {
                    const topmost3D = features3D[i].feature;
                    if (layerIndex[topmost3D.layer.id] < l) break;
                    features.push(topmost3D);
                    features3D.pop();
                }
            } else {
                for (const sourceResult of sourceResults) {
                    const layerFeatures = sourceResult[layerId];
                    if (layerFeatures) {
                        for (const featureWrapper of layerFeatures) {
                            features.push(featureWrapper.feature);
                        }
                    }
                }
            }
        }

        return features;
    }

    queryRenderedFeatures(queryGeometry: PointLike | [PointLike, PointLike], params: any, transform: Transform) {
        if (params && params.filter) {
            this._validate(validateStyle.filter, 'queryRenderedFeatures.filter', params.filter, null, params);
        }

        const includedSources = {};
        if (params && params.layers) {
            if (!Array.isArray(params.layers)) {
                this.fire(new ErrorEvent(new Error('parameters.layers must be an Array.')));
                return [];
            }
            for (const layerId of params.layers) {
                const layer = this._layers[layerId];
                if (!layer) {
                    // this layer is not in the style.layers array
                    this.fire(new ErrorEvent(new Error(`The layer '${layerId}' does not exist in the map's style and cannot be queried for features.`)));
                    return [];
                }
                includedSources[layer.source] = true;
            }
        }

        const sourceResults = [];

        params.availableImages = this._availableImages;

        const has3DLayer = (params && params.layers) ?
            params.layers.some((layerId) => {
                const layer = this.getLayer(layerId);
                return layer && layer.is3D();
            }) :
            this.has3DLayers();
        const queryGeometryStruct = QueryGeometry.createFromScreenPoints(queryGeometry, transform);

        for (const id in this._sourceCaches) {
            const sourceId = this._sourceCaches[id].getSource().id;
            if (params.layers && !includedSources[sourceId]) continue;
            sourceResults.push(
                queryRenderedFeatures(
                    this._sourceCaches[id],
                    this._layers,
                    this._serializedLayers,
                    queryGeometryStruct,
                    params,
                    transform,
                    has3DLayer,
                    !!this.map._showQueryGeometry)
            );
        }

        if (this.placement) {
            // If a placement has run, query against its CollisionIndex
            // for symbol results, and treat it as an extra source to merge
            sourceResults.push(
                queryRenderedSymbols(
                    this._layers,
                    this._serializedLayers,
                    this._getLayerSourceCache.bind(this),
                    queryGeometryStruct.screenGeometry,
                    params,
                    this.placement.collisionIndex,
                    this.placement.retainedQueryData)
            );
        }

        return this._flattenAndSortRenderedFeatures(sourceResults);
    }

    querySourceFeatures(sourceID: string, params: ?{sourceLayer: ?string, filter: ?Array<any>, validate?: boolean}) {
        if (params && params.filter) {
            this._validate(validateStyle.filter, 'querySourceFeatures.filter', params.filter, null, params);
        }
        const sourceCaches = this._getSourceCaches(sourceID);
        let results = [];
        for (const sourceCache of sourceCaches) {
            results = results.concat(querySourceFeatures(sourceCache, params));
        }
        return results;
    }

    addSourceType(name: string, SourceType: SourceClass, callback: Callback<void>) {
        if (Style.getSourceType(name)) {
            return callback(new Error(`A source type called "${name}" already exists.`));
        }

        Style.setSourceType(name, SourceType);

        if (!SourceType.workerSourceURL) {
            return callback(null, null);
        }

        this.dispatcher.broadcast('loadWorkerSource', {
            name,
            url: SourceType.workerSourceURL
        }, callback);
    }

    getLight() {
        return this.light.getLight();
    }

    setLight(lightOptions: LightSpecification, options: StyleSetterOptions = {}) {
        this._checkLoaded();

        const light = this.light.getLight();
        let _update = false;
        for (const key in lightOptions) {
            if (!deepEqual(lightOptions[key], light[key])) {
                _update = true;
                break;
            }
        }
        if (!_update) return;

        const parameters = {
            now: browser.now(),
            transition: extend({
                duration: 300,
                delay: 0
            }, this.stylesheet.transition)
        };

        this.light.setLight(lightOptions, options);
        this.light.updateTransitions(parameters);
    }

    getTerrain() {
        return this.terrain ? this.terrain.get() : null;
    }

    // eslint-disable-next-line no-warning-comments
    // TODO: generic approach for root level property: light, terrain, skybox.
    // It is not done here to prevent rebasing issues.
    setTerrain(terrainOptions: TerrainSpecification) {
        this._checkLoaded();

        //Disabling
        if (!terrainOptions) {
            delete this.terrain;
            delete this.stylesheet.terrain;
            this.dispatcher.broadcast('enableTerrain', false);
            this._force3DLayerUpdate();
            this._markersNeedUpdate = true;
            return;
        }

        // Input validation and source object unrolling
        if (typeof terrainOptions.source === 'object') {
            const id = 'terrain-dem-src';
            this.addSource(id, ((terrainOptions.source): any));
            terrainOptions = clone(terrainOptions);
            terrainOptions = (extend(terrainOptions, {source: id}): any);
        }
        if (this._validate(validateStyle.terrain, 'terrain', terrainOptions)) return;

        // Enabling
        if (!this.terrain) {
            this._createTerrain(terrainOptions);
        } else { // Updating
            const terrain = this.terrain;
            const currSpec = terrain.get();
            for (const key in terrainOptions) {
                if (!deepEqual(terrainOptions[key], currSpec[key])) {
                    terrain.set(terrainOptions);
                    this.stylesheet.terrain = terrainOptions;
                    const parameters = {
                        now: browser.now(),
                        transition: extend({
                            duration: 0
                        }, this.stylesheet.transition)
                    };

                    terrain.updateTransitions(parameters);
                    break;
                }
            }
        }

        this._updateDrapeFirstLayers();
        this._markersNeedUpdate = true;
    }

    _createFog(fogOptions: FogSpecification) {
        const fog = this.fog = new Fog(fogOptions);
        this.stylesheet.fog = fogOptions;
        const parameters = {
            now: browser.now(),
            transition: extend({
                duration: 0
            }, this.stylesheet.transition)
        };

        fog.updateTransitions(parameters);
    }

    _updateMarkersOpacity() {
        if (this.map._markers.length === 0) {
            return;
        }
        this.map._requestDomTask(() => {
            for (const marker of this.map._markers) {
                marker._evaluateOpacity();
            }
        });
    }

    getFog() {
        return this.fog ? this.fog.get() : null;
    }

    setFog(fogOptions: FogSpecification) {
        this._checkLoaded();

        if (!fogOptions) {
            // Remove fog
            delete this.fog;
            delete this.stylesheet.fog;
            this._markersNeedUpdate = true;
            return;
        }

        if (!this.fog) {
            // Initialize Fog
            this._createFog(fogOptions);
        } else {
            // Updating fog
            const fog = this.fog;
            const currSpec = fog.get();
            for (const key in fogOptions) {
                if (!deepEqual(fogOptions[key], currSpec[key])) {
                    fog.set(fogOptions);
                    this.stylesheet.fog = fogOptions;
                    const parameters = {
                        now: browser.now(),
                        transition: extend({
                            duration: 0
                        }, this.stylesheet.transition)
                    };

                    fog.updateTransitions(parameters);
                    break;
                }
            }
        }

        this._markersNeedUpdate = true;
    }

    _updateDrapeFirstLayers() {
        if (!this.map._optimizeForTerrain || !this.terrain) {
            return;
        }

        const draped = this._order.filter((id) => {
            return this.isLayerDraped(this._layers[id]);
        });

        const nonDraped = this._order.filter((id) => {
            return !this.isLayerDraped(this._layers[id]);
        });
        this._drapedFirstOrder = [];
        this._drapedFirstOrder.push(...draped);
        this._drapedFirstOrder.push(...nonDraped);
    }

    _createTerrain(terrainOptions: TerrainSpecification) {
        const terrain = this.terrain = new Terrain(terrainOptions);
        this.stylesheet.terrain = terrainOptions;
        this.dispatcher.broadcast('enableTerrain', true);
        this._force3DLayerUpdate();
        const parameters = {
            now: browser.now(),
            transition: extend({
                duration: 0
            }, this.stylesheet.transition)
        };

        terrain.updateTransitions(parameters);
    }

    _force3DLayerUpdate() {
        for (const layerId in this._layers) {
            const layer = this._layers[layerId];
            if (layer.type === 'fill-extrusion') {
                this._updateLayer(layer);
            }
        }
    }

    _validate(validate: Validator, key: string, value: any, props: any, options: { validate?: boolean } = {}) {
        if (options && options.validate === false) {
            return false;
        }
        return emitValidationErrors(this, validate.call(validateStyle, extend({
            key,
            style: this.serialize(),
            value,
            styleSpec
        }, props)));
    }

    _remove() {
        if (this._request) {
            this._request.cancel();
            this._request = null;
        }
        if (this._spriteRequest) {
            this._spriteRequest.cancel();
            this._spriteRequest = null;
        }
        rtlTextPluginEvented.off('pluginStateChange', this._rtlTextPluginCallback);
        for (const layerId in this._layers) {
            const layer: StyleLayer = this._layers[layerId];
            layer.setEventedParent(null);
        }
        for (const id in this._sourceCaches) {
            this._sourceCaches[id].clearTiles();
            this._sourceCaches[id].setEventedParent(null);
        }
        this.imageManager.setEventedParent(null);
        this.setEventedParent(null);
        this.dispatcher.remove();
    }

    _clearSource(id: string) {
        const sourceCaches = this._getSourceCaches(id);
        for (const sourceCache of sourceCaches) {
            sourceCache.clearTiles();
        }
    }

    _reloadSource(id: string) {
        const sourceCaches = this._getSourceCaches(id);
        for (const sourceCache of sourceCaches) {
            sourceCache.resume();
            sourceCache.reload();
        }
    }

    _updateSources(transform: Transform) {
        for (const id in this._sourceCaches) {
            this._sourceCaches[id].update(transform);
        }
    }

    _generateCollisionBoxes() {
        for (const id in this._sourceCaches) {
            const sourceCache = this._sourceCaches[id];
            sourceCache.resume();
            sourceCache.reload();
        }
    }

    _updatePlacement(transform: Transform, showCollisionBoxes: boolean, fadeDuration: number, crossSourceCollisions: boolean, forceFullPlacement: boolean = false) {
        let symbolBucketsChanged = false;
        let placementCommitted = false;

        const layerTiles = {};

        for (const layerID of this._order) {
            const styleLayer = this._layers[layerID];
            if (styleLayer.type !== 'symbol') continue;

            if (!layerTiles[styleLayer.source]) {
                const sourceCache = this._getLayerSourceCache(styleLayer);
                if (!sourceCache) continue;
                layerTiles[styleLayer.source] = sourceCache.getRenderableIds(true)
                    .map((id) => sourceCache.getTileByID(id))
                    .sort((a, b) => (b.tileID.overscaledZ - a.tileID.overscaledZ) || (a.tileID.isLessThan(b.tileID) ? -1 : 1));
            }

            const layerBucketsChanged = this.crossTileSymbolIndex.addLayer(styleLayer, layerTiles[styleLayer.source], transform.center.lng);
            symbolBucketsChanged = symbolBucketsChanged || layerBucketsChanged;
        }
        this.crossTileSymbolIndex.pruneUnusedLayers(this._order);

        // Anything that changes our "in progress" layer and tile indices requires us
        // to start over. When we start over, we do a full placement instead of incremental
        // to prevent starvation.
        // We need to restart placement to keep layer indices in sync.
        // Also force full placement when fadeDuration === 0 to ensure that newly loaded
        // tiles will fully display symbols in their first frame
        forceFullPlacement = forceFullPlacement || this._layerOrderChanged || fadeDuration === 0;

        if (this._layerOrderChanged) {
            this.fire(new Event('neworder'));
        }

        if (forceFullPlacement || !this.pauseablePlacement || (this.pauseablePlacement.isDone() && !this.placement.stillRecent(browser.now(), transform.zoom))) {
            this.pauseablePlacement = new PauseablePlacement(transform, this._order, forceFullPlacement, showCollisionBoxes, fadeDuration, crossSourceCollisions, this.placement, this.fog ? this.fog.state : null);
            this._layerOrderChanged = false;
        }

        if (this.pauseablePlacement.isDone()) {
            // the last placement finished running, but the next one hasn’t
            // started yet because of the `stillRecent` check immediately
            // above, so mark it stale to ensure that we request another
            // render frame
            this.placement.setStale();
        } else {
            this.pauseablePlacement.continuePlacement(this._order, this._layers, layerTiles);

            if (this.pauseablePlacement.isDone()) {
                this.placement = this.pauseablePlacement.commit(browser.now());
                placementCommitted = true;
            }

            if (symbolBucketsChanged) {
                // since the placement gets split over multiple frames it is possible
                // these buckets were processed before they were changed and so the
                // placement is already stale while it is in progress
                this.pauseablePlacement.placement.setStale();
            }
        }

        if (placementCommitted || symbolBucketsChanged) {
            for (const layerID of this._order) {
                const styleLayer = this._layers[layerID];
                if (styleLayer.type !== 'symbol') continue;
                this.placement.updateLayerOpacities(styleLayer, layerTiles[styleLayer.source]);
            }
        }

        // needsRender is false when we have just finished a placement that didn't change the visibility of any symbols
        const needsRerender = !this.pauseablePlacement.isDone() || this.placement.hasTransitions(browser.now());
        return needsRerender;
    }

    _releaseSymbolFadeTiles() {
        for (const id in this._sourceCaches) {
            this._sourceCaches[id].releaseSymbolFadeTiles();
        }
    }

    // Callbacks from web workers

    getImages(mapId: string, params: {icons: Array<string>, source: string, tileID: OverscaledTileID, type: string}, callback: Callback<{[_: string]: StyleImage}>) {

        this.imageManager.getImages(params.icons, callback);

        // Apply queued image changes before setting the tile's dependencies so that the tile
        // is not reloaded unecessarily. Without this forced update the reload could happen in cases
        // like this one:
        // - icons contains "my-image"
        // - imageManager.getImages(...) triggers `onstyleimagemissing`
        // - the user adds "my-image" within the callback
        // - addImage adds "my-image" to this._changedImages
        // - the next frame triggers a reload of this tile even though it already has the latest version
        this._updateTilesForChangedImages();

        const setDependencies = (sourceCache: SourceCache) => {
            if (sourceCache) {
                sourceCache.setDependencies(params.tileID.key, params.type, params.icons);
            }
        };
        setDependencies(this._otherSourceCaches[params.source]);
        setDependencies(this._symbolSourceCaches[params.source]);
    }

    getGlyphs(mapId: string, params: {stacks: {[_: string]: Array<number>}}, callback: Callback<{[_: string]: {glyphs: {[_: number]: ?StyleGlyph}, ascender?: number, descender?: number}}>) {
        this.glyphManager.getGlyphs(params.stacks, callback);
    }

    getResource(mapId: string, params: RequestParameters, callback: ResponseCallback<any>): Cancelable {
        return makeRequest(params, callback);
    }

    _getSourceCache(source: string): SourceCache | void {
        return this._otherSourceCaches[source];
    }

    _getLayerSourceCache(layer: StyleLayer): SourceCache | void {
        return layer.type === 'symbol' ?
            this._symbolSourceCaches[layer.source] :
            this._otherSourceCaches[layer.source];
    }

    _getSourceCaches(source: string): Array<SourceCache> {
        const sourceCaches = [];
        if (this._otherSourceCaches[source]) {
            sourceCaches.push(this._otherSourceCaches[source]);
        }
        if (this._symbolSourceCaches[source]) {
            sourceCaches.push(this._symbolSourceCaches[source]);
        }
        return sourceCaches;
    }

    has3DLayers(): boolean {
        return this._num3DLayers > 0;
    }

    hasSymbolLayers(): boolean {
        return this._numSymbolLayers > 0;
    }

    hasCircleLayers(): boolean {
        return this._numCircleLayers > 0;
    }
}

Style.getSourceType = getSourceType;
Style.setSourceType = setSourceType;
Style.registerForPluginStateChange = registerForPluginStateChange;

export default Style;<|MERGE_RESOLUTION|>--- conflicted
+++ resolved
@@ -853,13 +853,8 @@
     /**
      * Moves a layer to a different z-position. The layer will be inserted before the layer with
      * ID `before`, or appended if `before` is omitted.
-<<<<<<< HEAD
-     * @param {string} id ID of the layer to move
-     * @param {string} [before] ID of an existing layer to insert before
-=======
      * @param {string} id  ID of the layer to move.
      * @param {string} [before] ID of an existing layer to insert before.
->>>>>>> a06e428e
      */
     moveLayer(id: string, before?: string) {
         this._checkLoaded();
