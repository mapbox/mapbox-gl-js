--- conflicted
+++ resolved
@@ -21,11 +21,7 @@
     globeToMercatorTransition,
     globePoleMatrixForTile,
     getGridMatrix,
-<<<<<<< HEAD
-    tileCornersInLatLng,
-=======
     tileCornersToBounds,
->>>>>>> fb857af7
     globeNormalizeECEF,
     globeTileBounds,
     globeUseCustomAntiAliasing,
@@ -204,17 +200,9 @@
                 extend(elevationOptions, {morphing: {srcDemTile: morph.from, dstDemTile: morph.to, phase: easeCubicInOut(morph.phase)}});
             }
 
-<<<<<<< HEAD
-            const globeMatrix = Float32Array.from(tr.globeMatrix);
-            const tileCornersLatLng = tileCornersInLatLng(coord.canonical);
-            const tileCenterLatitude = (tileCornersLatLng[0][0] + tileCornersLatLng[1][0]) / 2.0;
-            const latitudinalLod = getLatitudinalLod(tileCenterLatitude);
-            const gridMatrix = getGridMatrix(coord.canonical, tileCornersLatLng, latitudinalLod);
-=======
             const tileBounds = tileCornersToBounds(coord.canonical);
             const latitudinalLod = getLatitudinalLod(tileBounds.getCenter().lat);
             const gridMatrix = getGridMatrix(coord.canonical, tileBounds, latitudinalLod);
->>>>>>> fb857af7
             const normalizeMatrix = globeNormalizeECEF(globeTileBounds(coord.canonical));
             const uniformValues = globeRasterUniformValues(
                 tr.projMatrix, globeMatrix, globeMercatorMatrix, normalizeMatrix, globeToMercatorTransition(tr.zoom),
