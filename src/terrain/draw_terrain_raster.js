// @flow

import DepthMode from '../gl/depth_mode.js';
import CullFaceMode from '../gl/cull_face_mode.js';
import {terrainRasterUniformValues} from './terrain_raster_program.js';
import {globeRasterUniformValues} from './globe_raster_program.js';
import {Terrain} from './terrain.js';
import Tile from '../source/tile.js';
import assert from 'assert';
import {easeCubicInOut} from '../util/util.js';
import browser from '../util/browser.js';
import {mercatorXfromLng, mercatorYfromLat} from '../geo/mercator_coordinate.js';
import type Painter from '../render/painter.js';
import type SourceCache from '../source/source_cache.js';
import {OverscaledTileID, CanonicalTileID} from '../source/tile_id.js';
import StencilMode from '../gl/stencil_mode.js';
import ColorMode from '../gl/color_mode.js';
import {mat4} from 'gl-matrix';
import {
    calculateGlobeMercatorMatrix,
    globeToMercatorTransition,
    globePoleMatrixForTile,
    getGridMatrix,
    tileCornersToBounds,
    globeNormalizeECEF,
    globeTileBounds,
    globeUseCustomAntiAliasing,
    getLatitudinalLod
} from '../geo/projection/globe_util.js';
import extend from '../style-spec/util/extend.js';
import type Program from '../render/program.js';
import type VertexBuffer from "../gl/vertex_buffer.js";

export {
    drawTerrainRaster,
    drawTerrainDepth
};

type DEMChain = {
    startTime: number,
    phase: number,
    duration: number,   // Interpolation duration in milliseconds
    from: Tile,
    to: Tile,
    queued: ?Tile
};

class VertexMorphing {
    operations: {[string | number]: DEMChain };

    constructor() {
        this.operations = {};
    }

    newMorphing(key: number, from: Tile, to: Tile, now: number, duration: number) {
        assert(from.demTexture && to.demTexture);
        assert(from.tileID.key !== to.tileID.key);

        if (key in this.operations) {
            const op = this.operations[key];
            assert(op.from && op.to);
            // Queue the target tile unless it's being morphed to already
            if (op.to.tileID.key !== to.tileID.key)
                op.queued = to;
        } else {
            this.operations[key] = {
                startTime: now,
                phase: 0.0,
                duration,
                from,
                to,
                queued: null
            };
        }
    }

    getMorphValuesForProxy(key: number): ?{from: Tile, to: Tile, phase: number} {
        if (!(key in this.operations))
            return null;

        const op = this.operations[key];
        const from = op.from;
        const to = op.to;
        assert(from && to);

        return {from, to, phase: op.phase};
    }

    update(now: number) {
        for (const key in this.operations) {
            const op = this.operations[key];
            assert(op.from && op.to);

            op.phase = (now - op.startTime) / op.duration;

            // Start the queued operation if the current one is finished or the data has expired
            while (op.phase >= 1.0 || !this._validOp(op)) {
                if (!this._nextOp(op, now)) {
                    delete this.operations[key];
                    break;
                }
            }
        }
    }

    _nextOp(op: DEMChain, now: number): boolean {
        if (!op.queued)
            return false;
        op.from = op.to;
        op.to = op.queued;
        op.queued = null;
        op.phase = 0.0;
        op.startTime = now;
        return true;
    }

    _validOp(op: DEMChain): boolean {
        return op.from.hasData() && op.to.hasData();
    }
}

function demTileChanged(prev: ?Tile, next: ?Tile): boolean {
    if (prev == null || next == null)
        return false;
    if (!prev.hasData() || !next.hasData())
        return false;
    if (prev.demTexture == null || next.demTexture == null)
        return false;
    return prev.tileID.key !== next.tileID.key;
}

const vertexMorphing = new VertexMorphing();
const SHADER_DEFAULT = 0;
const SHADER_MORPHING = 1;
const SHADER_TERRAIN_WIREFRAME = 2;
const defaultDuration = 250;

const shaderDefines = {
    "0": null,
    "1": 'TERRAIN_VERTEX_MORPHING',
    "2": 'TERRAIN_WIREFRAME'
};

function drawTerrainForGlobe(painter: Painter, terrain: Terrain, sourceCache: SourceCache, tileIDs: Array<OverscaledTileID>, now: number) {
    const context = painter.context;
    const gl = context.gl;

    let program, programMode;
    const showWireframe = painter.options.showTerrainWireframe ? SHADER_TERRAIN_WIREFRAME : SHADER_DEFAULT;
    const tr = painter.transform;
    const useCustomAntialiasing = globeUseCustomAntiAliasing(painter, context, tr);

    const setShaderMode = (mode: number, isWireframe: boolean) => {
        if (programMode === mode) return;
        const defines = [shaderDefines[mode], 'PROJECTION_GLOBE_VIEW'];

        if (useCustomAntialiasing) defines.push('CUSTOM_ANTIALIASING');
        if (isWireframe) defines.push(shaderDefines[showWireframe]);

        program = painter.useProgram('globeRaster', null, defines);
        programMode = mode;
    };

    const colorMode = painter.colorModeForRenderPass();
    const depthMode = new DepthMode(gl.LEQUAL, DepthMode.ReadWrite, painter.depthRangeFor3D);
    vertexMorphing.update(now);
    const globeMercatorMatrix = calculateGlobeMercatorMatrix(tr);
    const mercatorCenter = [mercatorXfromLng(tr.center.lng), mercatorYfromLat(tr.center.lat)];
    const batches = showWireframe ? [false, true] : [false];
    const sharedBuffers = painter.globeSharedBuffers;
    const viewport = [tr.width * browser.devicePixelRatio, tr.height * browser.devicePixelRatio];
    const globeMatrix = Float32Array.from(tr.globeMatrix);
    const elevationOptions = {useDenormalizedUpVectorScale: true};

    batches.forEach(isWireframe => {
        const tr = painter.transform;
        const skirtHeightValue = skirtHeight(tr.zoom, terrain.exaggeration(), terrain.sourceCache._source.tileSize);

        // This code assumes the rendering is batched into mesh terrain and then wireframe
        // terrain (if applicable) so that this is enough to ensure the correct program is
        // set when we switch from one to the other.
        programMode = -1;

        const primitive = isWireframe ? gl.LINES : gl.TRIANGLES;

        for (const coord of tileIDs) {
            const tile = sourceCache.getTile(coord);
            const stencilMode = StencilMode.disabled;

            const prevDemTile = terrain.prevTerrainTileForTile[coord.key];
            const nextDemTile = terrain.terrainTileForTile[coord.key];

            if (demTileChanged(prevDemTile, nextDemTile)) {
                vertexMorphing.newMorphing(coord.key, prevDemTile, nextDemTile, now, defaultDuration);
            }

            // Bind the main draped texture
            context.activeTexture.set(gl.TEXTURE0);
            tile.texture.bind(gl.LINEAR, gl.CLAMP_TO_EDGE);

            const morph = vertexMorphing.getMorphValuesForProxy(coord.key);
            const shaderMode = morph ? SHADER_MORPHING : SHADER_DEFAULT;

            if (morph) {
                extend(elevationOptions, {morphing: {srcDemTile: morph.from, dstDemTile: morph.to, phase: easeCubicInOut(morph.phase)}});
            }

            const tileBounds = tileCornersToBounds(coord.canonical);
            const latitudinalLod = getLatitudinalLod(tileBounds.getCenter().lat);
            const gridMatrix = getGridMatrix(coord.canonical, tileBounds, latitudinalLod, tr.worldSize / tr._pixelsPerMercatorPixel);
            const normalizeMatrix = globeNormalizeECEF(globeTileBounds(coord.canonical));
            const uniformValues = globeRasterUniformValues(
                tr.projMatrix, globeMatrix, globeMercatorMatrix, normalizeMatrix, globeToMercatorTransition(tr.zoom),
                mercatorCenter, tr.frustumCorners.TL, tr.frustumCorners.TR, tr.frustumCorners.BR,
                tr.frustumCorners.BL, tr.globeCenterInViewSpace, tr.globeRadius, viewport, skirtHeightValue, gridMatrix);

            setShaderMode(shaderMode, isWireframe);

            terrain.setupElevationDraw(tile, program, elevationOptions);

            painter.uploadCommonUniforms(context, program, coord.toUnwrapped());

            if (sharedBuffers) {
                const [buffer, indexBuffer, segments] = isWireframe ?
                    sharedBuffers.getWirefameBuffers(painter.context, latitudinalLod) :
                    sharedBuffers.getGridBuffers(latitudinalLod, skirtHeightValue !== 0);

                program.draw(context, primitive, depthMode, stencilMode, colorMode, CullFaceMode.backCCW,
                    uniformValues, "globe_raster", buffer, indexBuffer, segments);
            }
        }
    });

    // Render the poles.
    if (sharedBuffers) {
        const defines = ['GLOBE_POLES', 'PROJECTION_GLOBE_VIEW'];
        if (useCustomAntialiasing) defines.push('CUSTOM_ANTIALIASING');

        program = painter.useProgram('globeRaster', null, defines);
        for (const coord of tileIDs) {
            // Fill poles by extrapolating adjacent border tiles
            const {x, y, z} = coord.canonical;
            const topCap = y === 0;
            const bottomCap = y === (1 << z) - 1;

            const [northPoleBuffer, southPoleBuffer, indexBuffer, segment] = sharedBuffers.getPoleBuffers(z);

            if (segment && (topCap || bottomCap)) {
                const tile = sourceCache.getTile(coord);

                // Bind the main draped texture
                context.activeTexture.set(gl.TEXTURE0);
                tile.texture.bind(gl.LINEAR, gl.CLAMP_TO_EDGE);

                let poleMatrix = globePoleMatrixForTile(z, x, tr);
                const normalizeMatrix = globeNormalizeECEF(globeTileBounds(coord.canonical));

                const drawPole = (program: Program<any>, vertexBuffer: VertexBuffer) => program.draw(
                    context, gl.TRIANGLES, depthMode, StencilMode.disabled, colorMode, CullFaceMode.disabled,
                    globeRasterUniformValues(tr.projMatrix, poleMatrix, poleMatrix, normalizeMatrix, 0.0, mercatorCenter,
                    tr.frustumCorners.TL, tr.frustumCorners.TR, tr.frustumCorners.BR, tr.frustumCorners.BL,
                    tr.globeCenterInViewSpace, tr.globeRadius, viewport, 0), "globe_pole_raster", vertexBuffer,
                    indexBuffer, segment);

                terrain.setupElevationDraw(tile, program, elevationOptions);

                painter.uploadCommonUniforms(context, program, coord.toUnwrapped());

                if (topCap) {
                    drawPole(program, northPoleBuffer);
                }
                if (bottomCap) {
                    poleMatrix = mat4.scale(mat4.create(), poleMatrix, [1, -1, 1]);
                    drawPole(program, southPoleBuffer);
                }
            }
        }
    }
}

function drawTerrainRaster(painter: Painter, terrain: Terrain, sourceCache: SourceCache, tileIDs: Array<OverscaledTileID>, now: number) {
    if (painter.transform.projection.name === 'globe') {
        drawTerrainForGlobe(painter, terrain, sourceCache, tileIDs, now);
    } else {
        const context = painter.context;
        const gl = context.gl;

        let program, programMode;
        const showWireframe = painter.options.showTerrainWireframe ? SHADER_TERRAIN_WIREFRAME : SHADER_DEFAULT;
        const shadowRenderer = painter.shadowRenderer;

        const setShaderMode = (mode: number, isWireframe: boolean) => {
            if (programMode === mode)
                return;
            const modes = [shaderDefines[mode]];
            if (isWireframe) modes.push(shaderDefines[showWireframe]);
            program = painter.useProgram('terrainRaster', null, modes);
            programMode = mode;
        };

        const colorMode = painter.colorModeForRenderPass();
        const depthMode = new DepthMode(gl.LEQUAL, DepthMode.ReadWrite, painter.depthRangeFor3D);
        vertexMorphing.update(now);
        const tr = painter.transform;
        const skirt = skirtHeight(tr.zoom, terrain.exaggeration(), terrain.sourceCache._source.tileSize);

        const batches = showWireframe ? [false, true] : [false];

        batches.forEach(isWireframe => {
            // This code assumes the rendering is batched into mesh terrain and then wireframe
            // terrain (if applicable) so that this is enough to ensure the correct program is
            // set when we switch from one to the other.
            programMode = -1;

            const primitive = isWireframe ? gl.LINES : gl.TRIANGLES;
            const [buffer, segments] = isWireframe ? terrain.getWirefameBuffer() : [terrain.gridIndexBuffer, terrain.gridSegments];

            for (const coord of tileIDs) {
                const tile = sourceCache.getTile(coord);
                const stencilMode = StencilMode.disabled;

                const prevDemTile = terrain.prevTerrainTileForTile[coord.key];
                const nextDemTile = terrain.terrainTileForTile[coord.key];

                if (demTileChanged(prevDemTile, nextDemTile)) {
                    vertexMorphing.newMorphing(coord.key, prevDemTile, nextDemTile, now, defaultDuration);
                }

                // Bind the main draped texture
                context.activeTexture.set(gl.TEXTURE0);
                tile.texture.bind(gl.LINEAR, gl.CLAMP_TO_EDGE, gl.LINEAR_MIPMAP_NEAREST);

                const morph = vertexMorphing.getMorphValuesForProxy(coord.key);
                const shaderMode = morph ? SHADER_MORPHING : SHADER_DEFAULT;
                let elevationOptions;

                if (morph) {
                    elevationOptions = {morphing: {srcDemTile: morph.from, dstDemTile: morph.to, phase: easeCubicInOut(morph.phase)}};
                }

                const uniformValues = terrainRasterUniformValues(coord.projMatrix, isEdgeTile(coord.canonical, tr.renderWorldCopies) ? skirt / 10 : skirt);
                setShaderMode(shaderMode, isWireframe);

                terrain.setupElevationDraw(tile, program, elevationOptions);

                const unwrappedId = coord.toUnwrapped();

                if (shadowRenderer) {
                    shadowRenderer.setupShadows(unwrappedId, program);
                }

                painter.uploadCommonUniforms(context, program, unwrappedId);

                program.draw(context, primitive, depthMode, stencilMode, colorMode, CullFaceMode.backCCW,
                    uniformValues, "terrain_raster", terrain.gridBuffer, buffer, segments);
            }
        });
    }
}

function drawTerrainDepth(painter: Painter, terrain: Terrain, sourceCache: SourceCache, tileIDs: Array<OverscaledTileID>) {
    if (painter.transform.projection.name === 'globe') {
        return;
    }

    assert(painter.renderPass === 'offscreen');

    const context = painter.context;
    const gl = context.gl;

    context.clear({depth: 1});
    const program = painter.useProgram('terrainDepth');
    const depthMode = new DepthMode(gl.LESS, DepthMode.ReadWrite, painter.depthRangeFor3D);

    for (const coord of tileIDs) {
        const tile = sourceCache.getTile(coord);
        const uniformValues = terrainRasterUniformValues(coord.projMatrix, 0);
        terrain.setupElevationDraw(tile, program);

        program.draw(context, gl.TRIANGLES, depthMode, StencilMode.disabled, ColorMode.unblended, CullFaceMode.backCCW,
            uniformValues, "terrain_depth", terrain.gridBuffer, terrain.gridIndexBuffer, terrain.gridNoSkirtSegments);
    }
}

<<<<<<< HEAD
function skirtHeight(zoom, terrainExaggeration, tileSize) {
=======
function skirtHeight(zoom: number) {
>>>>>>> ed8d8023
    // Skirt height calculation is heuristic: provided value hides
    // seams between tiles and it is not too large: 9 at zoom 22, ~20000m at zoom 0.
    if (terrainExaggeration === 0) return 0;
    const exaggerationFactor = (terrainExaggeration < 1.0 && tileSize === 514) ? 0.25 / terrainExaggeration : 1.0;
    return 6 * Math.pow(1.5, 22 - zoom) * Math.max(terrainExaggeration, 1.0) * exaggerationFactor;
}

function isEdgeTile(cid: CanonicalTileID, renderWorldCopies: boolean): boolean {
    const numTiles = 1 << cid.z;
    return (!renderWorldCopies && (cid.x === 0 || cid.x === numTiles - 1)) || cid.y === 0 || cid.y === numTiles - 1;
}

export {
    VertexMorphing
};<|MERGE_RESOLUTION|>--- conflicted
+++ resolved
@@ -382,11 +382,7 @@
     }
 }
 
-<<<<<<< HEAD
-function skirtHeight(zoom, terrainExaggeration, tileSize) {
-=======
-function skirtHeight(zoom: number) {
->>>>>>> ed8d8023
+function skirtHeight(zoom: number, terrainExaggeration: number, tileSize: number) {
     // Skirt height calculation is heuristic: provided value hides
     // seams between tiles and it is not too large: 9 at zoom 22, ~20000m at zoom 0.
     if (terrainExaggeration === 0) return 0;
