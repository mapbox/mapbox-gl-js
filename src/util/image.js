// @flow

<<<<<<< HEAD
const assert = require('assert');
const {register} = require('./web_worker_transfer');
=======
import assert from 'assert';

import { register } from './web_worker_transfer';
>>>>>>> 2d800ca8

export type Size = {
    width: number,
    height: number
};

type Point = {
    x: number,
    y: number
};

function createImage(image: *, {width, height}: Size, channels: number, data?: Uint8Array | Uint8ClampedArray) {
    if (!data) {
        data = new Uint8Array(width * height * channels);
    } else if (data.length !== width * height * channels) {
        throw new RangeError('mismatched image size');
    }
    image.width = width;
    image.height = height;
    image.data = data;
    return image;
}

function resizeImage(image: *, {width, height}: Size, channels: number) {
    if (width === image.width && height === image.height) {
        return;
    }

    const newImage = createImage({}, {width, height}, channels);

    copyImage(image, newImage, {x: 0, y: 0}, {x: 0, y: 0}, {
        width: Math.min(image.width, width),
        height: Math.min(image.height, height)
    }, channels);

    image.width = width;
    image.height = height;
    image.data = newImage.data;
}

function copyImage(srcImg: *, dstImg: *, srcPt: Point, dstPt: Point, size: Size, channels: number) {
    if (size.width === 0 || size.height === 0) {
        return dstImg;
    }

    if (size.width > srcImg.width ||
        size.height > srcImg.height ||
        srcPt.x > srcImg.width - size.width ||
        srcPt.y > srcImg.height - size.height) {
        throw new RangeError('out of range source coordinates for image copy');
    }

    if (size.width > dstImg.width ||
        size.height > dstImg.height ||
        dstPt.x > dstImg.width - size.width ||
        dstPt.y > dstImg.height - size.height) {
        throw new RangeError('out of range destination coordinates for image copy');
    }

    const srcData = srcImg.data;
    const dstData = dstImg.data;

    assert(srcData !== dstData);

    for (let y = 0; y < size.height; y++) {
        const srcOffset = ((srcPt.y + y) * srcImg.width + srcPt.x) * channels;
        const dstOffset = ((dstPt.y + y) * dstImg.width + dstPt.x) * channels;
        for (let i = 0; i < size.width * channels; i++) {
            dstData[dstOffset + i] = srcData[srcOffset + i];
        }
    }

    return dstImg;
}

<<<<<<< HEAD
class AlphaImage {
    width: number;
    height: number;
    data: Uint8Array | Uint8ClampedArray;

    constructor(size: Size, data?: Uint8Array | Uint8ClampedArray) {
        createImage(this, size, 1, data);
    }

    resize(size: Size) {
        resizeImage(this, size, 1);
    }

=======
export class AlphaImage {
    width: number;
    height: number;
    data: Uint8Array | Uint8ClampedArray;

    constructor(size: Size, data?: Uint8Array | Uint8ClampedArray) {
        createImage(this, size, 1, data);
    }

    resize(size: Size) {
        resizeImage(this, size, 1);
    }

>>>>>>> 2d800ca8
    clone() {
        return new AlphaImage({width: this.width, height: this.height}, new Uint8Array(this.data));
    }

    static copy(srcImg: AlphaImage, dstImg: AlphaImage, srcPt: Point, dstPt: Point, size: Size) {
        copyImage(srcImg, dstImg, srcPt, dstPt, size, 1);
    }
}

// Not premultiplied, because ImageData is not premultiplied.
// UNPACK_PREMULTIPLY_ALPHA_WEBGL must be used when uploading to a texture.
export class RGBAImage {
    width: number;
    height: number;
    data: Uint8Array | Uint8ClampedArray;
<<<<<<< HEAD

    constructor(size: Size, data?: Uint8Array | Uint8ClampedArray) {
        createImage(this, size, 4, data);
    }

    resize(size: Size) {
        resizeImage(this, size, 4);
    }

=======

    constructor(size: Size, data?: Uint8Array | Uint8ClampedArray) {
        createImage(this, size, 4, data);
    }

    resize(size: Size) {
        resizeImage(this, size, 4);
    }

>>>>>>> 2d800ca8
    clone() {
        return new RGBAImage({width: this.width, height: this.height}, new Uint8Array(this.data));
    }

    static copy(srcImg: RGBAImage | ImageData, dstImg: RGBAImage, srcPt: Point, dstPt: Point, size: Size) {
        copyImage(srcImg, dstImg, srcPt, dstPt, size, 4);
    }
}

register('AlphaImage', AlphaImage);
<<<<<<< HEAD
register('RGBAImage', RGBAImage);

module.exports = {
    AlphaImage,
    RGBAImage
};
=======
register('RGBAImage', RGBAImage);
>>>>>>> 2d800ca8
<|MERGE_RESOLUTION|>--- conflicted
+++ resolved
@@ -1,13 +1,8 @@
 // @flow
 
-<<<<<<< HEAD
-const assert = require('assert');
-const {register} = require('./web_worker_transfer');
-=======
 import assert from 'assert';
 
 import { register } from './web_worker_transfer';
->>>>>>> 2d800ca8
 
 export type Size = {
     width: number,
@@ -83,21 +78,6 @@
     return dstImg;
 }
 
-<<<<<<< HEAD
-class AlphaImage {
-    width: number;
-    height: number;
-    data: Uint8Array | Uint8ClampedArray;
-
-    constructor(size: Size, data?: Uint8Array | Uint8ClampedArray) {
-        createImage(this, size, 1, data);
-    }
-
-    resize(size: Size) {
-        resizeImage(this, size, 1);
-    }
-
-=======
 export class AlphaImage {
     width: number;
     height: number;
@@ -111,7 +91,6 @@
         resizeImage(this, size, 1);
     }
 
->>>>>>> 2d800ca8
     clone() {
         return new AlphaImage({width: this.width, height: this.height}, new Uint8Array(this.data));
     }
@@ -127,7 +106,6 @@
     width: number;
     height: number;
     data: Uint8Array | Uint8ClampedArray;
-<<<<<<< HEAD
 
     constructor(size: Size, data?: Uint8Array | Uint8ClampedArray) {
         createImage(this, size, 4, data);
@@ -137,17 +115,6 @@
         resizeImage(this, size, 4);
     }
 
-=======
-
-    constructor(size: Size, data?: Uint8Array | Uint8ClampedArray) {
-        createImage(this, size, 4, data);
-    }
-
-    resize(size: Size) {
-        resizeImage(this, size, 4);
-    }
-
->>>>>>> 2d800ca8
     clone() {
         return new RGBAImage({width: this.width, height: this.height}, new Uint8Array(this.data));
     }
@@ -158,13 +125,4 @@
 }
 
 register('AlphaImage', AlphaImage);
-<<<<<<< HEAD
-register('RGBAImage', RGBAImage);
-
-module.exports = {
-    AlphaImage,
-    RGBAImage
-};
-=======
-register('RGBAImage', RGBAImage);
->>>>>>> 2d800ca8
+register('RGBAImage', RGBAImage);