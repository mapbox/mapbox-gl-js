// @flow

import {warnOnce, parseCacheControl} from './util';
import window from './window';

import type Dispatcher from './dispatcher';

const CACHE_NAME = 'mapbox-tiles';
let cacheLimit = 500; // 50MB / (100KB/tile) ~= 500 tiles
let cacheCheckThreshold = 50;

const MIN_TIME_UNTIL_EXPIRY = 1000 * 60 * 7; // 7 minutes. Skip caching tiles with a short enough max age.

export type ResponseOptions = {
    status: number,
    statusText: string,
    headers: window.Headers
};

let responseConstructorSupportsReadableStream;
function prepareBody(response: Response, callback) {
    if (responseConstructorSupportsReadableStream === undefined) {
        try {
            new Response(new ReadableStream()); // eslint-disable-line no-undef
            responseConstructorSupportsReadableStream = true;
        } catch (e) {
            // Edge
            responseConstructorSupportsReadableStream = false;
        }
    }

    if (responseConstructorSupportsReadableStream) {
        callback(response.body);
    } else {
        response.blob().then(callback);
    }
}

export function cachePut(request: Request, response: Response, requestTime: number) {
    if (!window.caches) return;

    const options: ResponseOptions = {
        status: response.status,
        statusText: response.statusText,
        headers: new window.Headers()
    };
    response.headers.forEach((v, k) => options.headers.set(k, v));

    const cacheControl = parseCacheControl(response.headers.get('Cache-Control') || '');
    if (cacheControl['no-store']) {
        return;
    }
    if (cacheControl['max-age']) {
        options.headers.set('Expires', new Date(requestTime + cacheControl['max-age'] * 1000).toUTCString());
    }

    const timeUntilExpiry = new Date(options.headers.get('Expires')).getTime() - requestTime;
    if (timeUntilExpiry < MIN_TIME_UNTIL_EXPIRY) return;

    prepareBody(response, body => {
        const clonedResponse = new window.Response(body, options);

        window.caches.open(CACHE_NAME)
            .then(cache => cache.put(stripQueryParameters(request.url), clonedResponse))
            .catch(e => warnOnce(e.message));
    });
}

function stripQueryParameters(url: string) {
    const start = url.indexOf('?');
    return start < 0 ? url : url.slice(0, start);
}

export function cacheGet(request: Request, callback: (error: ?any, response: ?Response, fresh: ?boolean) => void) {
    if (!window.caches) return callback(null);

    const strippedURL = stripQueryParameters(request.url);

    window.caches.open(CACHE_NAME)
        .then(cache => {
            // manually strip URL instead of `ignoreSearch: true` because of a known
            // performance issue in Chrome https://github.com/mapbox/mapbox-gl-js/issues/8431
            cache.match(strippedURL)
                .then(response => {
                    const fresh = isFresh(response);

                    // Reinsert into cache so that order of keys in the cache is the order of access.
                    // This line makes the cache a LRU instead of a FIFO cache.
                    cache.delete(strippedURL);
                    if (fresh) {
                        cache.put(strippedURL, response.clone());
                    }

                    callback(null, response, fresh);
<<<<<<< HEAD
                });
=======
                })
                .catch(callback);
>>>>>>> e36d4cbe
        })
        .catch(callback);

}

function isFresh(response) {
    if (!response) return false;
    const expires = new Date(response.headers.get('Expires'));
    const cacheControl = parseCacheControl(response.headers.get('Cache-Control') || '');
    return expires > Date.now() && !cacheControl['no-cache'];
}

// `Infinity` triggers a cache check after the first tile is loaded
// so that a check is run at least once on each page load.
let globalEntryCounter = Infinity;

// The cache check gets run on a worker. The reason for this is that
// profiling sometimes shows this as taking up significant time on the
// thread it gets called from. And sometimes it doesn't. It *may* be
// fine to run this on the main thread but out of caution this is being
// dispatched on a worker. This can be investigated further in the future.
export function cacheEntryPossiblyAdded(dispatcher: Dispatcher) {
    globalEntryCounter++;
    if (globalEntryCounter > cacheCheckThreshold) {
        dispatcher.getActor().send('enforceCacheSizeLimit', cacheLimit);
        globalEntryCounter = 0;
    }
}

// runs on worker, see above comment
export function enforceCacheSizeLimit(limit: number) {
    if (!window.caches) return;
    window.caches.open(CACHE_NAME)
        .then(cache => {
            cache.keys().then(keys => {
                for (let i = 0; i < keys.length - limit; i++) {
                    cache.delete(keys[i]);
                }
            });
        });
}

export function clearTileCache(callback?: (err: ?Error) => void) {
    const promise = window.caches.delete(CACHE_NAME);
    if (callback) {
        promise.catch(callback).then(() => callback());
    }
}

export function setCacheLimits(limit: number, checkThreshold: number) {
    cacheLimit = limit;
    cacheCheckThreshold = checkThreshold;
}<|MERGE_RESOLUTION|>--- conflicted
+++ resolved
@@ -92,12 +92,8 @@
                     }
 
                     callback(null, response, fresh);
-<<<<<<< HEAD
-                });
-=======
                 })
                 .catch(callback);
->>>>>>> e36d4cbe
         })
         .catch(callback);
 
