--- conflicted
+++ resolved
@@ -1,10 +1,6 @@
 // @flow
 
-<<<<<<< HEAD
-import { warnOnce, parseCacheControl } from './util';
-=======
 import {warnOnce, parseCacheControl} from './util';
->>>>>>> 7aa025af
 import window from './window';
 
 import type Dispatcher from './dispatcher';
@@ -96,12 +92,7 @@
                     }
 
                     callback(null, response, fresh);
-<<<<<<< HEAD
-                })
-                .catch(callback);
-=======
                 });
->>>>>>> 7aa025af
         })
         .catch(callback);
 
