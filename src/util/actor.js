// @flow

import {bindAll, isWorker, isSafari} from './util';
import window from './window';
import {serialize, deserialize} from './web_worker_transfer';
import ThrottledInvoker from './throttled_invoker';

import type {Transferable} from '../types/transferable';
import type {Cancelable} from '../types/cancelable';

/**
 * An implementation of the [Actor design pattern](http://en.wikipedia.org/wiki/Actor_model)
 * that maintains the relationship between asynchronous tasks and the objects
 * that spin them off - in this case, tasks like parsing parts of styles,
 * owned by the styles
 *
 * @param {WebWorker} target
 * @param {WebWorker} parent
 * @param {string|number} mapId A unique identifier for the Map instance using this Actor.
 * @private
 */
class Actor {
    target: any;
    parent: any;
    mapId: ?number;
    callbacks: { number: any };
    name: string;
    tasks: { number: any };
    taskQueue: Array<number>;
    cancelCallbacks: { number: Cancelable };
    invoker: ThrottledInvoker;
    globalScope: any;

    constructor(target: any, parent: any, mapId: ?number) {
        this.target = target;
        this.parent = parent;
        this.mapId = mapId;
        this.callbacks = {};
        this.tasks = {};
        this.taskQueue = [];
        this.cancelCallbacks = {};
        bindAll(['receive', 'process'], this);
        this.invoker = new ThrottledInvoker(this.process);
        this.target.addEventListener('message', this.receive, false);
        this.globalScope = isWorker() ? target : window;
    }

    /**
     * Sends a message from a main-thread map to a Worker or from a Worker back to
     * a main-thread map instance.
     *
     * @param type The name of the target method to invoke or '[source-type].[source-name].name' for a method on a WorkerSource.
     * @param targetMapId A particular mapId to which to send this message.
     * @private
     */
    send(type: string, data: mixed, callback: ?Function, targetMapId: ?string, mustQueue: boolean = false): ?Cancelable {
        // We're using a string ID instead of numbers because they are being used as object keys
        // anyway, and thus stringified implicitly. We use random IDs because an actor may receive
        // message from multiple other actors which could run in different execution context. A
        // linearly increasing ID could produce collisions.
        const id = Math.round((Math.random() * 1e18)).toString(36).substring(0, 10);
        if (callback) {
            this.callbacks[id] = callback;
        }
        const buffers: ?Array<Transferable> = isSafari(this.globalScope) ? undefined : [];
        this.target.postMessage({
            id,
            type,
            hasCallback: !!callback,
            targetMapId,
            mustQueue,
            sourceMapId: this.mapId,
            data: serialize(data, buffers)
        }, buffers);
<<<<<<< HEAD
        if (callback) {
            return {
                cancel: () => {
                    // Set the callback to null so that it never fires after the request is aborted.
                    this.callbacks[id] = null;
                    this.target.postMessage({
                        targetMapId,
                        sourceMapId: this.mapId,
                        type: '<cancel>',
                        id: String(id)
                    });
                }
            };
        }
=======
        return {
            cancel: () => {
                if (callback) {
                    // Set the callback to null so that it never fires after the request is aborted.
                    delete this.callbacks[id];
                }
                this.target.postMessage({
                    id,
                    type: '<cancel>',
                    targetMapId,
                    sourceMapId: this.mapId
                });
            }
        };
>>>>>>> cccd8588
    }

    receive(message: Object) {
        const data = message.data,
            id = data.id;

        if (!id) {
            return;
        }

        if (data.targetMapId && this.mapId !== data.targetMapId) {
            return;
        }

        if (data.type === '<cancel>') {
            // Remove the original request from the queue. This is only possible if it
            // hasn't been kicked off yet. The id will remain in the queue, but because
            // there is no associated task, it will be dropped once it's time to execute it.
            delete this.tasks[id];
            const cancel = this.cancelCallbacks[id];
            delete this.cancelCallbacks[id];
            if (cancel) {
                cancel();
            }
        } else {
            if (isWorker() || data.mustQueue) {
                // In workers, store the tasks that we need to process before actually processing them. This
                // is necessary because we want to keep receiving messages, and in particular,
                // <cancel> messages. Some tasks may take a while in the worker thread, so before
                // executing the next task in our queue, postMessage preempts this and <cancel>
                // messages can be processed. We're using a MessageChannel object to get throttle the
                // process() flow to one at a time.
                this.tasks[id] = data;
                this.taskQueue.push(id);
                this.invoker.trigger();
            } else {
                // In the main thread, process messages immediately so that other work does not slip in
                // between getting partial data back from workers.
                this.processTask(id, data);
            }
        }
    }

    process() {
        if (!this.taskQueue.length) {
            return;
        }
        const id = this.taskQueue.shift();
        const task = this.tasks[id];
        delete this.tasks[id];
        // Schedule another process call if we know there's more to process _before_ invoking the
        // current task. This is necessary so that processing continues even if the current task
        // doesn't execute successfully.
        if (this.taskQueue.length) {
            this.invoker.trigger();
        }
        if (!task) {
            // If the task ID doesn't have associated task data anymore, it was canceled.
            return;
        }

        this.processTask(id, task);
    }

    processTask(id: number, task: any) {
        if (task.type === '<response>') {
            // The done() function in the counterpart has been called, and we are now
            // firing the callback in the originating actor, if there is one.
            const callback = this.callbacks[id];
            delete this.callbacks[id];
            if (callback) {
                // If we get a response, but don't have a callback, the request was canceled.
                if (task.error) {
                    callback(deserialize(task.error));
                } else {
                    callback(null, deserialize(task.data));
                }
            }
        } else {
            let completed = false;
            const buffers: ?Array<Transferable> = isSafari(this.globalScope) ? undefined : [];
            const done = task.hasCallback ? (err, data) => {
                completed = true;
                delete this.cancelCallbacks[id];
                this.target.postMessage({
                    id,
                    type: '<response>',
                    sourceMapId: this.mapId,
                    error: err ? serialize(err) : null,
                    data: serialize(data, buffers)
                }, buffers);
            } : (_) => {
                completed = true;
            };

            let callback = null;
            const params = (deserialize(task.data): any);
            if (this.parent[task.type]) {
                // task.type == 'loadTile', 'removeTile', etc.
                callback = this.parent[task.type](task.sourceMapId, params, done);
            } else if (this.parent.getWorkerSource) {
                // task.type == sourcetype.method
                const keys = task.type.split('.');
                const scope = (this.parent: any).getWorkerSource(task.sourceMapId, keys[0], params.source);
                callback = scope[keys[1]](params, done);
            } else {
                // No function was found.
                done(new Error(`Could not find function ${task.type}`));
            }

            if (!completed && callback && callback.cancel) {
                // Allows canceling the task as long as it hasn't been completed yet.
                this.cancelCallbacks[id] = callback.cancel;
            }
        }
    }

    remove() {
        this.invoker.remove();
        this.target.removeEventListener('message', this.receive, false);
    }
}

export default Actor;<|MERGE_RESOLUTION|>--- conflicted
+++ resolved
@@ -72,22 +72,6 @@
             sourceMapId: this.mapId,
             data: serialize(data, buffers)
         }, buffers);
-<<<<<<< HEAD
-        if (callback) {
-            return {
-                cancel: () => {
-                    // Set the callback to null so that it never fires after the request is aborted.
-                    this.callbacks[id] = null;
-                    this.target.postMessage({
-                        targetMapId,
-                        sourceMapId: this.mapId,
-                        type: '<cancel>',
-                        id: String(id)
-                    });
-                }
-            };
-        }
-=======
         return {
             cancel: () => {
                 if (callback) {
@@ -102,7 +86,6 @@
                 });
             }
         };
->>>>>>> cccd8588
     }
 
     receive(message: Object) {
