// @flow

<<<<<<< HEAD
const util = require('./util');
const {serialize, deserialize} = require('./web_worker_transfer');
=======
import { bindAll } from './util';
import { serialize, deserialize } from './web_worker_transfer';
>>>>>>> 2d800ca8

import type {Transferable} from '../types/transferable';

/**
 * An implementation of the [Actor design pattern](http://en.wikipedia.org/wiki/Actor_model)
 * that maintains the relationship between asynchronous tasks and the objects
 * that spin them off - in this case, tasks like parsing parts of styles,
 * owned by the styles
 *
 * @param {WebWorker} target
 * @param {WebWorker} parent
 * @param {string|number} mapId A unique identifier for the Map instance using this Actor.
 * @private
 */
class Actor {
    target: any;
    parent: any;
    mapId: string;
    callbacks: any;
    callbackID: number;
    name: string;

    constructor(target: any, parent: any, mapId: any) {
        this.target = target;
        this.parent = parent;
        this.mapId = mapId;
        this.callbacks = {};
        this.callbackID = 0;
        bindAll(['receive'], this);
        this.target.addEventListener('message', this.receive, false);
    }

    /**
     * Sends a message from a main-thread map to a Worker or from a Worker back to
     * a main-thread map instance.
     *
<<<<<<< HEAD
     * @param type The name of the target method to invoke or '[source-type].name' for a method on a WorkerSource.
=======
     * @param type The name of the target method to invoke or '[source-type].[source-name].name' for a method on a WorkerSource.
>>>>>>> 2d800ca8
     * @param targetMapId A particular mapId to which to send this message.
     * @private
     */
    send(type: string, data: mixed, callback: ?Function, targetMapId: ?string) {
        const id = callback ? `${this.mapId}:${this.callbackID++}` : null;
        if (callback) this.callbacks[id] = callback;
        const buffers: Array<Transferable> = [];
        this.target.postMessage({
            targetMapId: targetMapId,
            sourceMapId: this.mapId,
            type: type,
            id: String(id),
            data: serialize(data, buffers)
        }, buffers);
    }

    receive(message: Object) {
        const data = message.data,
            id = data.id;
        let callback;

        if (data.targetMapId && this.mapId !== data.targetMapId)
            return;

        const done = (err, data) => {
            const buffers: Array<Transferable> = [];
            this.target.postMessage({
                sourceMapId: this.mapId,
                type: '<response>',
                id: String(id),
<<<<<<< HEAD
                error: err ? String(err) : null,
=======
                error: err ? serialize(err) : null,
>>>>>>> 2d800ca8
                data: serialize(data, buffers)
            }, buffers);
        };

        if (data.type === '<response>') {
            callback = this.callbacks[data.id];
            delete this.callbacks[data.id];
            if (callback && data.error) {
                callback(deserialize(data.error));
            } else if (callback) {
                callback(null, deserialize(data.data));
            }
        } else if (typeof data.id !== 'undefined' && this.parent[data.type]) {
            // data.type == 'loadTile', 'removeTile', etc.
            this.parent[data.type](data.sourceMapId, deserialize(data.data), done);
        } else if (typeof data.id !== 'undefined' && this.parent.getWorkerSource) {
            // data.type == sourcetype.method
            const keys = data.type.split('.');
<<<<<<< HEAD
            const workerSource = (this.parent: any).getWorkerSource(data.sourceMapId, keys[0]);
            workerSource[keys[1]](deserialize(data.data), done);
=======
            const params = (deserialize(data.data): any);
            const workerSource = (this.parent: any).getWorkerSource(data.sourceMapId, keys[0], params.source);
            workerSource[keys[1]](params, done);
>>>>>>> 2d800ca8
        } else {
            this.parent[data.type](deserialize(data.data));
        }
    }

    remove() {
        this.target.removeEventListener('message', this.receive, false);
    }
}

export default Actor;<|MERGE_RESOLUTION|>--- conflicted
+++ resolved
@@ -1,12 +1,7 @@
 // @flow
 
-<<<<<<< HEAD
-const util = require('./util');
-const {serialize, deserialize} = require('./web_worker_transfer');
-=======
 import { bindAll } from './util';
 import { serialize, deserialize } from './web_worker_transfer';
->>>>>>> 2d800ca8
 
 import type {Transferable} from '../types/transferable';
 
@@ -43,11 +38,7 @@
      * Sends a message from a main-thread map to a Worker or from a Worker back to
      * a main-thread map instance.
      *
-<<<<<<< HEAD
-     * @param type The name of the target method to invoke or '[source-type].name' for a method on a WorkerSource.
-=======
      * @param type The name of the target method to invoke or '[source-type].[source-name].name' for a method on a WorkerSource.
->>>>>>> 2d800ca8
      * @param targetMapId A particular mapId to which to send this message.
      * @private
      */
@@ -78,11 +69,7 @@
                 sourceMapId: this.mapId,
                 type: '<response>',
                 id: String(id),
-<<<<<<< HEAD
-                error: err ? String(err) : null,
-=======
                 error: err ? serialize(err) : null,
->>>>>>> 2d800ca8
                 data: serialize(data, buffers)
             }, buffers);
         };
@@ -101,14 +88,9 @@
         } else if (typeof data.id !== 'undefined' && this.parent.getWorkerSource) {
             // data.type == sourcetype.method
             const keys = data.type.split('.');
-<<<<<<< HEAD
-            const workerSource = (this.parent: any).getWorkerSource(data.sourceMapId, keys[0]);
-            workerSource[keys[1]](deserialize(data.data), done);
-=======
             const params = (deserialize(data.data): any);
             const workerSource = (this.parent: any).getWorkerSource(data.sourceMapId, keys[0], params.source);
             workerSource[keys[1]](params, done);
->>>>>>> 2d800ca8
         } else {
             this.parent[data.type](deserialize(data.data));
         }
