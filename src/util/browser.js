// @flow

import window from './window';
import type { Cancelable } from '../types/cancelable';

const now = window.performance && window.performance.now ?
    window.performance.now.bind(window.performance) :
    Date.now.bind(Date);

const raf = window.requestAnimationFrame ||
    window.mozRequestAnimationFrame ||
    window.webkitRequestAnimationFrame ||
    window.msRequestAnimationFrame;

const cancel = window.cancelAnimationFrame ||
    window.mozCancelAnimationFrame ||
    window.webkitCancelAnimationFrame ||
    window.msCancelAnimationFrame;

/**
 * @private
 */
const exported = {
    /**
     * Provides a function that outputs milliseconds: either performance.now()
     * or a fallback to Date.now()
     */
    now,

<<<<<<< HEAD
    frame(fn: Function) {
        return frame(fn);
    },

    cancelFrame(id: number) {
        return cancel(id);
=======
    frame(fn: Function): Cancelable {
        const frame = raf(fn);
        return { cancel: () => cancel(frame) };
>>>>>>> 2d800ca8
    },

    getImageData(img: CanvasImageSource): ImageData {
        const canvas = window.document.createElement('canvas');
        const context = canvas.getContext('2d');
        if (!context) {
            throw new Error('failed to create canvas 2d context');
        }
        canvas.width = img.width;
        canvas.height = img.height;
        context.drawImage(img, 0, 0, img.width, img.height);
        return context.getImageData(0, 0, img.width, img.height);
    },

    resolveURL(path: string) {
        const a = window.document.createElement('a');
        a.href = path;
        return a.href;
    },

    hardwareConcurrency: window.navigator.hardwareConcurrency || 4,
    get devicePixelRatio() { return window.devicePixelRatio; },
    supportsWebp: false
};

export default exported;

if (window.document) {
    const webpImgTest = window.document.createElement('img');
    webpImgTest.onload = function() {
        exported.supportsWebp = true;
    };
    webpImgTest.src = 'data:image/webp;base64,UklGRh4AAABXRUJQVlA4TBEAAAAvAQAAAAfQ//73v/+BiOh/AAA=';
}<|MERGE_RESOLUTION|>--- conflicted
+++ resolved
@@ -27,18 +27,9 @@
      */
     now,
 
-<<<<<<< HEAD
-    frame(fn: Function) {
-        return frame(fn);
-    },
-
-    cancelFrame(id: number) {
-        return cancel(id);
-=======
     frame(fn: Function): Cancelable {
         const frame = raf(fn);
         return { cancel: () => cancel(frame) };
->>>>>>> 2d800ca8
     },
 
     getImageData(img: CanvasImageSource): ImageData {
