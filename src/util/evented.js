--- conflicted
+++ resolved
@@ -112,21 +112,13 @@
             // make sure adding or removing listeners inside other listeners won't cause an infinite loop
             const listeners = this._listeners && this._listeners[type] ? this._listeners[type].slice() : [];
             for (const listener of listeners) {
-<<<<<<< HEAD
-                listener.call(this, data);
-=======
                 listener.call(this, event);
->>>>>>> 2d800ca8
             }
 
             const oneTimeListeners = this._oneTimeListeners && this._oneTimeListeners[type] ? this._oneTimeListeners[type].slice() : [];
             for (const listener of oneTimeListeners) {
                 _removeEventListener(type, listener, this._oneTimeListeners);
-<<<<<<< HEAD
-                listener.call(this, data);
-=======
                 listener.call(this, event);
->>>>>>> 2d800ca8
             }
 
             const parent = this._eventedParent;
