--- conflicted
+++ resolved
@@ -290,10 +290,7 @@
 };
 resetImageRequestQueue();
 
-<<<<<<< HEAD
 export const getImage = function(requestParameters: RequestParameters, callback: Callback<HTMLImageElement | ImageBitmap>): Cancelable {
-=======
-export const getImage = function(requestParameters: RequestParameters, callback: Callback<HTMLImageElement>): Cancelable {
     if (webpSupported.supported) {
         if (!requestParameters.headers) {
             requestParameters.headers = {};
@@ -301,7 +298,6 @@
         requestParameters.headers.accept = 'image/webp,*/*';
     }
 
->>>>>>> 8e8a2802
     // limit concurrent image loads to help with raster sources performance on big screens
     if (numImageRequests >= config.MAX_PARALLEL_IMAGE_REQUESTS) {
         const queued = {
@@ -339,24 +335,11 @@
         if (err) {
             callback(err);
         } else if (data) {
-<<<<<<< HEAD
             if (supportsImageBitmap) {
                 arrayBufferToImageBitmap(data, callback, cacheControl, expires);
             } else {
                 arrayBufferToImage(data, callback, cacheControl, expires);
             }
-=======
-            const img: HTMLImageElement = new window.Image();
-            img.onload = () => {
-                callback(null, img);
-                window.URL.revokeObjectURL(img.src);
-            };
-            img.onerror = () => callback(new Error('Could not load image. Please make sure to use a supported image type such as PNG or JPEG. Note that SVGs are not supported.'));
-            const blob: Blob = new window.Blob([new Uint8Array(data)], {type: 'image/png'});
-            (img: any).cacheControl = cacheControl;
-            (img: any).expires = expires;
-            img.src = data.byteLength ? window.URL.createObjectURL(blob) : transparentPngUrl;
->>>>>>> 8e8a2802
         }
     });
 
