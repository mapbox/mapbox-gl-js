--- conflicted
+++ resolved
@@ -107,13 +107,8 @@
     const rect = el.getBoundingClientRect();
     const t = window.TouchEvent && (e instanceof window.TouchEvent) ? e.touches[0] : e;
     return new Point(
-<<<<<<< HEAD
-        e.offsetX || e.clientX - rect.left - el.clientLeft,
-        e.offsetY || e.clientY - rect.top - el.clientTop
-=======
-        t.clientX - rect.left - el.clientLeft,
-        t.clientY - rect.top - el.clientTop
->>>>>>> bc9efe47
+        t.offsetX || t.clientX - rect.left - el.clientLeft,
+        t.offsetY || t.clientY - rect.top - el.clientTop
     );
 };
 
