--- conflicted
+++ resolved
@@ -22,24 +22,13 @@
     "geojson-rewind": "^0.1.0",
     "geojson-vt": "^2.4.0",
     "grid-index": "^1.0.0",
-<<<<<<< HEAD
-    "mapbox-gl-function": "mapbox/mapbox-gl-function#41c6724e2bbd7bd1eb5991451bbf118b7d02b525",
-    "mapbox-gl-style-spec": "bewithjonam/mapbox-gl-style-spec#c49b82ca015652afd27fe67bcd30ba570755a75a",
-=======
->>>>>>> 69452143
     "mapbox-gl-supported": "^1.2.0",
     "package-json-versionify": "^1.0.2",
     "pbf": "^1.3.2",
     "point-geometry": "^0.0.0",
     "quickselect": "^1.0.0",
-<<<<<<< HEAD
-    "request": "^2.39.0",
-    "shelf-pack": "^1.0.0",
     "supercluster": "bewithjonam/supercluster#d4ac088377ec2f536b403f2afc01473fc7f129e4",
-=======
-    "supercluster": "^2.0.1",
     "through2": "^2.0.3",
->>>>>>> 69452143
     "tinyqueue": "^1.1.0",
     "unassertify": "^2.0.0",
     "unflowify": "^1.0.0",
