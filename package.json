{
  "name": "mapbox-gl",
  "description": "A WebGL interactive maps library",
  "version": "1.8.0-dev",
  "main": "dist/mapbox-gl.js",
  "style": "dist/mapbox-gl.css",
  "license": "SEE LICENSE IN LICENSE.txt",
  "repository": {
    "type": "git",
    "url": "git://github.com/mapbox/mapbox-gl-js.git"
  },
  "engines": {
    "node": ">=6.4.0"
  },
  "dependencies": {
    "@mapbox/geojson-rewind": "^0.4.0",
    "@mapbox/geojson-types": "^1.0.2",
    "@mapbox/jsonlint-lines-primitives": "^2.0.2",
    "@mapbox/mapbox-gl-supported": "^1.4.0",
    "@mapbox/point-geometry": "^0.1.0",
    "@mapbox/tiny-sdf": "^1.1.0",
    "@mapbox/unitbezier": "^0.0.0",
    "@mapbox/vector-tile": "^1.3.1",
    "@mapbox/whoots-js": "^3.1.0",
    "csscolorparser": "~1.0.2",
    "earcut": "^2.2.2",
    "geojson-vt": "^3.2.1",
    "gl-matrix": "^3.0.0",
    "grid-index": "^1.1.0",
    "minimist": "0.0.8",
    "murmurhash-js": "^1.0.0",
    "pbf": "^3.2.1",
    "potpack": "^1.0.1",
    "quickselect": "^2.0.0",
    "rw": "^1.3.3",
    "supercluster": "^7.0.0",
    "tinyqueue": "^2.0.0",
    "vt-pbf": "^3.1.1"
  },
  "devDependencies": {
    "@mapbox/flow-remove-types": "^1.3.0-await.upstream.2",
    "@mapbox/gazetteer": "^4.0.4",
    "@mapbox/mapbox-gl-rtl-text": "^0.2.1",
    "@mapbox/mvt-fixtures": "^3.6.0",
    "@octokit/rest": "^16.30.1",
    "@rollup/plugin-strip": "^1.3.1",
    "address": "^1.1.2",
    "babel-eslint": "^10.0.1",
    "benchmark": "^2.1.4",
    "browserify": "^16.2.3",
    "chalk": "^3.0.0",
    "chokidar": "^3.0.2",
    "cssnano": "^4.1.10",
    "d3": "^4.12.0",
    "diff": "^4.0.1",
    "documentation": "~12.1.1",
    "ejs": "^2.5.7",
    "eslint": "^5.15.3",
    "eslint-config-mourner": "^3.0.0",
    "eslint-plugin-flowtype": "^3.9.1",
    "eslint-plugin-html": "^5.0.5",
    "eslint-plugin-import": "^2.16.0",
<<<<<<< HEAD
    "eslint-plugin-jsdoc": "^17.1.1",
=======
    "eslint-plugin-jsdoc": "^17.1.2",
>>>>>>> 8cd474e1
    "eslint-plugin-react": "^7.12.4",
    "esm": "~3.0.84",
    "flow-bin": "^0.100.0",
    "gl": "~4.3.3",
    "glob": "^7.1.4",
    "is-builtin-module": "^3.0.0",
    "jsdom": "^13.0.0",
    "json-stringify-pretty-compact": "^2.0.0",
    "jsonwebtoken": "^8.3.0",
    "lodash.template": "^4.5.0",
    "mapbox-gl-styles": "^2.0.2",
    "mock-geolocation": "^1.0.11",
    "node-notifier": "^5.4.3",
    "npm-run-all": "^4.1.5",
    "nyc": "^13.3.0",
    "pirates": "^4.0.1",
    "pixelmatch": "^5.1.0",
    "pngjs": "^3.4.0",
    "postcss-cli": "^6.1.2",
    "postcss-inline-svg": "^3.1.1",
    "pretty-bytes": "^5.1.0",
    "puppeteer": "^1.18.0",
    "qrcode-terminal": "^0.12.0",
    "react": "^16.8.6",
    "react-dom": "^16.8.6",
    "request": "^2.88.0",
    "rollup": "^1.23.1",
    "rollup-plugin-buble": "^0.19.8",
    "rollup-plugin-commonjs": "^10.1.0",
    "rollup-plugin-json": "^4.0.0",
    "rollup-plugin-node-resolve": "^5.2.0",
    "rollup-plugin-replace": "^2.2.0",
    "rollup-plugin-sourcemaps": "^0.4.2",
    "rollup-plugin-terser": "^5.1.2",
    "rollup-plugin-unassert": "^0.3.0",
    "shuffle-seed": "^1.1.6",
    "sinon": "^7.3.2",
    "st": "^1.2.2",
    "stylelint": "^9.10.1",
    "stylelint-config-standard": "^18.2.0",
    "tap": "~12.4.1",
    "tap-parser": "^9.3.3",
    "tape": "^4.11.0",
    "tape-filter": "^1.0.4",
    "testem": "^2.17.0"
  },
  "browser": {
    "./src/shaders/index.js": "./src/shaders/shaders.js",
    "./src/util/window.js": "./src/util/browser/window.js",
    "./src/util/web_worker.js": "./src/util/browser/web_worker.js"
  },
  "esm": true,
  "scripts": {
    "build-dev": "rollup -c --environment BUILD:dev",
    "watch-dev": "rollup -c --environment BUILD:dev --watch",
    "build-prod": "rollup -c --environment BUILD:production",
    "build-prod-min": "rollup -c --environment BUILD:production,MINIFY:true",
    "build-csp": "rollup -c rollup.config.csp.js",
    "build-query-suite": "rollup -c test/integration/rollup.config.test.js",
    "build-flow-types": "cp build/mapbox-gl.js.flow dist/mapbox-gl.js.flow && cp build/mapbox-gl.js.flow dist/mapbox-gl-dev.js.flow",
    "build-css": "postcss -o dist/mapbox-gl.css src/css/mapbox-gl.css",
    "build-style-spec": "cd src/style-spec && npm run build && cd ../.. && mkdir -p dist/style-spec && cp src/style-spec/dist/* dist/style-spec",
    "watch-css": "postcss --watch -o dist/mapbox-gl.css src/css/mapbox-gl.css",
    "build-token": "node build/generate-access-token-script.js",
    "build-benchmarks": "BENCHMARK_VERSION=${BENCHMARK_VERSION:-\"$(git rev-parse --abbrev-ref HEAD) $(git rev-parse --short=7 HEAD)\"} rollup -c bench/versions/rollup_config_benchmarks.js",
    "watch-benchmarks": "BENCHMARK_VERSION=${BENCHMARK_VERSION:-\"$(git rev-parse --abbrev-ref HEAD) $(git rev-parse --short=7 HEAD)\"} rollup -c bench/rollup_config_benchmarks.js -w",
    "start-server": "st --no-cache -H 0.0.0.0 --port 9966 --index index.html .",
    "start": "run-p build-token watch-css watch-query watch-benchmarks start-server",
    "start-debug": "run-p build-token watch-css watch-dev start-server",
    "start-tests": "run-p build-token watch-css watch-query start-server",
    "start-bench": "run-p build-token watch-benchmarks start-server",
    "start-release": "run-s build-token build-prod-min build-css print-release-url start-server",
    "lint": "eslint --cache --ignore-path .gitignore src test bench debug/*.html",
    "lint-docs": "documentation lint src/index.js",
    "lint-css": "stylelint 'src/css/mapbox-gl.css'",
    "test": "run-s lint lint-css lint-docs test-flow test-unit",
    "test-suite": "run-s test-render test-query test-expressions",
    "test-suite-clean": "find test/integration/{render,query, expressions}-tests -mindepth 2 -type d -exec test -e \"{}/actual.png\" \\; -not \\( -exec test -e \"{}/style.json\" \\; \\) -print | xargs -t rm -r",
    "test-unit": "build/run-tap --reporter classic --no-coverage test/unit",
    "test-build": "build/run-tap --no-coverage test/build/**/*.test.js",
    "test-render": "node --max-old-space-size=2048 test/render.test.js",
    "test-query-node": "node test/query.test.js",
    "watch-query": "testem -f test/integration/testem.js",
    "test-query": "testem ci -f test/integration/testem.js -R xunit > test/integration/query-tests/test-results.xml",
    "test-expressions": "build/run-node test/expression.test.js",
    "test-flow": "build/run-node build/generate-flow-typed-style-spec && flow .",
    "test-cov": "nyc --require=@mapbox/flow-remove-types/register --reporter=text-summary --reporter=lcov --cache run-s test-unit test-expressions test-query test-render",
    "prepublishOnly": "run-s build-flow-types build-dev build-prod-min build-prod build-csp build-css build-style-spec test-build",
    "print-release-url": "node build/print-release-url.js",
    "codegen": "build/run-node build/generate-style-code.js && build/run-node build/generate-struct-arrays.js"
  },
  "files": [
    "build/",
    "dist/",
    "flow-typed/",
    "src/",
    ".flowconfig"
  ]
}<|MERGE_RESOLUTION|>--- conflicted
+++ resolved
@@ -60,11 +60,7 @@
     "eslint-plugin-flowtype": "^3.9.1",
     "eslint-plugin-html": "^5.0.5",
     "eslint-plugin-import": "^2.16.0",
-<<<<<<< HEAD
-    "eslint-plugin-jsdoc": "^17.1.1",
-=======
     "eslint-plugin-jsdoc": "^17.1.2",
->>>>>>> 8cd474e1
     "eslint-plugin-react": "^7.12.4",
     "esm": "~3.0.84",
     "flow-bin": "^0.100.0",
