--- conflicted
+++ resolved
@@ -1,19 +1,6 @@
-<<<<<<< HEAD
-const d3 = require('d3');
-
-module.exports = {
-    summaryStatistics,
-    regression,
-    kde,
-    probabilitiesOfSuperiority
-};
-
-function probabilitiesOfSuperiority(before, after) {
-=======
 import * as d3 from 'd3';
 
 export function probabilitiesOfSuperiority(before, after) {
->>>>>>> 2d800ca8
     const timerPrecision = 0.005;
 
     let superiorCount = 0;
