--- conflicted
+++ resolved
@@ -1,8 +1,4 @@
-<<<<<<< HEAD
-const React = require('react');
-=======
 import React from 'react';
->>>>>>> 2d800ca8
 
 function identity(x) {
     return x;
