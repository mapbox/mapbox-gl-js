<<<<<<< HEAD
const React = require('react');
const ReactDOM = require('react-dom');
const d3 = require('d3');
const Axis = require('./lib/axis');
const {
    summaryStatistics,
    regression,
    kde,
    probabilitiesOfSuperiority
} = require('./lib/statistics');
=======
import React from 'react';
import ReactDOM from 'react-dom';
import * as d3 from 'd3';
import Axis from './lib/axis';
import { summaryStatistics, regression, kde, probabilitiesOfSuperiority } from './lib/statistics';

const versionColor = d3.scaleOrdinal(['#1b9e77', '#7570b3', '#d95f02']);
const formatSample = d3.format(".3r");
>>>>>>> 2d800ca8

const versionColor = d3.scaleOrdinal(['#1b9e77', '#7570b3', '#d95f02']);
const formatSample = d3.format(".3r");

class StatisticsPlot extends React.Component {
    constructor(props) {
        super(props);
        this.state = {width: 100};
    }

    render() {
        const margin = {top: 0, right: 20, bottom: 20, left: 0};
        const width = this.state.width - margin.left - margin.right;
        const height = 400 - margin.top - margin.bottom;
        const kdeWidth = 100;

        const summaries = this.props.versions
            .filter(v => v.status === 'ended')
            .map(v => v.summary);

        const t = d3.scaleLinear()
            .domain([
                d3.min(summaries.map(s => s.min)),
                d3.max(summaries.map(s => Math.min(s.max, s.q2 + 3 * s.iqr)))
            ])
            .range([height, 0])
            .clamp(true)
            .nice();

        const b = d3.scaleBand()
            .domain(this.props.versions.map(v => v.name))
            .range([kdeWidth + 20, width])
            .paddingOuter(0.15)
            .paddingInner(0.3);

        const versions = this.props.versions.map(v => ({
            name: v.name,
            samples: v.samples,
            summary: v.summary,
            density: kde(v.samples, v.summary, t.ticks(50))
        }));

        const p = d3.scaleLinear()
            .domain([0, d3.max(versions.map(v => d3.max(v.density, d => d[1])))])
            .range([0, kdeWidth]);

        const line = d3.line()
            .curve(d3.curveBasis)
            .y(d => t(d[0]))
            .x(d => p(d[1]));

        return (
            <svg
                width="100%"
                height={height + margin.top + margin.bottom}
                style={{overflow: 'visible'}}
                ref={(ref) => { this.ref = ref; }}>
                <defs>
                    <g id="up-arrow">
                        <path transform="translate(-6, -2)" style={{stroke: "inherit", fill: "inherit"}}
                            d="M2,10 L6,2 L10,10"></path>
                    </g>
                </defs>
                <g transform={`translate(${margin.left},${margin.top})`}>
                    <Axis orientation="bottom" scale={p} ticks={[2, "%"]} transform={`translate(0,${height})`}>
                    </Axis>
                    <Axis orientation="left" scale={t} tickFormat={formatSample}>
                        <text fill='#000' textAnchor="end"  y={6} transform="rotate(-90)" dy=".71em">Time (ms)</text>
                    </Axis>
                    {versions.map((v, i) => {
                        if (v.samples.length === 0)
                            return null;

                        const bandwidth = b.bandwidth();
                        const color = versionColor(v.name);
                        const scale = d3.scaleLinear()
                            .domain([0, v.samples.length])
                            .range([0, bandwidth]);

                        const {
                            mean,
                            trimmedMean,
                            q1,
                            q2,
                            q3,
                            min,
                            max,
                            argmin,
                            argmax
                        } = v.summary;

                        const tMax = t.domain()[1];

                        return <g key={i}>
                            <path
                                fill="none"
                                stroke={color}
                                strokeWidth={2}
                                strokeOpacity={0.7}
                                d={line(v.density)} />
                            <g transform={`translate(${b(v.name)},0)`}>
                                {v.samples.map((d, i) =>
                                    <circle
                                        key={i}
                                        fill={color}
                                        cx={scale(i)}
                                        cy={t(d)}
                                        r={i === argmin || i === argmax ? 2 : 1}
                                        style={{
                                            fillOpacity: d < tMax ? 1 : 0
                                        }}
                                    />
                                )}
                                {v.samples.filter(d => d >= tMax)
                                    .map((d, i) =>
                                        <use key={i}
                                            href="#up-arrow"
                                            x={scale(i)}
                                            y={t(d)}
                                            style={{
                                                stroke:color,
                                                strokeWidth: i === argmin || i === argmax ? 2 : 1,
                                                fill: 'rgba(200, 0, 0, 0.5)'
                                            }}
                                        />
                                    )
                                }
                                <line // quartiles
                                    x1={bandwidth / 2}
                                    x2={bandwidth / 2}
                                    y1={t(q1)}
                                    y2={t(q3)}
                                    stroke={color}
                                    strokeWidth={bandwidth}
                                    strokeOpacity={0.5} />
                                <line // median
                                    x1={bandwidth / 2}
                                    x2={bandwidth / 2}
                                    y1={t(q2) - 0.5}
                                    y2={t(q2) + 0.5}
                                    stroke={color}
                                    strokeWidth={bandwidth}
                                    strokeOpacity={1} />
                                <use href="#up-arrow" // mean
                                    style={{ stroke: color, fill: color, fillOpacity: 0.4 }}
                                    transform={mean >= tMax ? 'translate(-10, 0)' : `translate(-5, ${t(mean)}) rotate(90)`}
                                    x={0}
                                    y={0} />
                                <use href="#up-arrow" // trimmed mean
                                    style={{ stroke: color, fill: color }}
                                    transform={`translate(-5, ${t(trimmedMean)}) rotate(90)`}
                                    x={0}
                                    y={0} />
                                {[mean, trimmedMean].map((d, i) =>
                                    <text // left
                                        key={i}
                                        dx={-16}
                                        dy='.3em'
                                        x={0}
                                        y={t(d)}
                                        textAnchor='end'
                                        fontSize={10}
                                        fontFamily='sans-serif'>{formatSample(d)}</text>
                                )}
                                {[[argmin, min], [argmax, max]].map((d, i) =>
                                    <text // extent
                                        key={i}
                                        dx={0}
                                        dy={i === 0 ? '1.3em' : '-0.7em'}
                                        x={scale(d[0])}
                                        y={t(d[1])}
                                        textAnchor='middle'
                                        fontSize={10}
                                        fontFamily='sans-serif'>{formatSample(d[1])}</text>
                                )}
                                {[q1, q2, q3].map((d, i) =>
                                    <text // right
                                        key={i}
                                        dx={6}
                                        dy='.3em'
                                        x={bandwidth}
                                        y={t(d)}
                                        textAnchor='start'
                                        fontSize={10}
                                        fontFamily='sans-serif'>{formatSample(d)}</text>
                                )}
                            </g>
                        </g>;
                    })}
                </g>
            </svg>
        );
    }

    componentDidMount() {
        this.setState({ width: this.ref.clientWidth });
    }
}

class RegressionPlot extends React.Component {
    constructor(props) {
        super(props);
        this.state = {width: 100};
    }

    render() {
        const margin = {top: 10, right: 20, bottom: 30, left: 0};
        const width = this.state.width - margin.left - margin.right;
        const height = 200 - margin.top - margin.bottom;
        const versions = this.props.versions.filter(version => version.regression);

        const x = d3.scaleLinear()
            .domain([0, d3.max(versions.map(version => d3.max(version.regression.data, d => d[0])))])
            .range([0, width])
            .nice();

        const y = d3.scaleLinear()
            .domain([0, d3.max(versions.map(version => d3.max(version.regression.data, d => d[1])))])
            .range([height, 0])
            .nice();

        const line = d3.line()
            .x(d => x(d[0]))
            .y(d => y(d[1]));

        return (
            <svg
                width="100%"
                height={height + margin.top + margin.bottom}
                style={{overflow: 'visible'}}
                ref={(ref) => { this.ref = ref; }}>
                <g transform={`translate(${margin.left},${margin.top})`}>
                    <Axis orientation="bottom" scale={x} transform={`translate(0,${height})`}>
                        <text fill='#000' textAnchor="end" y={-6} x={width}>Iterations</text>
                    </Axis>
                    <Axis orientation="left" scale={y} ticks={4} tickFormat={formatSample}>
                        <text fill='#000' textAnchor="end"  y={6} transform="rotate(-90)" dy=".71em">Time (ms)</text>
                    </Axis>
                    {versions.map((v, i) =>
                        <g
                            key={i}
                            fill={versionColor(v.name)}
                            fillOpacity="0.7">
                            {v.regression.data.map(([a, b], i) =>
                                <circle key={i} r="2" cx={x(a)} cy={y(b)}/>
                            )}
                            <path
                                stroke={versionColor(v.name)}
                                strokeWidth={1}
                                strokeOpacity={0.5}
                                d={line(v.regression.data.map(d => [
                                    d[0],
                                    d[0] * v.regression.slope + v.regression.intercept
                                ]))} />
                        </g>
                    )}
                </g>
            </svg>
        );
    }

    componentDidMount() {
        this.setState({ width: this.ref.clientWidth });
    }
}

class BenchmarkStatistic extends React.Component {
    render() {
        switch (this.props.status) {
        case 'waiting':
            return <p className="quiet"></p>;
        case 'running':
            return <p>Running...</p>;
        case 'error':
            return <p>{this.props.error.message}</p>;
        default:
            return this.props.statistic(this.props);
        }
    }
}

class BenchmarkRow extends React.Component {
    render() {
        const endedCount = this.props.versions.filter(version => version.status === 'ended').length;

        let master;
        let current;
        if (/master/.test(this.props.versions[0].name)) {
            [master, current] = this.props.versions;
        } else {
            [current, master] = this.props.versions;
        }

        let change;
        let pInferiority;
        if (endedCount === 2) {
            const delta = current.summary.trimmedMean - master.summary.trimmedMean;
            // Use "Cohen's d" (modified to used the trimmed mean/sd) to decide
            // how much to emphasize difference between means
            // https://en.wikipedia.org/wiki/Effect_size#Cohen.27s_d
            const pooledDeviation = Math.sqrt(
                (
                    (master.samples.length - 1) * Math.pow(master.summary.windsorizedDeviation, 2) +
                    (current.samples.length - 1) * Math.pow(current.summary.windsorizedDeviation, 2)
                ) /
                (master.samples.length + current.samples.length - 2)
            );
            const d = delta / pooledDeviation;

            const {superior, inferior} = probabilitiesOfSuperiority(master.samples, current.samples);

            change = <span className={d < 0.2 ? 'quiet' : d < 1.5 ? '' : 'strong'}>(
                {delta > 0 ? '+' : ''}{formatSample(delta)} ms / {d.toFixed(1)} std devs
            )</span>;

            const comparison = inferior > superior ? 'SLOWER' : 'faster';
            const probability = Math.max(inferior, superior);
            pInferiority = <p className={`center ${probability > 0.90 ? 'strong' : 'quiet'}`}>
                {(probability * 100).toFixed(0)}%
                chance that a random <svg width={8} height={8}><circle fill={versionColor(current.name)} cx={4} cy={4} r={4} /></svg> sample is
                {comparison} than a random <svg width={8} height={8}><circle fill={versionColor(master.name)} cx={4} cy={4} r={4} /></svg> sample.
            </p>;
        }

        return (
            <div className="col12 clearfix space-bottom">
                <table className="fixed space-bottom">
                    <tbody>
                        <tr><th><h2 className="col4"><a href={`#${this.props.name}`} onClick={this.reload}>{this.props.name}</a></h2></th>
                            {this.props.versions.map(version => <th style={{color: versionColor(version.name)}} key={version.name}>{version.name}</th>)}</tr>
                        {this.renderStatistic('(20% trimmed) Mean',
                            (version) => <p>
                                {formatSample(version.summary.trimmedMean)} ms
                                {current && version.name === current.name && change}
                            </p>)}
                        {this.renderStatistic('(Windsorized) Deviation',
                            (version) => <p>{formatSample(version.summary.windsorizedDeviation)} ms</p>)}
                        {this.renderStatistic('R² Slope / Correlation',
                            (version) => <p>{formatSample(version.regression.slope)} ms / {version.regression.correlation.toFixed(3)} {
                                version.regression.correlation < 0.9 ? '\u2620\uFE0F' :
                                version.regression.correlation < 0.99 ? '\u26A0\uFE0F' : ''}</p>)}
                        {this.renderStatistic('Minimum',
                            (version) => <p>{formatSample(version.summary.min)} ms</p>)}
                        {pInferiority && <tr><td colSpan={3}>{pInferiority}</td></tr>}
                    </tbody>
                </table>
                {endedCount > 0 && <StatisticsPlot versions={this.props.versions}/>}
                {endedCount > 0 && <RegressionPlot versions={this.props.versions}/>}
            </div>
        );
    }

    renderStatistic(title, statistic) {
        return (
            <tr>
                <th>{title}</th>
                {this.props.versions.map(version =>
                    <td key={version.name}><BenchmarkStatistic statistic={statistic} {...version}/></td>
                )}
            </tr>
        );
    }

    reload() {
        location.reload();
    }
}

class BenchmarksTable extends React.Component {
    constructor(props) {
        super(props);
        this.state = {sharing: false};
        this.share = this.share.bind(this);
    }

    render() {
        return (
            <div style={{width: 960, margin: '2em auto'}}>
                {this.state.sharing && <span className='loading'></span>}
                <h1 className="space-bottom1">Mapbox GL JS Benchmarks – {
                    this.props.finished ?
                        <span>Finished <button className='button fr icon share' onClick={this.share}>Share</button></span> :
                        <span>Running</span>}</h1>
                {this.props.benchmarks.map(benchmark => <BenchmarkRow key={benchmark.name} {...benchmark}/>)}
            </div>
        );
    }

    share() {
        document.querySelectorAll('script').forEach(e => e.remove());
        const share = document.querySelector('.share');
        share.style.display = 'none';

        const body = JSON.stringify({
            "public": true,
            "files": {
                "index.html": {
                    "content": document.body.parentElement.outerHTML
                }
            }
        });
        this.setState({sharing: true});

        fetch('https://api.github.com/gists', { method: 'POST', body })
            .then(response => response.json())
            .then(json => { window.location = `https://bl.ocks.org/anonymous/raw/${json.id}/`; });
    }
}

const versions = window.mapboxglVersions;
const benchmarks = [];
const filter = window.location.hash.substr(1);

let finished = false;
let promise = Promise.resolve();

for (const name in window.mapboxglBenchmarks) {
    if (filter && name !== filter)
        continue;

    const benchmark = { name, versions: [] };
    benchmarks.push(benchmark);

    for (const ver in window.mapboxglBenchmarks[name]) {
        const version = {
            name: ver,
            status: 'waiting',
            logs: [],
            samples: [],
            summary: {}
        };

        benchmark.versions.push(version);

        promise = promise.then(() => {
            version.status = 'running';
            update();

            return window.mapboxglBenchmarks[name][ver].run()
                .then(measurements => {
                    // scale measurements down by iteration count, so that
                    // they represent (average) time for a single iteration
                    const samples = measurements.map(({time, iterations}) => time / iterations);
                    version.status = 'ended';
                    version.samples = samples;
                    version.summary = summaryStatistics(samples);
                    version.regression = regression(measurements);
                    update();
                })
                .catch(error => {
                    version.status = 'errored';
                    version.error = error;
                    update();
                });
        });
    }
}

promise = promise.then(() => {
    finished = true;
    update();
});

function update() {
    ReactDOM.render(
        <BenchmarksTable versions={versions} benchmarks={benchmarks} finished={finished}/>,
        document.getElementById('benchmarks')
    );
}
<|MERGE_RESOLUTION|>--- conflicted
+++ resolved
@@ -1,24 +1,8 @@
-<<<<<<< HEAD
-const React = require('react');
-const ReactDOM = require('react-dom');
-const d3 = require('d3');
-const Axis = require('./lib/axis');
-const {
-    summaryStatistics,
-    regression,
-    kde,
-    probabilitiesOfSuperiority
-} = require('./lib/statistics');
-=======
 import React from 'react';
 import ReactDOM from 'react-dom';
 import * as d3 from 'd3';
 import Axis from './lib/axis';
 import { summaryStatistics, regression, kde, probabilitiesOfSuperiority } from './lib/statistics';
-
-const versionColor = d3.scaleOrdinal(['#1b9e77', '#7570b3', '#d95f02']);
-const formatSample = d3.format(".3r");
->>>>>>> 2d800ca8
 
 const versionColor = d3.scaleOrdinal(['#1b9e77', '#7570b3', '#d95f02']);
 const formatSample = d3.format(".3r");
