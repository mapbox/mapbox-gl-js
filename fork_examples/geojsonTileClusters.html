--- conflicted
+++ resolved
@@ -114,14 +114,10 @@
       });
 
       if (clickedOnFeatures.length > 0) {
-<<<<<<< HEAD
-        var tileCoordinate = map.transform.locationCoordinate(event.lngLat);
-=======
         var coordinate = map.transform.locationCoordinate(event.lngLat);
         coordinate.row = Math.floor(coordinate.row);
         coordinate.column = Math.floor(coordinate.column);
         coordinate.zoom = Math.floor(coordinate.zoom);
->>>>>>> 2d800ca8
 
         var tileID = {
           x: Math.floor(tileCoordinate.column),
@@ -130,11 +126,6 @@
         }
         var clusterId = clickedOnFeatures[0].properties.cluster_id;
 
-<<<<<<< HEAD
-        map.getSource('vectorDataSource').getLeaves(tileID, clusterId, 1000, 0, function(result) {
-          console.log('result is', result);
-        });
-=======
         map.getSource('vectorDataSource').getClusterLeaves(
           coordinate,
           clusterId,
@@ -145,7 +136,6 @@
             console.log('leaves are', leaves);
           }
         );
->>>>>>> 2d800ca8
       };
     });
   });
