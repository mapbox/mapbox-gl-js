
<div id='map'>
</div>
<script>
var map = new mapboxgl.Map({
    container: 'map',
    style: 'mapbox://styles/mapbox/light-v9',
    center: [-99.9, 41.5],
    zoom: 1
});

// Join local JSON data with vector tile geometry
// USA unemployment rate in 2009
// Source https://data.bls.gov/timeseries/LNS14000000
var maxValue = 13;
var data = [
    {"STATE_ID": "01", "unemployment": 13.17},
    {"STATE_ID": "02", "unemployment": 9.5},
    {"STATE_ID": "04", "unemployment": 12.15},
    {"STATE_ID": "05", "unemployment": 8.99},
    {"STATE_ID": "06", "unemployment": 11.83},
    {"STATE_ID": "08", "unemployment": 7.52},
    {"STATE_ID": "09", "unemployment": 6.44},
    {"STATE_ID": "10", "unemployment": 5.17},
    {"STATE_ID": "12", "unemployment": 9.67},
    {"STATE_ID": "13", "unemployment": 10.64},
    {"STATE_ID": "15", "unemployment": 12.38},
    {"STATE_ID": "16", "unemployment": 10.13},
    {"STATE_ID": "17", "unemployment": 9.58},
    {"STATE_ID": "18", "unemployment": 10.63},
    {"STATE_ID": "19", "unemployment": 8.09},
    {"STATE_ID": "20", "unemployment": 5.93},
    {"STATE_ID": "21", "unemployment": 9.86},
    {"STATE_ID": "22", "unemployment": 9.81},
    {"STATE_ID": "23", "unemployment": 7.82},
    {"STATE_ID": "24", "unemployment": 8.35},
    {"STATE_ID": "25", "unemployment": 9.1},
    {"STATE_ID": "26", "unemployment": 10.69},
    {"STATE_ID": "27", "unemployment": 11.53},
    {"STATE_ID": "28", "unemployment": 9.29},
    {"STATE_ID": "29", "unemployment": 9.94},
    {"STATE_ID": "30", "unemployment": 9.29},
    {"STATE_ID": "31", "unemployment": 5.45},
    {"STATE_ID": "32", "unemployment": 4.21},
    {"STATE_ID": "33", "unemployment": 4.27},
    {"STATE_ID": "34", "unemployment": 4.09},
    {"STATE_ID": "35", "unemployment": 7.83},
    {"STATE_ID": "36", "unemployment": 8.01},
    {"STATE_ID": "37", "unemployment": 9.34},
    {"STATE_ID": "38", "unemployment": 11.23},
    {"STATE_ID": "39", "unemployment": 7.08},
    {"STATE_ID": "40", "unemployment": 11.22},
    {"STATE_ID": "41", "unemployment": 6.2},
    {"STATE_ID": "42", "unemployment": 9.11},
    {"STATE_ID": "44", "unemployment": 10.42},
    {"STATE_ID": "45", "unemployment": 8.89},
    {"STATE_ID": "46", "unemployment": 11.03},
    {"STATE_ID": "47", "unemployment": 7.35},
    {"STATE_ID": "48", "unemployment": 8.92},
    {"STATE_ID": "49", "unemployment": 7.65},
    {"STATE_ID": "50", "unemployment": 8.01},
    {"STATE_ID": "51", "unemployment": 7.62},
    {"STATE_ID": "53", "unemployment": 7.77},
    {"STATE_ID": "54", "unemployment": 8.49},
    {"STATE_ID": "55", "unemployment": 9.42},
    {"STATE_ID": "56", "unemployment": 7.59}
];

map.on('load', function() {

    // Add source for state polygons hosted on Mapbox, based on US Census Data:
    // https://www.census.gov/geo/maps-data/data/cbf/cbf_state.html
    map.addSource("states", {
        type: "vector",
        url: "mapbox://mapbox.us_census_states_2015"
    });

<<<<<<< HEAD
    var expression = ["match", ["get", "STATEFP"]];
=======
    var expression = ["match", ["get", "STATE_ID"]];
>>>>>>> 2d800ca8

    // Calculate color for each state based on the unemployment rate
    data.forEach(function(row) {
        var green = (row["unemployment"] / maxValue) * 255;
        var color = "rgba(" + 0 + ", " + green + ", " + 0 + ", 1)";
        expression.push(row["STATE_ID"], color);
    });

    // Last value is the default, used where there is no data
    expression.push("rgba(0,0,0,0)");

    // Add layer from the vector tile source with data-driven style
    map.addLayer({
        "id": "states-join",
        "type": "fill",
        "source": "states",
        "source-layer": "states",
        "paint": {
            "fill-color": expression
        }
    }, 'waterway-label');
});
</script><|MERGE_RESOLUTION|>--- conflicted
+++ resolved
@@ -75,11 +75,7 @@
         url: "mapbox://mapbox.us_census_states_2015"
     });
 
-<<<<<<< HEAD
-    var expression = ["match", ["get", "STATEFP"]];
-=======
     var expression = ["match", ["get", "STATE_ID"]];
->>>>>>> 2d800ca8
 
     // Calculate color for each state based on the unemployment rate
     data.forEach(function(row) {
