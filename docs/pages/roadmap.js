--- conflicted
+++ resolved
@@ -10,11 +10,7 @@
 };
 
 const roadmap = {
-<<<<<<< HEAD
-    "updated_at": "November 25, 2017",
-=======
     "updated_at": "January 26, 2018",
->>>>>>> 2d800ca8
     "roadmap_items": [
         {
             "term": "Active",
@@ -23,14 +19,9 @@
                 {
                     "name": "Improved feature interactivity",
                     "issues": [
-<<<<<<< HEAD
-                        "3730",
-                        "4701"
-=======
                         "6020",
                         "6021",
                         "6022"
->>>>>>> 2d800ca8
                     ]
                 }
             ]
