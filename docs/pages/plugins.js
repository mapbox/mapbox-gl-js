import React from 'react';
import slug from 'slugg';
import {prefixUrl} from '@mapbox/batfish/modules/prefix-url';
import md from '@mapbox/batfish/modules/md'; // eslint-disable-line import/no-unresolved
import PageShell from '../components/page_shell';
import LeftNav from "../components/left_nav";
import TopNav from "../components/top_nav";
import entries from 'object.entries';

const meta = {
    title: 'Mapbox GL JS Plugins',
    description: '',
    pathname: '/plugins'
};

const plugins = {
    "User Interface Plugins": {
        "mapbox-gl-accessibility": {
            "website": "https://github.com/mapbox/mapbox-gl-accessibility/",
            "description": "integrates with ARIA-compatible screen readers for users with visual impairments"
        },
        "mapbox-gl-boundaries": {
            "website": "https://github.com/mapbox/mapbox-gl-boundaries",
            "description": "enables users to show/hide disputed borders"
        },
        "mapbox-gl-compare": {
            "website": "https://github.com/mapbox/mapbox-gl-compare",
            "description": "enables users to compare two maps by swiping left and right",
            "example": "mapbox-gl-compare"
        },
        "mapbox-gl-directions": {
            "website": "https://github.com/mapbox/mapbox-gl-directions",
            "description": "adds a control which allows users to plot driving, walking, and cycling directions on the map",
            "example": "mapbox-gl-directions"
        },
        "mapbox-gl-draw": {
            "website": "https://github.com/mapbox/mapbox-gl-draw",
            "description": "adds support for drawing and editing features on Mapbox GL JS maps",
            "example": "mapbox-gl-draw"
        },
        "mapbox-gl-geocoder": {
            "website": "https://github.com/mapbox/mapbox-gl-geocoder",
            "description": "adds a Geocoder control to Mapbox GL JS",
            "example": "mapbox-gl-geocoder"
        },
        "mapboxgl-minimap": {
            "website": "https://github.com/aesqe/mapboxgl-minimap",
            "description": "adds a control showing a miniature overview of the current map"
        },
        "mapbox-gl-controls": {
            "website": "https://github.com/bravecow/mapbox-gl-controls",
            "description": "alternative basic map controls"
        }
    },
    "Map Rendering Plugins": {
        "mapbox-gl-language": {
            "website": "https://github.com/mapbox/mapbox-gl-language/",
            "description": "automatically localizes the map into the user’s language"
        },
        "mapbox-gl-rtl-text": {
            "website": "https://github.com/mapbox/mapbox-gl-rtl-text",
            "description": "adds right-to-left text support to Mapbox GL JS",
            "example": "mapbox-gl-rtl-text"
        },
        "mapbox-gl-traffic": {
            "website": "https://github.com/mapbox/mapbox-gl-traffic",
            "description": "hide and show traffic layers on your map with an optional toggle button"
        },
        "deck.gl": {
            "website": "https://github.com/uber/deck.gl",
            "description": "adds advanced WebGL visualization layers to Mapbox GL JS"
        }
    },
    "Framework Integrations": {
        "echartslayer": {
            "website": "https://github.com/lzxue/echartLayer",
            "description": md`provides an [echarts](https://ecomfe.github.io/echarts/index-en.html) integration for Mapbox GL JS`
        },
        "wtMapbox": {
            "website": "https://github.com/yvanvds/wtMapbox",
            "description": md`provides a [Webtoolkit](https://www.webtoolkit.eu/wt) integration for Mapbox GL JS`
        },
        "react-mapbox-gl": {
            "website": "https://github.com/alex3165/react-mapbox-gl",
            "description": md`provides a [React](https://facebook.github.io/react/) integration for Mapbox GL JS`
        },
        "angular-mapboxgl-directive": {
            "website": "https://github.com/Naimikan/angular-mapboxgl-directive",
<<<<<<< HEAD
            "description": md`provides an [Angular](https://angularjs.org/) directive for Mapbox GL JS`
        },
        "ember-mapbox-gl": {
            "website": "https://github.com/kturney/ember-mapbox-gl",
            "description": md`provides an [Ember](http://emberjs.com) integration for Mapbox GL JS`
=======
            "description": md`provides an [AngularJS](https://angularjs.org/) directive for Mapbox GL JS`
        },
        "ngx-mapbox-gl": {
            "website": "https://github.com/Wykks/ngx-mapbox-gl",
            "description": md`provides an [Angular](https://angular.io/) integration for Mapbox GL JS`
        },
        "elm-mapbox": {
            "website": "https://package.elm-lang.org/packages/gampleman/elm-mapbox/latest/",
            "description": md`provides an [Elm](https://elm-lang.org) integration for Mapbox GL JS`
>>>>>>> 35b43c7b
        }
    },
    "Utility Libraries": {
        "turf": {
            "website": "http://turfjs.org/",
            "description": "provides advanced geospatial analysis tools"
        },
        "mapbox-gl-layer-groups": {
            "website": "https://github.com/mapbox/mapbox-gl-layer-groups",
            "description": "manages layer groups in Mapbox GL JS"
        },
        "expression-jamsession": {
            "website": "https://github.com/mapbox/expression-jamsession/",
            "description": md`converts [Mapbox Studio formulas](https://www.mapbox.com/help/studio-manual-styles/#use-a-formula) into [expressions](https://www.mapbox.com/mapbox-gl-js/style-spec/#expressions)`
        },
        "simplespec-to-gl-style": {
            "website": "https://github.com/mapbox/simplespec-to-gl-style",
            "description": md`converts GeoJSON styled with [\`simplestyle-spec\`](https://github.com/mapbox/simplestyle-spec/) to a Mapbox GL Style`
        },
        "mapbox-gl-supported": {
            "website": "https://github.com/mapbox/mapbox-gl-supported",
            "description": "determines if the current browser supports Mapbox GL JS",
            "example": "mapbox-gl-supported"
        },
        "mapbox-gl-sync-move": {
            "website": "https://github.com/mapbox/mapbox-gl-sync-move",
            "description": "syncs movement between two Mapbox GL JS maps"
        },
        "mapbox-choropleth": {
            "website": "https://github.com/stevage/mapbox-choropleth",
            "description": "create a choropleth layer from a CSV source and a geometry source"
        }
    },
    "Development Tools": {
        "mapbox-gl-js-mock": {
            "website": "https://github.com/mapbox/mapbox-gl-js-mock",
            "description": md`is a [mock](https://en.wikipedia.org/wiki/Mock_object) of Mapbox GL JS`
        },
        "mapbox-gl-inspect": {
            "website": "https://github.com/lukasmartinelli/mapbox-gl-inspect",
            "description": "adds an inspect control to view vector source features and properties"
        },
        "mapbox-gl-fps": {
            "website": "https://github.com/MazeMap/mapbox-gl-fps",
            "description": "A frames-per-seconds GUI control and measurer with statistic report output."
        }
    }
};

export default class extends React.Component {
    render() {
        return (
            <PageShell meta={meta}>
                <LeftNav>
                    <div>
                        {entries(plugins).map(([title, plugins], i) =>
                            <div key={i} className="space-bottom">
                                <a href={prefixUrl(`/plugins/#${slug(title)}`)} className='dark-link block small truncate'>{title}</a>
                                {entries(plugins).map(([name], i) =>
                                    <a key={i} href={prefixUrl(`/plugins/#${slug(name)}`)} className='block small truncate'>{name}</a>
                                )}
                            </div>
                        )}
                    </div>
                </LeftNav>

                <div className='limiter clearfix'>
                    <TopNav current='plugins'/>

                    <div className='contain margin3 col9'>
                        <div id='plugins' className='doc' data-swiftype-index='true'>
                            {entries(plugins).map(([title, plugins], i) =>
                                <div key={i} className='space-bottom4'>
                                    <a id={slug(title)}/>
                                    <h2 className='space-bottom1'>{title}</h2>
                                    {entries(plugins).map(([name, plugin], i) =>
                                        <div key={i} className='space-bottom1 keyline-all pad2 fill-white'>
                                            <a id={slug(name)}/>
                                            <h3><a href={plugin.website}>{name}</a></h3>
                                            { plugin.example && <a
                                                className="small quiet rcon"
                                                href={prefixUrl(`/example/${plugin.example}`)}>view example</a> }
                                            <p>{ plugin.description }</p>
                                        </div>
                                    )}
                                </div>
                            )}
                        </div>
                    </div>
                </div>
            </PageShell>
        );
    }
}<|MERGE_RESOLUTION|>--- conflicted
+++ resolved
@@ -86,13 +86,6 @@
         },
         "angular-mapboxgl-directive": {
             "website": "https://github.com/Naimikan/angular-mapboxgl-directive",
-<<<<<<< HEAD
-            "description": md`provides an [Angular](https://angularjs.org/) directive for Mapbox GL JS`
-        },
-        "ember-mapbox-gl": {
-            "website": "https://github.com/kturney/ember-mapbox-gl",
-            "description": md`provides an [Ember](http://emberjs.com) integration for Mapbox GL JS`
-=======
             "description": md`provides an [AngularJS](https://angularjs.org/) directive for Mapbox GL JS`
         },
         "ngx-mapbox-gl": {
@@ -102,7 +95,10 @@
         "elm-mapbox": {
             "website": "https://package.elm-lang.org/packages/gampleman/elm-mapbox/latest/",
             "description": md`provides an [Elm](https://elm-lang.org) integration for Mapbox GL JS`
->>>>>>> 35b43c7b
+        },
+        "ember-mapbox-gl": {
+            "website": "https://github.com/kturney/ember-mapbox-gl",
+            "description": md`provides an [Ember](http://emberjs.com) integration for Mapbox GL JS`
         }
     },
     "Utility Libraries": {
