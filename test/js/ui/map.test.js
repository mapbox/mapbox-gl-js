'use strict';

var test = require('tap').test;
var extend = require('../../../js/util/util').extend;
var Map = require('../../../js/ui/map');
var Style = require('../../../js/style/style');
var LngLat = require('../../../js/geo/lng_lat');

var fixed = require('../../testutil/fixed');
var fixedNum = fixed.Num;
var fixedLngLat = fixed.LngLat;

test('Map', function(t) {
    function createMap(options) {
        return new Map(extend({
            container: {
                offsetWidth: 200,
                offsetHeight: 200,
                classList: {
                    add: function() {},
                    remove: function() {}
                }
            },
            interactive: false,
            attributionControl: false,
            trackResize: true
        }, options));
    }

    t.test('constructor', function(t) {
        var map = createMap({interactive: true});
        t.ok(map.getContainer());
        t.ok(map.boxZoom.isEnabled());
        t.ok(map.doubleClickZoom.isEnabled());
        t.ok(map.dragPan.isEnabled());
        t.ok(map.dragRotate.isEnabled());
        t.ok(map.keyboard.isEnabled());
        t.ok(map.scrollZoom.isEnabled());
        t.ok(map.touchZoomRotate.isEnabled());
        t.end();
    });

    t.test('disables handlers', function(t) {
        t.test('disables all handlers', function(t) {
            var map = createMap({interactive: false});

            t.notOk(map.boxZoom.isEnabled());
            t.notOk(map.doubleClickZoom.isEnabled());
            t.notOk(map.dragPan.isEnabled());
            t.notOk(map.dragRotate.isEnabled());
            t.notOk(map.keyboard.isEnabled());
            t.notOk(map.scrollZoom.isEnabled());
            t.notOk(map.touchZoomRotate.isEnabled());

            t.end();
        });

        var handlerNames = [
            'scrollZoom',
            'boxZoom',
            'dragRotate',
            'dragPan',
            'keyboard',
            'doubleClickZoom',
            'touchZoomRotate'
        ];
        handlerNames.forEach(function(handlerName) {
            t.test('disables "' + handlerName + '" handler', function(t) {
                var options = {};
                options[handlerName] = false;
                var map = createMap(options);

                t.notOk(map[handlerName].isEnabled());

                t.end();
            });
        });

        t.end();
    });

    t.test('emits load event after a style is set', function(t) {
        var map = createMap();

        map.on('load', fail);

        setTimeout(function() {
            map.off('load', fail);
            map.on('load', pass);
            map.setStyle(createStyle());
        }, 1);

        function fail() { t.ok(false); }
        function pass() { t.end(); }
    });

    t.test('#setStyle', function(t) {
        t.test('returns self', function(t) {
            var map = createMap(),
                style = {
                    version: 8,
                    sources: {},
                    layers: []
                };
            t.equal(map.setStyle(style), map);
            t.end();
        });

        t.test('sets up event forwarding', function(t) {
            var map = createMap(),
                style = new Style({
                    version: 8,
                    sources: {},
                    layers: []
                });

            var events = [];

            function checkEvent(e) {
                t.equal(e.style, style);
                events.push(e.type);
            }

            map.on('style.load',    checkEvent);
            map.on('style.error',   checkEvent);
            map.on('style.change',  checkEvent);
            map.on('source.load',   checkEvent);
            map.on('source.error',  checkEvent);
            map.on('source.change', checkEvent);
            map.on('tile.add',      checkEvent);
            map.on('tile.error',    checkEvent);
            map.on('tile.remove',   checkEvent);

            map.off('style.error', map.onError);
            map.off('source.error', map.onError);
            map.off('tile.error', map.onError);
            map.off('layer.error', map.onError);

            t.plan(10);
            map.setStyle(style); // Fires load
            style.fire('error');
            style.fire('change');
            style.fire('source.load');
            style.fire('source.error');
            style.fire('source.change');
            style.fire('tile.add');
            style.fire('tile.error');
            style.fire('tile.remove');
            style.fire('layer.error');
        });

        t.test('can be called more than once', function(t) {
            var map = createMap();

            map.setStyle({version: 8, sources: {}, layers: []});
            map.setStyle({version: 8, sources: {}, layers: []});

            t.end();
        });

        t.test('style transform overrides unmodified map transform', function (t) {
            var map = createMap();
            map.transform.lngRange = [-120, 140];
            map.transform.latRange = [-60, 80];
            map.transform.resize(600, 400);
            t.equal(map.transform.zoom, 0.6983039737971012, 'map transform is constrained');
            t.ok(map.transform.unmodified, 'map transform is not modified');
            map.setStyle(createStyle());
            map.on('style.load', function () {
                t.deepEqual(fixedLngLat(map.transform.center), fixedLngLat({ lng: -73.9749, lat: 40.7736 }));
                t.equal(fixedNum(map.transform.zoom), 12.5);
                t.equal(fixedNum(map.transform.bearing), 29);
                t.equal(fixedNum(map.transform.pitch), 50);
                t.end();
            });
        });

        t.test('style transform does not override map transform modified via options', function (t) {
            var map = createMap({zoom: 10, center: [-77.0186, 38.8888]});
            t.notOk(map.transform.unmodified, 'map transform is modified by options');
            map.setStyle(createStyle());
            map.on('style.load', function () {
                t.deepEqual(fixedLngLat(map.transform.center), fixedLngLat({ lng: -77.0186, lat: 38.8888 }));
                t.equal(fixedNum(map.transform.zoom), 10);
                t.equal(fixedNum(map.transform.bearing), 0);
                t.equal(fixedNum(map.transform.pitch), 0);
                t.end();
            });
        });

        t.test('style transform does not override map transform modified via setters', function (t) {
            var map = createMap();
            t.ok(map.transform.unmodified);
            map.setZoom(10);
            map.setCenter([-77.0186, 38.8888]);
            t.notOk(map.transform.unmodified, 'map transform is modified via setters');
            map.setStyle(createStyle());
            map.on('style.load', function () {
                t.deepEqual(fixedLngLat(map.transform.center), fixedLngLat({ lng: -77.0186, lat: 38.8888 }));
                t.equal(fixedNum(map.transform.zoom), 10);
                t.equal(fixedNum(map.transform.bearing), 0);
                t.equal(fixedNum(map.transform.pitch), 0);
                t.end();
            });
        });

        t.end();
    });

    t.test('#getStyle', function(t) {
        function createStyle() {
            return {
                version: 8,
                center: [-73.9749, 40.7736],
                zoom: 12.5,
                bearing: 29,
                pitch: 50,
                sources: {},
                layers: []
            };
        }

        function createStyleSource() {
            return {
                type: "geojson",
                data: {
                    type: "FeatureCollection",
                    features: []
                }
            };
        }

        function createStyleLayer() {
            return {
                id: 'background',
                type: 'background'
            };
        }

        t.test('returns the style', function(t) {
            var style = createStyle();
            var map = createMap({style: style});

            map.on('load', function () {
                t.deepEqual(map.getStyle(), style);
                t.end();
            });
        });

        t.test('returns the style with added sources', function(t) {
            var style = createStyle();
            var map = createMap({style: style});

            map.on('load', function () {
                map.addSource('geojson', createStyleSource());
                t.deepEqual(map.getStyle(), extend(createStyle(), {
                    sources: {geojson: createStyleSource()}
                }));
                t.end();
            });
        });

        t.test('returns the style with added layers', function(t) {
            var style = createStyle();
            var map = createMap({style: style});

            map.on('load', function () {
                map.addLayer(createStyleLayer());
                t.deepEqual(map.getStyle(), extend(createStyle(), {
                    layers: [createStyleLayer()]
                }));
                t.end();
            });
        });

        t.end();
    });

    t.test('#resize', function(t) {
        t.test('sets width and height from container offsets', function(t) {
            var map = createMap(),
                container = map.getContainer();

            container.offsetWidth = 250;
            container.offsetHeight = 250;
            map.resize();

            t.equal(map.transform.width, 250);
            t.equal(map.transform.height, 250);

            t.end();
        });

        t.test('fires movestart, move, resize, and moveend events', function(t) {
            var map = createMap(),
                events = [];

            ['movestart', 'move', 'resize', 'moveend'].forEach(function (event) {
                map.on(event, function(e) {
                    events.push(e.type);
                });
            });

            map.resize();
            t.deepEqual(events, ['movestart', 'move', 'resize', 'moveend']);

            t.end();
        });

<<<<<<< HEAD
        t.test('listen to window resize event by default', function (t) {
=======
        t.test('do not listen to window resize if trackResize is false', function (t) {
>>>>>>> 37aff407
            window.addEventListener = function (type) {
                if (type === 'resize') {
                    t.ok(true);
                }
            };

            createMap();

            t.end();
        });

        t.test('do not listen to window resize if trackResize is false', function (t) {
            window.addEventListener = function (type) {
                if (type === 'resize') {
                    t.ok(false);
                }
            };

            createMap({trackResize:false});

            t.end();
        });

        t.end();
    });

    t.test('#getBounds', function(t) {
        var map = createMap({ zoom: 0 });
        t.deepEqual(parseFloat(map.getBounds().getCenter().lng.toFixed(10)), 0, 'getBounds');
        t.deepEqual(parseFloat(map.getBounds().getCenter().lat.toFixed(10)), 0, 'getBounds');

        t.deepEqual(toFixed(map.getBounds().toArray()), toFixed([
            [ -70.31249999999976, -57.32652122521695 ],
            [ 70.31249999999977, 57.326521225216965 ] ]));

        t.test('rotated bounds', function(t) {
            var map = createMap({ zoom: 1, bearing: 45 });
            t.deepEqual(toFixed(map.getBounds().toArray()), toFixed([
                [ -49.718445552178764, -44.44541580601936 ],
                [ 49.71844555217925, 44.445415806019355 ] ]));
            t.end();
        });
        t.end();

        function toFixed(bounds) {
            var n = 10;
            return [
                [bounds[0][0].toFixed(n), bounds[0][1].toFixed(n)],
                [bounds[1][0].toFixed(n), bounds[1][1].toFixed(n)]
            ];
        }
    });

    t.test('#setMaxBounds', function (t) {
        t.test('constrains map bounds', function (t) {
            var map = createMap({zoom:0});
            map.setMaxBounds([[-130.4297, 50.0642], [-61.52344, 24.20688]]);
            t.deepEqual(toFixed(map.getBounds().toArray()), toFixed([
                [-112.5000192114, 24.2068800000],
                [-79.4531207886, 50.0642000000]]));
            t.end();
        });

        t.test('when no argument is passed, map bounds constraints are removed', function (t) {
            var map = createMap({zoom:0});
            map.setMaxBounds([[-130.4297, 50.0642], [-61.52344, 24.20688]]);
            t.deepEqual(toFixed(map.setMaxBounds(null).setZoom(0).getBounds().toArray()), toFixed([
                [-166.28906999999964, -27.683527055417144],
                [-25.664070000000066, 73.8248206696509]]));
            t.end();
        });

        t.test('should not zoom out farther than bounds', function (t) {
            var map = createMap();
            map.setMaxBounds([[-130.4297, 50.0642], [-61.52344, 24.20688]]);
            t.notEqual(map.setZoom(0).getZoom(), 0);
            t.end();
        });

        function toFixed(bounds) {
            var n = 10;
            return [
                [bounds[0][0].toFixed(n), bounds[0][1].toFixed(n)],
                [bounds[1][0].toFixed(n), bounds[1][1].toFixed(n)]
            ];
        }

        t.end();
    });

    t.test('#setMinZoom', function(t) {
        var map = createMap({zoom:5});
        map.setMinZoom(3.5);
        map.setZoom(1);
        t.equal(map.getZoom(), 3.5);
        t.end();
    });

    t.test('unset minZoom', function(t) {
        var map = createMap({minZoom:5});
        map.setMinZoom(null);
        map.setZoom(1);
        t.equal(map.getZoom(), 1);
        t.end();
    });

    t.test('ignore minZooms over maxZoom', function(t) {
        var map = createMap({zoom:2, maxZoom:5});
        t.throws(function() {
            map.setMinZoom(6);
        });
        map.setZoom(0);
        t.equal(map.getZoom(), 0);
        t.end();
    });

    t.test('#setMaxZoom', function (t) {
        var map = createMap({zoom:0});
        map.setMaxZoom(3.5);
        map.setZoom(4);
        t.equal(map.getZoom(), 3.5);
        t.end();
    });

    t.test('unset maxZoom', function(t) {
        var map = createMap({maxZoom:5});
        map.setMaxZoom(null);
        map.setZoom(6);
        t.equal(map.getZoom(), 6);
        t.end();
    });

    t.test('ignore maxZooms over minZoom', function(t) {
        var map = createMap({minZoom:5});
        t.throws(function() {
            map.setMaxZoom(4);
        });
        map.setZoom(5);
        t.equal(map.getZoom(), 5);
        t.end();
    });

    t.test('#remove', function(t) {
        var map = createMap(),
            removedCanvas,
            removedControls;

        map._canvasContainer.parentNode = {
            removeChild: function (child) {
                t.equal(child, map._canvasContainer);
                removedCanvas = true;
            }
        };
        map._controlContainer.parentNode = {
            removeChild: function (child) {
                t.equal(child, map._controlContainer);
                removedControls = true;
            }
        };

        t.equal(map.remove(), undefined);
        t.ok(removedCanvas);
        t.ok(removedControls);
        t.end();
    });

    t.test('#addControl', function(t) {
        var map = createMap();
        var control = {
            addTo: function(_) {
                t.equal(map, _, 'addTo() called with map');
                t.end();
            }
        };
        map.addControl(control);
    });

    t.test('#addClass', function(t) {
        var map = createMap();
        map.addClass('night');
        t.ok(map.hasClass('night'));
        t.end();
    });

    t.test('#removeClass', function(t) {
        var map = createMap();
        map.addClass('night');
        map.removeClass('night');
        t.ok(!map.hasClass('night'));
        t.end();
    });

    t.test('#setClasses', function(t) {
        var map = createMap();
        map.addClass('night');
        map.setClasses([]);
        t.ok(!map.hasClass('night'));

        map.setClasses(['night']);
        t.ok(map.hasClass('night'));
        t.end();
    });

    t.test('#getClasses', function(t) {
        var map = createMap();
        map.addClass('night');
        t.deepEqual(map.getClasses(), ['night']);
        t.end();
    });

    t.test('#project', function(t) {
        var map = createMap();
        t.deepEqual(map.project([0, 0]), { x: 100, y: 100 });
        t.end();
    });

    t.test('#unproject', function(t) {
        var map = createMap();
        t.deepEqual(map.unproject([100, 100]), { lng: 0, lat: 0 });
        t.end();
    });

    t.test('#queryRenderedFeatures', function(t) {
        var map = createMap();
        map.setStyle({
            "version": 8,
            "sources": {},
            "layers": []
        });

        map.on('style.load', function() {
            var opts = {};

            t.test('normal coords', function(t) {
                map.style.queryRenderedFeatures = function (coords, o, zoom, bearing) {
                    t.deepEqual(coords, [{ column: 0.5, row: 0.5, zoom: 0 }]);
                    t.equal(o, opts);
                    t.equal(bearing, map.transform.angle);
                    t.equal(zoom, map.getZoom());
                    t.end();
                };

                map.queryRenderedFeatures(map.project(new LngLat(0, 0)), opts);
            });

            t.test('does not wrap coords', function(t) {
                map.style.queryRenderedFeatures = function (coords, o, zoom, bearing) {
                    // avoid floating point issues
                    t.equal(parseFloat(coords[0].column.toFixed(4)), 1.5);
                    t.equal(coords[0].row, 0.5);
                    t.equal(coords[0].zoom, 0);

                    t.equal(o, opts);
                    t.equal(bearing, map.transform.angle);
                    t.equal(zoom, map.getZoom());

                    t.end();
                };

                map.queryRenderedFeatures(map.project(new LngLat(360, 0)), opts);
            });

            t.end();
        });
    });

    t.test('#setLayoutProperty', function (t) {
        t.test('sets property', function (t) {
            var map = createMap({
                style: {
                    "version": 8,
                    "sources": {
                        "geojson": {
                            "type": "geojson",
                            "data": {
                                "type": "FeatureCollection",
                                "features": []
                            }
                        }
                    },
                    "layers": [{
                        "id": "symbol",
                        "type": "symbol",
                        "source": "geojson",
                        "layout": {
                            "text-transform": "uppercase"
                        }
                    }]
                }
            });

            map.on('style.load', function () {
                map.style.dispatcher.broadcast = function(key, value) {
                    t.equal(key, 'update layers');
                    t.deepEqual(value.map(function(layer) { return layer.id; }), ['symbol']);
                };

                map.setLayoutProperty('symbol', 'text-transform', 'lowercase');
                map.style.update();
                t.deepEqual(map.getLayoutProperty('symbol', 'text-transform'), 'lowercase');
                t.end();
            });
        });

        t.test('sets property on parent layer', function (t) {
            var map = createMap({
                style: {
                    "version": 8,
                    "sources": {
                        "geojson": {
                            "type": "geojson",
                            "data": {
                                "type": "FeatureCollection",
                                "features": []
                            }
                        }
                    },
                    "layers": [{
                        "id": "symbol",
                        "type": "symbol",
                        "source": "geojson",
                        "layout": {
                            "text-transform": "uppercase"
                        }
                    }, {
                        "id": "symbol-ref",
                        "ref": "symbol"
                    }]
                }
            });

            map.on('style.load', function () {
                map.style.dispatcher.broadcast = function(key, value) {
                    t.equal(key, 'update layers');
                    t.deepEqual(value.map(function(layer) { return layer.id; }), ['symbol']);
                };

                map.setLayoutProperty('symbol-ref', 'text-transform', 'lowercase');
                map.style.update();
                t.deepEqual(map.getLayoutProperty('symbol', 'text-transform'), 'lowercase');
                t.end();
            });
        });

        t.test('throw before loaded', function (t) {
            var map = createMap({
                style: {
                    version: 8,
                    sources: {},
                    layers: []
                }
            });

            t.throws(function () {
                map.setLayoutProperty('symbol', 'text-transform', 'lowercase');
            }, Error, /load/i);

            t.end();
        });

        t.test('fires a style.change event', function (t) {
            // background layers do not have a source
            var map = createMap({
                style: {
                    "version": 8,
                    "sources": {},
                    "layers": [{
                        "id": "background",
                        "type": "background",
                        "layout": {
                            "visibility": "none"
                        }
                    }]
                }
            });

            map.on('style.load', function () {
                map.once('style.change', function (e) {
                    t.ok(e, 'change event');
                    t.end();
                });

                map.setLayoutProperty('background', 'visibility', 'visible');
            });
        });

        t.test('sets visibility on background layer', function (t) {
            // background layers do not have a source
            var map = createMap({
                style: {
                    "version": 8,
                    "sources": {},
                    "layers": [{
                        "id": "background",
                        "type": "background",
                        "layout": {
                            "visibility": "none"
                        }
                    }]
                }
            });

            map.on('style.load', function () {
                map.setLayoutProperty('background', 'visibility', 'visible');
                t.deepEqual(map.getLayoutProperty('background', 'visibility'), 'visible');
                t.end();
            });
        });

        t.test('sets visibility on raster layer', function (t) {
            var map = createMap({
                style: {
                    "version": 8,
                    "sources": {
                        "mapbox://mapbox.satellite": {
                            "type": "raster",
                            "tiles": ["local://tiles/{z}-{x}-{y}.png"]
                        }
                    },
                    "layers": [{
                        "id": "satellite",
                        "type": "raster",
                        "source": "mapbox://mapbox.satellite",
                        "layout": {
                            "visibility": "none"
                        }
                    }]
                }
            });

            // We're faking tiles
            map.off('tile.error', map.onError);

            map.on('style.load', function () {
                map.setLayoutProperty('satellite', 'visibility', 'visible');
                t.deepEqual(map.getLayoutProperty('satellite', 'visibility'), 'visible');
                t.end();
            });
        });

        t.test('sets visibility on video layer', function (t) {
            var map = createMap({
                style: {
                    "version": 8,
                    "sources": {
                        "drone": {
                            "type": "video",
                            "urls": [],
                            "coordinates": [
                                [-122.51596391201019, 37.56238816766053],
                                [-122.51467645168304, 37.56410183312965],
                                [-122.51309394836426, 37.563391708549425],
                                [-122.51423120498657, 37.56161849366671]
                            ]
                        }
                    },
                    "layers": [{
                        "id": "shore",
                        "type": "raster",
                        "source": "drone",
                        "layout": {
                            "visibility": "none"
                        }
                    }]
                }
            });

            map.on('style.load', function () {
                map.setLayoutProperty('shore', 'visibility', 'visible');
                t.deepEqual(map.getLayoutProperty('shore', 'visibility'), 'visible');
                t.end();
            });
        });

        t.test('sets visibility on image layer', function (t) {
            var map = createMap({
                style: {
                    "version": 8,
                    "sources": {
                        "image": {
                            "type": "image",
                            "url": "",
                            "coordinates": [
                                [-122.51596391201019, 37.56238816766053],
                                [-122.51467645168304, 37.56410183312965],
                                [-122.51309394836426, 37.563391708549425],
                                [-122.51423120498657, 37.56161849366671]
                            ]
                        }
                    },
                    "layers": [{
                        "id": "image",
                        "type": "raster",
                        "source": "image",
                        "layout": {
                            "visibility": "none"
                        }
                    }]
                }
            });

            map.on('style.load', function () {
                map.setLayoutProperty('image', 'visibility', 'visible');
                t.deepEqual(map.getLayoutProperty('image', 'visibility'), 'visible');
                t.end();
            });
        });

        t.end();
    });

    t.test('#setPaintProperty', function (t) {
        t.test('sets property', function (t) {
            var map = createMap({
                style: {
                    "version": 8,
                    "sources": {},
                    "layers": [{
                        "id": "background",
                        "type": "background"
                    }]
                }
            });

            map.on('style.load', function () {
                map.setPaintProperty('background', 'background-color', 'red');
                t.deepEqual(map.getPaintProperty('background', 'background-color'), 'red');
                t.end();
            });
        });

        t.test('throw before loaded', function (t) {
            var map = createMap({
                style: {
                    version: 8,
                    sources: {},
                    layers: []
                }
            });

            t.throws(function () {
                map.setPaintProperty('background', 'background-color', 'red');
            }, Error, /load/i);

            t.end();
        });

        t.end();
    });

    t.test('#onError', function (t) {
        t.test('logs errors to console by default', function (t) {
            var error = console.error;

            console.error = function (e) {
                console.error = error;
                t.deepEqual(e.message, 'version: expected one of [8], 7 found');
                t.end();
            };

            createMap({
                style: {
                    version: 7,
                    sources: {},
                    layers: []
                }
            });
        });

        t.test('logs errors that happen during render', function (t) {
            var error = console.error;

            console.error = function (e) {
                console.error = error;
                t.deepEqual(e.message, 'in render');
                t.end();
            };

            var map = createMap({
                style: {
                    version: 8,
                    sources: {},
                    layers: []
                }
            });

            map.on('render', function () {
                throw new Error('in render');
            });

            map._rerender = function () {};
            map._render();
        });

        t.end();
    });

    t.end();
});

function createStyle() {
    return {
        version: 8,
        center: [-73.9749, 40.7736],
        zoom: 12.5,
        bearing: 29,
        pitch: 50,
        sources: {},
        layers: []
    };
}<|MERGE_RESOLUTION|>--- conflicted
+++ resolved
@@ -307,11 +307,8 @@
             t.end();
         });
 
-<<<<<<< HEAD
+
         t.test('listen to window resize event by default', function (t) {
-=======
-        t.test('do not listen to window resize if trackResize is false', function (t) {
->>>>>>> 37aff407
             window.addEventListener = function (type) {
                 if (type === 'resize') {
                     t.ok(true);
