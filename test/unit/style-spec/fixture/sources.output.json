[
  {
    "message": "sources.missing-type: \"type\" is required",
    "line": 4
  },
  {
    "message": "sources.invalid-type.type: expected one of [vector, raster, raster-dem, geojson, video, image], \"invalid\" found",
    "line": 7
  },
  {
    "message": "sources.no-tilejson-properties-with-url.tiles: a source with a \"url\" property may not include a \"tiles\" property",
    "line": 12
  },
  {
    "message": "sources.no-unknown-properties-with-url.foo: a source with a \"url\" property may not include a \"foo\" property",
    "line": 17
  },
  {
    "message": "sources.video-missing-coordinates: missing required property \"coordinates\"",
    "line": 26
  },
  {
    "message": "sources.video-wrong-coordinates.coordinates[0]: array expected, number found",
    "line": 34
  },
  {
    "message": "sources.video-wrong-coordinates.coordinates[1]: array expected, string found",
    "line": 34
  },
  {
    "message": "sources.video-wrong-coordinates.coordinates[2][1]: number expected, string found",
    "line": 34
  },
  {
    "message": "sources.video-wrong-coordinates.coordinates[3]: array length 2 expected, length 0 found",
    "line": 34
  },
  {
    "message": "sources.canvas: Please use runtime APIs to add canvas sources, rather than including them in stylesheets.",
    "identifier": "source.canvas"
  },
  {
<<<<<<< HEAD
    "message": "sources.cluster-properties.initial.initial: Feature data expressions are not supported with initial expression part of cluster properties.",
    "line": 49
  },
  {
    "message": "sources.cluster-properties.zoom.map: \"zoom\" and \"feature-state\" expressions are not supported with cluster properties.",
    "line": 50
  },
  {
    "message": "sources.cluster-properties.state.map: \"zoom\" and \"feature-state\" expressions are not supported with cluster properties.",
    "line": 51
=======
    "message": "sources.cluster-properties.zoom.map: \"zoom\" and \"feature-state\" expressions are not supported with cluster properties.",
    "line": 49
  },
  {
    "message": "sources.cluster-properties.state.map: \"zoom\" and \"feature-state\" expressions are not supported with cluster properties.",
    "line": 50
>>>>>>> 4cc2a7d8
  }
]<|MERGE_RESOLUTION|>--- conflicted
+++ resolved
@@ -40,24 +40,11 @@
     "identifier": "source.canvas"
   },
   {
-<<<<<<< HEAD
-    "message": "sources.cluster-properties.initial.initial: Feature data expressions are not supported with initial expression part of cluster properties.",
-    "line": 49
-  },
-  {
-    "message": "sources.cluster-properties.zoom.map: \"zoom\" and \"feature-state\" expressions are not supported with cluster properties.",
-    "line": 50
-  },
-  {
-    "message": "sources.cluster-properties.state.map: \"zoom\" and \"feature-state\" expressions are not supported with cluster properties.",
-    "line": 51
-=======
     "message": "sources.cluster-properties.zoom.map: \"zoom\" and \"feature-state\" expressions are not supported with cluster properties.",
     "line": 49
   },
   {
     "message": "sources.cluster-properties.state.map: \"zoom\" and \"feature-state\" expressions are not supported with cluster properties.",
     "line": 50
->>>>>>> 4cc2a7d8
   }
 ]