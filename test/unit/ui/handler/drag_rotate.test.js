--- conflicted
+++ resolved
@@ -11,26 +11,7 @@
     return new Map(util.extend({ container: DOM.create('div', '', window.document.body) }, options));
 }
 
-<<<<<<< HEAD
-test('DragRotateHandler requests a new render frame after each mousemove event', (t) => {
-    const map = createMap();
-    const update = t.spy(map, '_update');
-
-    simulate.mousedown(map.getCanvas(), {bubbles: true, buttons: 2, button: 2});
-    simulate.mousemove(map.getCanvas(), {bubbles: true, buttons: 2});
-    t.ok(update.callCount > 0);
-
-    // https://github.com/mapbox/mapbox-gl-js/issues/6063
-    update.reset();
-    simulate.mousemove(map.getCanvas(), {bubbles: true, buttons: 2});
-    t.equal(update.callCount, 1);
-    t.end();
-});
-
-test('DragRotateHandler rotates in response to a right-click drag', (t) => {
-=======
 test('DragRotateHandler fires rotatestart, rotate, and rotateend events at appropriate times in response to a right-click drag', (t) => {
->>>>>>> 3c04bbe2
     const map = createMap();
 
     const rotatestart = t.spy();
@@ -453,21 +434,4 @@
 
     map.remove();
     t.end();
-});
-
-test('DragRotateHandler recovers after interruptino by another handler', (t) => {
-    // https://github.com/mapbox/mapbox-gl-js/issues/6106 
-    const map = createMap();
-    const initialBearing = map.getBearing();
-    simulate.mousedown(map.getCanvas(), {bubbles: true, buttons: 2, button: 2, clientX: 10, clientY: 10});
-    simulate.mousemove(map.getCanvas(), {bubbles: true, buttons: 2, clientX: 12, clientY: 10});
-    map._updateCamera();
-
-    // simluates another handler taking over
-    map.stop();
-    simulate.mousemove(map.getCanvas(), {bubbles: true, buttons: 2, clientX: 12, clientY: 10});
-    simulate.mousemove(map.getCanvas(), {bubbles: true, buttons: 2, clientX: 14, clientY: 10});
-    map._updateCamera();
-    t.equalWithPrecision(map.getBearing(), initialBearing + 3.2, 1e-6);
-    t.end();
 });