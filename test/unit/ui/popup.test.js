--- conflicted
+++ resolved
@@ -74,11 +74,8 @@
         .setLngLat([0, 0])
         .addTo(map);
 
-<<<<<<< HEAD
-    click(map.getContainer().querySelector('.mapboxgl-popup-close-button'));
-=======
+
     simulateClick(popup.getElement().querySelector('.mapboxgl-popup-close-button'));
->>>>>>> f791754e
 
     t.ok(!popup.isOpen());
     t.end();
