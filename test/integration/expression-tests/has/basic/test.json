--- conflicted
+++ resolved
@@ -8,18 +8,13 @@
     [{}, {"properties": {"x": null}}]
   ],
   "expected": {
-    "outputs": [false, true, true, true, true],
     "compiled": {
       "result": "success",
+      "isFeatureConstant": false,
       "isZoomConstant": true,
-      "isFeatureConstant": false,
       "type": "boolean"
-<<<<<<< HEAD
-    }
-=======
     },
     "outputs": [false, true, true, true, true],
     "serialized": ["has", "x"]
->>>>>>> 2d800ca8
   }
 }