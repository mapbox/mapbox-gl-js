{
  "expression": ["<", ["number", ["get", "x"]], ["number", ["get", "y"]]],
  "inputs": [
    [{}, {"properties": {"x": 1, "y": 1}}],
    [{}, {"properties": {"x": 1, "y": 2}}],
    [{}, {"properties": {"x": 2, "y": 1}}]
  ],
  "expected": {
    "outputs": [false, true, false],
    "compiled": {
      "result": "success",
      "isZoomConstant": true,
      "isFeatureConstant": false,
      "type": "boolean"
<<<<<<< HEAD
    }
=======
    },
    "outputs": [false, true, false],
    "serialized": ["<", ["number", ["get", "x"]], ["number", ["get", "y"]]]
>>>>>>> 2d800ca8
  }
}<|MERGE_RESOLUTION|>--- conflicted
+++ resolved
@@ -6,18 +6,13 @@
     [{}, {"properties": {"x": 2, "y": 1}}]
   ],
   "expected": {
-    "outputs": [false, true, false],
     "compiled": {
       "result": "success",
+      "isFeatureConstant": false,
       "isZoomConstant": true,
-      "isFeatureConstant": false,
       "type": "boolean"
-<<<<<<< HEAD
-    }
-=======
     },
     "outputs": [false, true, false],
     "serialized": ["<", ["number", ["get", "x"]], ["number", ["get", "y"]]]
->>>>>>> 2d800ca8
   }
 }