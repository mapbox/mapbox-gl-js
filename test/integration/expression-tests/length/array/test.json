--- conflicted
+++ resolved
@@ -2,18 +2,13 @@
   "expression": ["length", ["array", ["get", "x"]]],
   "inputs": [[{}, {"properties": {"x": [1, 2, 3, 4, 5]}}]],
   "expected": {
-    "outputs": [5],
     "compiled": {
       "result": "success",
+      "isFeatureConstant": false,
       "isZoomConstant": true,
-      "isFeatureConstant": false,
       "type": "number"
-<<<<<<< HEAD
-    }
-=======
     },
     "outputs": [5],
     "serialized": ["length", ["array", ["get", "x"]]]
->>>>>>> 2d800ca8
   }
 }