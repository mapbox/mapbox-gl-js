--- conflicted
+++ resolved
@@ -2,18 +2,13 @@
   "expression": ["length", ["string", ["get", "x"]]],
   "inputs": [[{}, {"properties": {"x": "a string"}}]],
   "expected": {
-    "outputs": [8],
     "compiled": {
       "result": "success",
+      "isFeatureConstant": false,
       "isZoomConstant": true,
-      "isFeatureConstant": false,
       "type": "number"
-<<<<<<< HEAD
-    }
-=======
     },
     "outputs": [8],
     "serialized": ["length", ["string", ["get", "x"]]]
->>>>>>> 2d800ca8
   }
 }