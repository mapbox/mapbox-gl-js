--- conflicted
+++ resolved
@@ -11,18 +11,13 @@
     [{}, {"properties": {"x": null}}]
   ],
   "expected": {
-    "outputs": [false, true, false, false, true, false, true, false],
     "compiled": {
       "result": "success",
+      "isFeatureConstant": false,
       "isZoomConstant": true,
-      "isFeatureConstant": false,
       "type": "boolean"
-<<<<<<< HEAD
-    }
-=======
     },
     "outputs": [false, true, false, false, true, false, true, false],
     "serialized": ["to-boolean", ["get", "x"]]
->>>>>>> 2d800ca8
   }
 }