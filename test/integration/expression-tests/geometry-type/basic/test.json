{
  "expression": ["geometry-type"],
  "inputs": [
    [{}, {"geometry": {"type": "LineString", "coordinates": [[0, 0], [10, 0]]}}]
  ],
  "expected": {
    "outputs": ["LineString"],
    "compiled": {
      "result": "success",
      "isZoomConstant": true,
      "isFeatureConstant": false,
      "type": "string"
<<<<<<< HEAD
    }
=======
    },
    "outputs": ["LineString"],
    "serialized": ["geometry-type"]
>>>>>>> 2d800ca8
  }
}<|MERGE_RESOLUTION|>--- conflicted
+++ resolved
@@ -4,18 +4,13 @@
     [{}, {"geometry": {"type": "LineString", "coordinates": [[0, 0], [10, 0]]}}]
   ],
   "expected": {
-    "outputs": ["LineString"],
     "compiled": {
       "result": "success",
+      "isFeatureConstant": false,
       "isZoomConstant": true,
-      "isFeatureConstant": false,
       "type": "string"
-<<<<<<< HEAD
-    }
-=======
     },
     "outputs": ["LineString"],
     "serialized": ["geometry-type"]
->>>>>>> 2d800ca8
   }
 }