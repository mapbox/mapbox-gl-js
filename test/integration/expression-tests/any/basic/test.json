{
  "expression": ["any", ["boolean", ["get", "x"]], ["boolean", ["get", "y"]]],
  "inputs": [
    [{}, {"properties": {"x": true, "y": true}}],
    [{}, {"properties": {"x": true, "y": false}}],
    [{}, {"properties": {"x": false, "y": true}}],
    [{}, {"properties": {"x": false, "y": false}}]
  ],
  "expected": {
    "outputs": [true, true, true, false],
    "compiled": {
      "result": "success",
      "isZoomConstant": true,
      "isFeatureConstant": false,
      "type": "boolean"
<<<<<<< HEAD
    }
=======
    },
    "outputs": [true, true, true, false],
    "serialized": ["any", ["boolean", ["get", "x"]], ["boolean", ["get", "y"]]]
>>>>>>> 2d800ca8
  }
}<|MERGE_RESOLUTION|>--- conflicted
+++ resolved
@@ -7,18 +7,13 @@
     [{}, {"properties": {"x": false, "y": false}}]
   ],
   "expected": {
-    "outputs": [true, true, true, false],
     "compiled": {
       "result": "success",
+      "isFeatureConstant": false,
       "isZoomConstant": true,
-      "isFeatureConstant": false,
       "type": "boolean"
-<<<<<<< HEAD
-    }
-=======
     },
     "outputs": [true, true, true, false],
     "serialized": ["any", ["boolean", ["get", "x"]], ["boolean", ["get", "y"]]]
->>>>>>> 2d800ca8
   }
 }