--- conflicted
+++ resolved
@@ -2,18 +2,13 @@
   "expression": ["^", 4, ["number", ["get", "x"]]],
   "inputs": [[{}, {"properties": {"x": 2}}], [{}, {"properties": {"x": 0.5}}]],
   "expected": {
-    "outputs": [16, 2],
     "compiled": {
       "result": "success",
+      "isFeatureConstant": false,
       "isZoomConstant": true,
-      "isFeatureConstant": false,
       "type": "number"
-<<<<<<< HEAD
-    }
-=======
     },
     "outputs": [16, 2],
     "serialized": ["^", 4, ["number", ["get", "x"]]]
->>>>>>> 2d800ca8
   }
 }