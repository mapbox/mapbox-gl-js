--- conflicted
+++ resolved
@@ -2,18 +2,13 @@
   "expression": ["rgba", 0, 0, 255, 1],
   "inputs": [[{}, {}]],
   "expected": {
-    "outputs": [[0, 0, 1, 1]],
     "compiled": {
       "result": "success",
+      "isFeatureConstant": true,
       "isZoomConstant": true,
-      "isFeatureConstant": true,
       "type": "color"
-<<<<<<< HEAD
-    }
-=======
     },
     "outputs": [[0, 0, 1, 1]],
     "serialized": ["rgba", 0, 0, 255, 1]
->>>>>>> 2d800ca8
   }
 }