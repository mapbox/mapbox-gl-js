{
  "expression": [
    "rgba",
    0,
    0,
    ["number", ["get", "b"]],
    ["number", ["get", "a"]]
  ],
  "inputs": [
    [{}, {"properties": {"b": -1, "a": 1}}],
    [{}, {"properties": {"b": 256, "a": 1}}],
    [{}, {"properties": {"b": 255, "a": -0.5}}],
    [{}, {"properties": {"b": 256, "a": 1.5}}]
  ],
  "expected": {
    "outputs": [
      {
        "error": "Invalid rgba value [0, 0, -1, 1]: 'r', 'g', and 'b' must be between 0 and 255."
      },
      {
        "error": "Invalid rgba value [0, 0, 256, 1]: 'r', 'g', and 'b' must be between 0 and 255."
      },
      {
        "error": "Invalid rgba value [0, 0, 255, -0.5]: 'a' must be between 0 and 1."
      },
      {
        "error": "Invalid rgba value [0, 0, 256, 1.5]: 'r', 'g', and 'b' must be between 0 and 255."
      }
    ],
<<<<<<< HEAD
    "compiled": {
      "result": "success",
      "isZoomConstant": true,
      "isFeatureConstant": false,
      "type": "color"
    }
=======
    "serialized": [
      "rgba",
      0,
      0,
      ["number", ["get", "b"]],
      ["number", ["get", "a"]]
    ]
>>>>>>> 2d800ca8
  }
}<|MERGE_RESOLUTION|>--- conflicted
+++ resolved
@@ -13,6 +13,12 @@
     [{}, {"properties": {"b": 256, "a": 1.5}}]
   ],
   "expected": {
+    "compiled": {
+      "result": "success",
+      "isFeatureConstant": false,
+      "isZoomConstant": true,
+      "type": "color"
+    },
     "outputs": [
       {
         "error": "Invalid rgba value [0, 0, -1, 1]: 'r', 'g', and 'b' must be between 0 and 255."
@@ -27,14 +33,6 @@
         "error": "Invalid rgba value [0, 0, 256, 1.5]: 'r', 'g', and 'b' must be between 0 and 255."
       }
     ],
-<<<<<<< HEAD
-    "compiled": {
-      "result": "success",
-      "isZoomConstant": true,
-      "isFeatureConstant": false,
-      "type": "color"
-    }
-=======
     "serialized": [
       "rgba",
       0,
@@ -42,6 +40,5 @@
       ["number", ["get", "b"]],
       ["number", ["get", "a"]]
     ]
->>>>>>> 2d800ca8
   }
 }