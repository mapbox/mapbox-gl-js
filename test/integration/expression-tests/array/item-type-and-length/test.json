--- conflicted
+++ resolved
@@ -6,6 +6,12 @@
     [{}, {"properties": {"x": [1, 2, 3]}}]
   ],
   "expected": {
+    "compiled": {
+      "result": "success",
+      "isFeatureConstant": false,
+      "isZoomConstant": true,
+      "type": "array<number, 2>"
+    },
     "outputs": [
       [1, 0],
       {
@@ -15,15 +21,6 @@
         "error": "Expected value to be of type array<number, 2>, but found array<number, 3> instead."
       }
     ],
-<<<<<<< HEAD
-    "compiled": {
-      "result": "success",
-      "isZoomConstant": true,
-      "isFeatureConstant": false,
-      "type": "array<number, 2>"
-    }
-=======
     "serialized": ["array", "number", 2, ["get", "x"]]
->>>>>>> 2d800ca8
   }
 }