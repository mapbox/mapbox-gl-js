{
  "expression": ["to-number", ["get", "x"], ["get", "y"]],
  "inputs": [
    [{}, {"properties": {"x": 1, "y": -1}}],
    [{}, {"properties": {"x": "1", "y": -1}}],
    [{}, {"properties": {"x": "6.02e-23", "y": -1}}],
    [{}, {"properties": {"x": "Not a number", "y": -1}}],
    [{}, {"properties": {"x": null, "y": -1}}],
    [{}, {"properties": {"x": [1, 2], "y": -1}}],
    [{}, {"properties": {"x": {"y": 1}, "y": -1}}],
    [{}, {"properties": {"y": -1}}],
    [{}, {"properties": {"y": "bad fallback"}}]
  ],
  "expected": {
    "outputs": [
      1,
      1,
      6.02e-23,
      -1,
      -1,
      -1,
      -1,
      -1,
      {"error": "Could not convert \"bad fallback\" to number."}
    ],
<<<<<<< HEAD
    "compiled": {
      "result": "success",
      "isZoomConstant": true,
      "isFeatureConstant": false,
      "type": "number"
    }
=======
    "serialized": ["to-number", ["get", "x"], ["get", "y"]]
>>>>>>> 2d800ca8
  }
}<|MERGE_RESOLUTION|>--- conflicted
+++ resolved
@@ -12,6 +12,12 @@
     [{}, {"properties": {"y": "bad fallback"}}]
   ],
   "expected": {
+    "compiled": {
+      "result": "success",
+      "isFeatureConstant": false,
+      "isZoomConstant": true,
+      "type": "number"
+    },
     "outputs": [
       1,
       1,
@@ -23,15 +29,6 @@
       -1,
       {"error": "Could not convert \"bad fallback\" to number."}
     ],
-<<<<<<< HEAD
-    "compiled": {
-      "result": "success",
-      "isZoomConstant": true,
-      "isFeatureConstant": false,
-      "type": "number"
-    }
-=======
     "serialized": ["to-number", ["get", "x"], ["get", "y"]]
->>>>>>> 2d800ca8
   }
 }