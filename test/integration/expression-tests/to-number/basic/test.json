--- conflicted
+++ resolved
@@ -10,6 +10,12 @@
     [{}, {"properties": {"x": {"y": 1}}}]
   ],
   "expected": {
+    "compiled": {
+      "result": "success",
+      "isFeatureConstant": false,
+      "isZoomConstant": true,
+      "type": "number"
+    },
     "outputs": [
       1,
       1,
@@ -19,15 +25,6 @@
       {"error": "Could not convert [1,2] to number."},
       {"error": "Could not convert {\"y\":1} to number."}
     ],
-<<<<<<< HEAD
-    "compiled": {
-      "result": "success",
-      "isZoomConstant": true,
-      "isFeatureConstant": false,
-      "type": "number"
-    }
-=======
     "serialized": ["to-number", ["get", "x"]]
->>>>>>> 2d800ca8
   }
 }