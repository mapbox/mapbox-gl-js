{
  "expression": ["string", ["get", "x"], "default"],
  "inputs": [
    [{}, {"properties": {"x": "1"}}],
    [{}, {"properties": {"x": 1}}],
    [{}, {"properties": {"x": false}}],
    [{}, {"properties": {"x": null}}]
  ],
  "expected": {
    "outputs": ["1", "default", "default", "default"],
    "compiled": {
      "result": "success",
      "isZoomConstant": true,
      "isFeatureConstant": false,
      "type": "string"
<<<<<<< HEAD
    }
=======
    },
    "outputs": ["1", "default", "default", "default"],
    "serialized": ["string", ["get", "x"], "default"]
>>>>>>> 2d800ca8
  }
}<|MERGE_RESOLUTION|>--- conflicted
+++ resolved
@@ -7,18 +7,13 @@
     [{}, {"properties": {"x": null}}]
   ],
   "expected": {
-    "outputs": ["1", "default", "default", "default"],
     "compiled": {
       "result": "success",
+      "isFeatureConstant": false,
       "isZoomConstant": true,
-      "isFeatureConstant": false,
       "type": "string"
-<<<<<<< HEAD
-    }
-=======
     },
     "outputs": ["1", "default", "default", "default"],
     "serialized": ["string", ["get", "x"], "default"]
->>>>>>> 2d800ca8
   }
 }