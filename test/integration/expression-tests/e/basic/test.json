--- conflicted
+++ resolved
@@ -2,18 +2,13 @@
   "expression": ["e"],
   "inputs": [[{}, {}]],
   "expected": {
-    "outputs": [2.718281828459045],
     "compiled": {
       "result": "success",
+      "isFeatureConstant": true,
       "isZoomConstant": true,
-      "isFeatureConstant": true,
       "type": "number"
-<<<<<<< HEAD
-    }
-=======
     },
     "outputs": [2.71828],
     "serialized": 2.718281828459045
->>>>>>> 2d800ca8
   }
 }