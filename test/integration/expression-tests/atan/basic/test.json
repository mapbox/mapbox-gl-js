{
  "expression": ["atan", 1],
  "inputs": [[{}, {}]],
  "expected": {
    "outputs": [0.7853981633974483],
    "compiled": {
      "result": "success",
      "isZoomConstant": true,
      "isFeatureConstant": true,
      "type": "number"
<<<<<<< HEAD
    }
=======
    },
    "outputs": [0.785398],
    "serialized": 0.7853981633974483
>>>>>>> 2d800ca8
  }
}<|MERGE_RESOLUTION|>--- conflicted
+++ resolved
@@ -2,18 +2,13 @@
   "expression": ["atan", 1],
   "inputs": [[{}, {}]],
   "expected": {
-    "outputs": [0.7853981633974483],
     "compiled": {
       "result": "success",
+      "isFeatureConstant": true,
       "isZoomConstant": true,
-      "isFeatureConstant": true,
       "type": "number"
-<<<<<<< HEAD
-    }
-=======
     },
     "outputs": [0.785398],
     "serialized": 0.7853981633974483
->>>>>>> 2d800ca8
   }
 }