{
  "expression": ["boolean", ["all", false, ["case", true, true, true]]],
  "inputs": [[{}, {}]],
  "expected": {
    "outputs": [false],
    "compiled": {
      "result": "success",
      "isZoomConstant": true,
      "isFeatureConstant": true,
      "type": "boolean"
<<<<<<< HEAD
    }
=======
    },
    "outputs": [false],
    "serialized": false
>>>>>>> 2d800ca8
  }
}<|MERGE_RESOLUTION|>--- conflicted
+++ resolved
@@ -2,18 +2,13 @@
   "expression": ["boolean", ["all", false, ["case", true, true, true]]],
   "inputs": [[{}, {}]],
   "expected": {
-    "outputs": [false],
     "compiled": {
       "result": "success",
+      "isFeatureConstant": true,
       "isZoomConstant": true,
-      "isFeatureConstant": true,
       "type": "boolean"
-<<<<<<< HEAD
-    }
-=======
     },
     "outputs": [false],
     "serialized": false
->>>>>>> 2d800ca8
   }
 }