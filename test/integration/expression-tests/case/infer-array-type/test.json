--- conflicted
+++ resolved
@@ -2,13 +2,8 @@
   "propertySpec": {
     "type": "array",
     "value": "string",
-<<<<<<< HEAD
-    "function": true,
-    "property-function": true
-=======
     "property-type": "data-driven",
     "expression": {"parameters": ["zoom", "feature"]}
->>>>>>> 2d800ca8
   },
   "expression": [
     "case",
@@ -18,15 +13,11 @@
   ],
   "inputs": [],
   "expected": {
-    "outputs": [],
     "compiled": {
       "result": "success",
+      "isFeatureConstant": false,
       "isZoomConstant": true,
-      "isFeatureConstant": false,
       "type": "array<string>"
-<<<<<<< HEAD
-    }
-=======
     },
     "outputs": [],
     "serialized": [
@@ -35,6 +26,5 @@
       ["literal", ["one"]],
       ["literal", ["one", "two"]]
     ]
->>>>>>> 2d800ca8
   }
 }