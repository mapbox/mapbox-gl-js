--- conflicted
+++ resolved
@@ -18,20 +18,11 @@
     [{}, {"properties": {"x": 11, "color": "oops blue"}}]
   ],
   "expected": {
-    "outputs": [
-      [255, 0, 0, 1],
-      [153, 0, 102, 1],
-      [0, 0, 255, 1],
-      {"error": "Could not parse color from value 'oops blue'"}
-    ],
     "compiled": {
       "result": "success",
+      "isFeatureConstant": false,
       "isZoomConstant": true,
-      "isFeatureConstant": false,
       "type": "array<number, 4>"
-<<<<<<< HEAD
-    }
-=======
     },
     "outputs": [
       [255, 0, 0, 1],
@@ -51,6 +42,5 @@
         ["to-color", ["get", "color"]]
       ]
     ]
->>>>>>> 2d800ca8
   }
 }