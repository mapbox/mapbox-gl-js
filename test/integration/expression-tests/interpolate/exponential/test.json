{
  "expression": [
    "number",
    ["interpolate", ["exponential", 2], ["number", ["get", "x"]], 1, 2, 3, 6]
  ],
  "inputs": [
    [{}, {"properties": {"x": 0}}],
    [{}, {"properties": {"x": 1}}],
    [{}, {"properties": {"x": 2}}],
    [{}, {"properties": {"x": 3}}],
    [{}, {"properties": {"x": 4}}]
  ],
  "expected": {
    "outputs": [2, 2, 3.3333333333333335, 6, 6],
    "compiled": {
      "result": "success",
      "isZoomConstant": true,
      "isFeatureConstant": false,
      "type": "number"
<<<<<<< HEAD
    }
=======
    },
    "outputs": [2, 2, 3.33333, 6, 6],
    "serialized": [
      "number",
      ["interpolate", ["exponential", 2], ["number", ["get", "x"]], 1, 2, 3, 6]
    ]
>>>>>>> 2d800ca8
  }
}<|MERGE_RESOLUTION|>--- conflicted
+++ resolved
@@ -11,21 +11,16 @@
     [{}, {"properties": {"x": 4}}]
   ],
   "expected": {
-    "outputs": [2, 2, 3.3333333333333335, 6, 6],
     "compiled": {
       "result": "success",
+      "isFeatureConstant": false,
       "isZoomConstant": true,
-      "isFeatureConstant": false,
       "type": "number"
-<<<<<<< HEAD
-    }
-=======
     },
     "outputs": [2, 2, 3.33333, 6, 6],
     "serialized": [
       "number",
       ["interpolate", ["exponential", 2], ["number", ["get", "x"]], 1, 2, 3, 6]
     ]
->>>>>>> 2d800ca8
   }
 }