--- conflicted
+++ resolved
@@ -2,13 +2,8 @@
   "propertySpec": {
     "type": "array",
     "value": "string",
-<<<<<<< HEAD
-    "function": true,
-    "property-function": true
-=======
     "property-type": "data-driven",
     "expression": {"parameters": ["zoom", "feature"]}
->>>>>>> 2d800ca8
   },
   "expression": [
     "step",
@@ -19,15 +14,11 @@
   ],
   "inputs": [],
   "expected": {
-    "outputs": [],
     "compiled": {
       "result": "success",
+      "isFeatureConstant": false,
       "isZoomConstant": true,
-      "isFeatureConstant": false,
       "type": "array<string>"
-<<<<<<< HEAD
-    }
-=======
     },
     "outputs": [],
     "serialized": [
@@ -37,6 +28,5 @@
       10,
       ["literal", ["one", "two"]]
     ]
->>>>>>> 2d800ca8
   }
 }