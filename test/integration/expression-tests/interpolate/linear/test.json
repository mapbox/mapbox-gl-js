--- conflicted
+++ resolved
@@ -1,13 +1,8 @@
 {
   "propertySpec": {
     "type": "number",
-<<<<<<< HEAD
-    "function": true,
-    "property-function": true
-=======
     "property-type": "data-driven",
     "expression": {"parameters": ["zoom", "feature"]}
->>>>>>> 2d800ca8
   },
   "expression": ["interpolate", ["linear"], ["get", "x"], 0, 100, 10, 200],
   "inputs": [
@@ -19,6 +14,12 @@
     [{}, {"properties": {"x": "abcd"}}]
   ],
   "expected": {
+    "compiled": {
+      "result": "success",
+      "isFeatureConstant": false,
+      "isZoomConstant": true,
+      "type": "number"
+    },
     "outputs": [
       100,
       150,
@@ -29,14 +30,6 @@
         "error": "Expected value to be of type number, but found string instead."
       }
     ],
-<<<<<<< HEAD
-    "compiled": {
-      "result": "success",
-      "isZoomConstant": true,
-      "isFeatureConstant": false,
-      "type": "number"
-    }
-=======
     "serialized": [
       "interpolate",
       ["linear"],
@@ -46,6 +39,5 @@
       10,
       200
     ]
->>>>>>> 2d800ca8
   }
 }