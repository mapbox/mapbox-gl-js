--- conflicted
+++ resolved
@@ -2,18 +2,13 @@
   "expression": ["acos", 0.5],
   "inputs": [[{}, {}]],
   "expected": {
-    "outputs": [1.0471975511965979],
     "compiled": {
       "result": "success",
+      "isFeatureConstant": true,
       "isZoomConstant": true,
-      "isFeatureConstant": true,
       "type": "number"
-<<<<<<< HEAD
-    }
-=======
     },
     "outputs": [1.04719],
     "serialized": 1.0471975511965979
->>>>>>> 2d800ca8
   }
 }