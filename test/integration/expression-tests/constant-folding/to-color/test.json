{
  "expression": ["to-color", "red"],
  "inputs": [[{}, {}]],
  "expected": {
    "outputs": [[1, 0, 0, 1]],
    "compiled": {
      "result": "success",
      "isZoomConstant": true,
      "isFeatureConstant": true,
      "type": "color"
<<<<<<< HEAD
    }
=======
    },
    "outputs": [[1, 0, 0, 1]],
    "serialized": ["rgba", 255, 0, 0, 1]
>>>>>>> 2d800ca8
  }
}<|MERGE_RESOLUTION|>--- conflicted
+++ resolved
@@ -2,18 +2,13 @@
   "expression": ["to-color", "red"],
   "inputs": [[{}, {}]],
   "expected": {
-    "outputs": [[1, 0, 0, 1]],
     "compiled": {
       "result": "success",
+      "isFeatureConstant": true,
       "isZoomConstant": true,
-      "isFeatureConstant": true,
       "type": "color"
-<<<<<<< HEAD
-    }
-=======
     },
     "outputs": [[1, 0, 0, 1]],
     "serialized": ["rgba", 255, 0, 0, 1]
->>>>>>> 2d800ca8
   }
 }