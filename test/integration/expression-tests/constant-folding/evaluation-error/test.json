{
  "propertySpec": {
    "type": "color",
<<<<<<< HEAD
    "function": true,
    "property-function": true
=======
    "property-type": "data-driven",
    "expression": {"parameters": ["zoom", "feature"]}
>>>>>>> 2d800ca8
  },
  "expression": ["step", ["get", "x"], "black", 0, "invalid", 10, "blue"],
  "inputs": [
    [{}, {"properties": {"x": -1}}],
    [{}, {"properties": {"x": 0}}],
    [{}, {"properties": {"x": 5}}],
    [{}, {"properties": {"x": 10}}],
    [{}, {"properties": {"x": 11}}]
  ],
  "expected": {
    "compiled": {
      "result": "error",
      "errors": [
        {"key": "[4]", "error": "Could not parse color from value 'invalid'"}
      ]
    }
  }
}<|MERGE_RESOLUTION|>--- conflicted
+++ resolved
@@ -1,13 +1,8 @@
 {
   "propertySpec": {
     "type": "color",
-<<<<<<< HEAD
-    "function": true,
-    "property-function": true
-=======
     "property-type": "data-driven",
     "expression": {"parameters": ["zoom", "feature"]}
->>>>>>> 2d800ca8
   },
   "expression": ["step", ["get", "x"], "black", 0, "invalid", 10, "blue"],
   "inputs": [
