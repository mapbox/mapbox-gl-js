--- conflicted
+++ resolved
@@ -9,18 +9,13 @@
     [{}, {"properties": {"x": "abc", "y": "abc"}}]
   ],
   "expected": {
-    "outputs": [false, false, true, false, true, false],
     "compiled": {
       "result": "success",
+      "isFeatureConstant": false,
       "isZoomConstant": true,
-      "isFeatureConstant": false,
       "type": "boolean"
-<<<<<<< HEAD
-    }
-=======
     },
     "outputs": [false, false, true, false, true, false],
     "serialized": [">", ["string", ["get", "x"]], ["string", ["get", "y"]]]
->>>>>>> 2d800ca8
   }
 }