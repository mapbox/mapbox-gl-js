--- conflicted
+++ resolved
@@ -19,15 +19,11 @@
     [{}, {"properties": {"x": "c"}}]
   ],
   "expected": {
-    "outputs": ["Apple", "Apple", "Banana", "Banana", "Kumquat"],
     "compiled": {
       "result": "success",
+      "isFeatureConstant": false,
       "isZoomConstant": true,
-      "isFeatureConstant": false,
       "type": "string"
-<<<<<<< HEAD
-    }
-=======
     },
     "outputs": ["Apple", "Apple", "Banana", "Banana", "Kumquat"],
     "serialized": [
@@ -42,6 +38,5 @@
         "Kumquat"
       ]
     ]
->>>>>>> 2d800ca8
   }
 }