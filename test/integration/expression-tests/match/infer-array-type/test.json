{
  "propertySpec": {
    "type": "array",
    "value": "string",
<<<<<<< HEAD
    "function": true,
    "property-function": true
=======
    "property-type": "data-driven",
    "expression": {"parameters": ["zoom", "feature"]}
>>>>>>> 2d800ca8
  },
  "expression": [
    "match",
    ["number", ["get", "x"]],
    0,
    ["literal", ["one"]],
    10,
    ["literal", ["one", "two"]],
    ["literal", ["one", "two", "three"]]
  ],
  "inputs": [],
  "expected": {
    "outputs": [],
    "compiled": {
      "result": "success",
      "isZoomConstant": true,
      "isFeatureConstant": false,
      "type": "array<string>"
<<<<<<< HEAD
    }
=======
    },
    "outputs": [],
    "serialized": [
      "match",
      ["number", ["get", "x"]],
      0,
      ["literal", ["one"]],
      10,
      ["literal", ["one", "two"]],
      ["literal", ["one", "two", "three"]]
    ]
>>>>>>> 2d800ca8
  }
}<|MERGE_RESOLUTION|>--- conflicted
+++ resolved
@@ -2,13 +2,8 @@
   "propertySpec": {
     "type": "array",
     "value": "string",
-<<<<<<< HEAD
-    "function": true,
-    "property-function": true
-=======
     "property-type": "data-driven",
     "expression": {"parameters": ["zoom", "feature"]}
->>>>>>> 2d800ca8
   },
   "expression": [
     "match",
@@ -21,15 +16,11 @@
   ],
   "inputs": [],
   "expected": {
-    "outputs": [],
     "compiled": {
       "result": "success",
+      "isFeatureConstant": false,
       "isZoomConstant": true,
-      "isFeatureConstant": false,
       "type": "array<string>"
-<<<<<<< HEAD
-    }
-=======
     },
     "outputs": [],
     "serialized": [
@@ -41,6 +32,5 @@
       ["literal", ["one", "two"]],
       ["literal", ["one", "two", "three"]]
     ]
->>>>>>> 2d800ca8
   }
 }