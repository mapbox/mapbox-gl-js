--- conflicted
+++ resolved
@@ -3,18 +3,13 @@
   "expression": ["coalesce", ["get", "z"], 0],
   "inputs": [[{}, {"properties": {"z": 1}}], [{}, {"properties": {"z": null}}]],
   "expected": {
-    "outputs": [1, 0],
     "compiled": {
       "result": "success",
+      "isFeatureConstant": false,
       "isZoomConstant": true,
-      "isFeatureConstant": false,
       "type": "value"
-<<<<<<< HEAD
-    }
-=======
     },
     "outputs": [1, 0],
     "serialized": ["coalesce", ["get", "z"], 0]
->>>>>>> 2d800ca8
   }
 }