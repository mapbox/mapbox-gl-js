{
  "expression": ["coalesce", ["get", "x"], ["get", "y"], ["get", "z"], 0],
  "inputs": [
    [{}, {"properties": {"x": 1}}],
    [{}, {"properties": {"x": 1, "y": 2, "z": 3}}],
    [{}, {"properties": {"y": 2}}],
    [{}, {"properties": {"z": 3}}],
    [{}, {}]
  ],
  "expected": {
    "outputs": [1, 1, 2, 3, 0],
    "compiled": {
      "result": "success",
      "isZoomConstant": true,
      "isFeatureConstant": false,
      "type": "value"
<<<<<<< HEAD
    }
=======
    },
    "outputs": [1, 1, 2, 3, 0],
    "serialized": ["coalesce", ["get", "x"], ["get", "y"], ["get", "z"], 0]
>>>>>>> 2d800ca8
  }
}<|MERGE_RESOLUTION|>--- conflicted
+++ resolved
@@ -8,18 +8,13 @@
     [{}, {}]
   ],
   "expected": {
-    "outputs": [1, 1, 2, 3, 0],
     "compiled": {
       "result": "success",
+      "isFeatureConstant": false,
       "isZoomConstant": true,
-      "isFeatureConstant": false,
       "type": "value"
-<<<<<<< HEAD
-    }
-=======
     },
     "outputs": [1, 1, 2, 3, 0],
     "serialized": ["coalesce", ["get", "x"], ["get", "y"], ["get", "z"], 0]
->>>>>>> 2d800ca8
   }
 }