--- conflicted
+++ resolved
@@ -13,6 +13,12 @@
     [{}, {}]
   ],
   "expected": {
+    "compiled": {
+      "result": "success",
+      "isFeatureConstant": false,
+      "isZoomConstant": true,
+      "type": "number"
+    },
     "outputs": [
       1,
       1,
@@ -20,20 +26,11 @@
       {"error": "Expected value to be of type number, but found null instead."},
       {"error": "Expected value to be of type number, but found null instead."}
     ],
-<<<<<<< HEAD
-    "compiled": {
-      "result": "success",
-      "isZoomConstant": true,
-      "isFeatureConstant": false,
-      "type": "number"
-    }
-=======
     "serialized": [
       "coalesce",
       ["number", ["get", "x"]],
       ["number", ["get", "y"]],
       ["number", ["get", "z"]]
     ]
->>>>>>> 2d800ca8
   }
 }