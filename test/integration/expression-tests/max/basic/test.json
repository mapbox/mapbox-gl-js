{
  "expression": ["max", 0, -1, 100],
  "inputs": [[{}, {}]],
  "expected": {
    "outputs": [100],
    "compiled": {
      "result": "success",
      "isZoomConstant": true,
      "isFeatureConstant": true,
      "type": "number"
<<<<<<< HEAD
    }
=======
    },
    "outputs": [100],
    "serialized": 100
>>>>>>> 2d800ca8
  }
}<|MERGE_RESOLUTION|>--- conflicted
+++ resolved
@@ -2,18 +2,13 @@
   "expression": ["max", 0, -1, 100],
   "inputs": [[{}, {}]],
   "expected": {
-    "outputs": [100],
     "compiled": {
       "result": "success",
+      "isFeatureConstant": true,
       "isZoomConstant": true,
-      "isFeatureConstant": true,
       "type": "number"
-<<<<<<< HEAD
-    }
-=======
     },
     "outputs": [100],
     "serialized": 100
->>>>>>> 2d800ca8
   }
 }