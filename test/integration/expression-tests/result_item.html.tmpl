<tr class="<%- r.status %> <%- (hasFailedTests && /passed/.test(r.status) || /ignored/.test(r.status)) ? 'hide' : '' %>">
    <td>
        <h2 style="text-align:center; background:<%- r.color %>"><a href="<%- r.id %>/case.json">&nbsp;</a></h2>
        <pre><%- r.expression %></pre>
    </td>
    <td>
<<<<<<< HEAD
        <h2 style="text-align:center; background:<%- r.color %>"><a href="<%- r.group %>/case.json"><%- r.group %>/<%- r.test %> <% if (!r.ok) { %>(<%=r.status%>)<% } %></a></h2>
        <% if (r.error) { %><div>error: <%- r.error.message %></div><% } %>
        <pre><%- r.difference %></pre>
=======
        <h2 style="text-align:center; background:<%- r.color %>"><a href="<%- r.id %>/case.json"><%- r.id %> <% if (!r.ok) { %>(<%=r.status%>)<% } %></a></h2>
        <% if (r.error) { %><div>error: <%- r.error.message %></div><% } %>
        <div style="font-family: monospace; white-space: pre"><%= r.difference %></div>
>>>>>>> 2d800ca8
    </td>
    <td>
        <h2 style="text-align:center; background:<%- r.color %>"><a href="<%- r.id %>/case.json">&nbsp;</a></h2>
        <div>
<% if (r.serialized) { %>
            Serialized:
            <pre>
<%- r.serialized %>
            </pre>
<% } %>
        </div>
    </td>
</tr><|MERGE_RESOLUTION|>--- conflicted
+++ resolved
@@ -4,15 +4,9 @@
         <pre><%- r.expression %></pre>
     </td>
     <td>
-<<<<<<< HEAD
-        <h2 style="text-align:center; background:<%- r.color %>"><a href="<%- r.group %>/case.json"><%- r.group %>/<%- r.test %> <% if (!r.ok) { %>(<%=r.status%>)<% } %></a></h2>
-        <% if (r.error) { %><div>error: <%- r.error.message %></div><% } %>
-        <pre><%- r.difference %></pre>
-=======
         <h2 style="text-align:center; background:<%- r.color %>"><a href="<%- r.id %>/case.json"><%- r.id %> <% if (!r.ok) { %>(<%=r.status%>)<% } %></a></h2>
         <% if (r.error) { %><div>error: <%- r.error.message %></div><% } %>
         <div style="font-family: monospace; white-space: pre"><%= r.difference %></div>
->>>>>>> 2d800ca8
     </td>
     <td>
         <h2 style="text-align:center; background:<%- r.color %>"><a href="<%- r.id %>/case.json">&nbsp;</a></h2>
