{
  "expression": ["tan", 0.7853981633974483],
  "inputs": [[{}, {}]],
  "expected": {
    "outputs": [0.9999999999999999],
    "compiled": {
      "result": "success",
      "isZoomConstant": true,
      "isFeatureConstant": true,
      "type": "number"
<<<<<<< HEAD
    }
=======
    },
    "outputs": [0.999999],
    "serialized": 0.9999999999999999
>>>>>>> 2d800ca8
  }
}<|MERGE_RESOLUTION|>--- conflicted
+++ resolved
@@ -2,18 +2,13 @@
   "expression": ["tan", 0.7853981633974483],
   "inputs": [[{}, {}]],
   "expected": {
-    "outputs": [0.9999999999999999],
     "compiled": {
       "result": "success",
+      "isFeatureConstant": true,
       "isZoomConstant": true,
-      "isFeatureConstant": true,
       "type": "number"
-<<<<<<< HEAD
-    }
-=======
     },
     "outputs": [0.999999],
     "serialized": 0.9999999999999999
->>>>>>> 2d800ca8
   }
 }