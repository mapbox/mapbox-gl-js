--- conflicted
+++ resolved
@@ -10,24 +10,21 @@
     [{}, {"properties": {"i": 1.5, "arr": [9, 8, 7]}}]
   ],
   "expected": {
+    "compiled": {
+      "result": "success",
+      "isFeatureConstant": false,
+      "isZoomConstant": true,
+      "type": "number"
+    },
     "outputs": [
       8,
       {"error": "Array index out of bounds: -1 < 0."},
       {"error": "Array index out of bounds: 4 > 2."},
       {"error": "Array index must be an integer, but found 1.5 instead."}
     ],
-<<<<<<< HEAD
-    "compiled": {
-      "result": "success",
-      "isZoomConstant": true,
-      "isFeatureConstant": false,
-      "type": "number"
-    }
-=======
     "serialized": [
       "number",
       ["at", ["number", ["get", "i"]], ["array", ["get", "arr"]]]
     ]
->>>>>>> 2d800ca8
   }
 }