--- conflicted
+++ resolved
@@ -12,21 +12,16 @@
     [{}, {"properties": {"x": 1.5}}]
   ],
   "expected": {
-    "outputs": [11, 11, 111, 111, 1111, 1111],
     "compiled": {
       "result": "success",
+      "isFeatureConstant": false,
       "isZoomConstant": true,
-      "isFeatureConstant": false,
       "type": "number"
-<<<<<<< HEAD
-    }
-=======
     },
     "outputs": [11, 11, 111, 111, 1111, 1111],
     "serialized": [
       "number",
       ["step", ["number", ["get", "x"]], 11, 0, 111, 1, 1111]
     ]
->>>>>>> 2d800ca8
   }
 }