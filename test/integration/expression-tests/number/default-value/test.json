--- conflicted
+++ resolved
@@ -7,18 +7,13 @@
     [{}, {"properties": {"x": null}}]
   ],
   "expected": {
-    "outputs": [1, -1, -1, -1],
     "compiled": {
       "result": "success",
+      "isFeatureConstant": false,
       "isZoomConstant": true,
-      "isFeatureConstant": false,
       "type": "number"
-<<<<<<< HEAD
-    }
-=======
     },
     "outputs": [1, -1, -1, -1],
     "serialized": ["number", ["get", "x"], -1]
->>>>>>> 2d800ca8
   }
 }