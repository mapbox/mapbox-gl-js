{
  "propertySpec": {
    "type": "array",
    "value": "string",
<<<<<<< HEAD
    "function": true,
    "property-function": true
=======
    "property-type": "data-driven",
    "expression": {"parameters": ["zoom", "feature"]}
>>>>>>> 2d800ca8
  },
  "expression": ["array", "string", 2, ["get", "x"]],
  "inputs": [],
  "expected": {
    "outputs": [],
    "compiled": {
      "result": "success",
      "isZoomConstant": true,
      "isFeatureConstant": false,
      "type": "array<string, 2>"
<<<<<<< HEAD
    }
=======
    },
    "outputs": [],
    "serialized": ["array", "string", 2, ["get", "x"]]
>>>>>>> 2d800ca8
  }
}<|MERGE_RESOLUTION|>--- conflicted
+++ resolved
@@ -2,29 +2,19 @@
   "propertySpec": {
     "type": "array",
     "value": "string",
-<<<<<<< HEAD
-    "function": true,
-    "property-function": true
-=======
     "property-type": "data-driven",
     "expression": {"parameters": ["zoom", "feature"]}
->>>>>>> 2d800ca8
   },
   "expression": ["array", "string", 2, ["get", "x"]],
   "inputs": [],
   "expected": {
-    "outputs": [],
     "compiled": {
       "result": "success",
+      "isFeatureConstant": false,
       "isZoomConstant": true,
-      "isFeatureConstant": false,
       "type": "array<string, 2>"
-<<<<<<< HEAD
-    }
-=======
     },
     "outputs": [],
     "serialized": ["array", "string", 2, ["get", "x"]]
->>>>>>> 2d800ca8
   }
 }