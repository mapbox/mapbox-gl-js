{
  "expression": ["boolean", ["get", "x"]],
  "inputs": [
    [{}, {}],
    [{}, {"properties": {"x": true}}],
    [{}, {"properties": {"x": false}}],
    [{}, {"properties": {"x": ""}}],
    [{}, {"properties": {"x": "false"}}],
    [{}, {"properties": {"x": 0}}],
    [{}, {"properties": {"x": 1}}],
    [{}, {"properties": {"x": null}}]
  ],
  "expected": {
    "outputs": [
      {
        "error": "Expected value to be of type boolean, but found null instead."
      },
      true,
      false,
      {
        "error": "Expected value to be of type boolean, but found string instead."
      },
      {
        "error": "Expected value to be of type boolean, but found string instead."
      },
      {
        "error": "Expected value to be of type boolean, but found number instead."
      },
      {
        "error": "Expected value to be of type boolean, but found number instead."
      },
      {"error": "Expected value to be of type boolean, but found null instead."}
    ],
<<<<<<< HEAD
    "compiled": {
      "result": "success",
      "isZoomConstant": true,
      "isFeatureConstant": false,
      "type": "boolean"
    }
=======
    "serialized": ["boolean", ["get", "x"]]
>>>>>>> 2d800ca8
  }
}<|MERGE_RESOLUTION|>--- conflicted
+++ resolved
@@ -11,6 +11,12 @@
     [{}, {"properties": {"x": null}}]
   ],
   "expected": {
+    "compiled": {
+      "result": "success",
+      "isFeatureConstant": false,
+      "isZoomConstant": true,
+      "type": "boolean"
+    },
     "outputs": [
       {
         "error": "Expected value to be of type boolean, but found null instead."
@@ -31,15 +37,6 @@
       },
       {"error": "Expected value to be of type boolean, but found null instead."}
     ],
-<<<<<<< HEAD
-    "compiled": {
-      "result": "success",
-      "isZoomConstant": true,
-      "isFeatureConstant": false,
-      "type": "boolean"
-    }
-=======
     "serialized": ["boolean", ["get", "x"]]
->>>>>>> 2d800ca8
   }
 }