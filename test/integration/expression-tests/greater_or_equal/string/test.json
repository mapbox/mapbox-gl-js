--- conflicted
+++ resolved
@@ -9,18 +9,13 @@
     [{}, {"properties": {"x": "abc", "y": "abc"}}]
   ],
   "expected": {
-    "outputs": [true, false, true, false, true, true],
     "compiled": {
       "result": "success",
+      "isFeatureConstant": false,
       "isZoomConstant": true,
-      "isFeatureConstant": false,
       "type": "boolean"
-<<<<<<< HEAD
-    }
-=======
     },
     "outputs": [true, false, true, false, true, true],
     "serialized": [">=", ["string", ["get", "x"]], ["string", ["get", "y"]]]
->>>>>>> 2d800ca8
   }
 }