--- conflicted
+++ resolved
@@ -6,18 +6,13 @@
     [{}, {"properties": {"x": 2, "y": 1}}]
   ],
   "expected": {
-    "outputs": [true, false, true],
     "compiled": {
       "result": "success",
+      "isFeatureConstant": false,
       "isZoomConstant": true,
-      "isFeatureConstant": false,
       "type": "boolean"
-<<<<<<< HEAD
-    }
-=======
     },
     "outputs": [true, false, true],
     "serialized": [">=", ["number", ["get", "x"]], ["number", ["get", "y"]]]
->>>>>>> 2d800ca8
   }
 }