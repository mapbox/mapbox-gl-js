--- conflicted
+++ resolved
@@ -9,19 +9,11 @@
   ],
   "inputs": [[{}, {"properties": {"a": 1, "b": 2}}]],
   "expected": {
-    "outputs": [4],
     "compiled": {
       "result": "success",
-<<<<<<< HEAD
-=======
       "isFeatureConstant": false,
->>>>>>> 2d800ca8
       "isZoomConstant": true,
-      "isFeatureConstant": true,
       "type": "number"
-<<<<<<< HEAD
-    }
-=======
     },
     "outputs": [4],
     "serialized": [
@@ -32,6 +24,5 @@
       ["number", ["get", "b"]],
       ["+", ["+", ["var", "a"], ["var", "b"]], ["var", "a"]]
     ]
->>>>>>> 2d800ca8
   }
 }