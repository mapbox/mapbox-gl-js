--- conflicted
+++ resolved
@@ -2,18 +2,13 @@
   "expression": ["let", "a", ["get", "x"], ["+", 1, ["number", ["var", "a"]]]],
   "inputs": [[{}, {"properties": {"x": 5}}]],
   "expected": {
-    "outputs": [6],
     "compiled": {
       "result": "success",
+      "isFeatureConstant": false,
       "isZoomConstant": true,
-      "isFeatureConstant": false,
       "type": "number"
-<<<<<<< HEAD
-    }
-=======
     },
     "outputs": [6],
     "serialized": ["let", "a", ["get", "x"], ["+", 1, ["number", ["var", "a"]]]]
->>>>>>> 2d800ca8
   }
 }