--- conflicted
+++ resolved
@@ -17,19 +17,11 @@
   ],
   "inputs": [[{"zoom": 10}, {"properties": {"a": 10, "b": 30}}]],
   "expected": {
-    "outputs": [20],
     "compiled": {
       "result": "success",
-<<<<<<< HEAD
-=======
       "isFeatureConstant": false,
->>>>>>> 2d800ca8
       "isZoomConstant": false,
-      "isFeatureConstant": true,
       "type": "number"
-<<<<<<< HEAD
-    }
-=======
     },
     "outputs": [20],
     "serialized": [
@@ -48,6 +40,5 @@
         ["var", "z20_value"]
       ]
     ]
->>>>>>> 2d800ca8
   }
 }