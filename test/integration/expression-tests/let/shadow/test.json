--- conflicted
+++ resolved
@@ -7,15 +7,8 @@
   ],
   "inputs": [[{}, {"properties": {"one": 1, "two": 2}}]],
   "expected": {
-    "outputs": [2],
     "compiled": {
       "result": "success",
-<<<<<<< HEAD
-      "isZoomConstant": true,
-      "isFeatureConstant": true,
-      "type": "number"
-    }
-=======
       "isFeatureConstant": false,
       "isZoomConstant": true,
       "type": "value"
@@ -27,6 +20,5 @@
       ["get", "one"],
       ["let", "a", ["get", "two"], ["var", "a"]]
     ]
->>>>>>> 2d800ca8
   }
 }