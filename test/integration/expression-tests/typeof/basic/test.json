{
  "expression": ["typeof", ["get", "x"]],
  "inputs": [
    [{}, {"properties": {"x": null}}],
    [{}, {"properties": {"x": "s"}}],
    [{}, {"properties": {"x": 0}}],
    [{}, {"properties": {"x": false}}],
    [{}, {"properties": {"x": [1, 2, 3]}}],
    [{}, {"properties": {"x": ["a", "b", "c"]}}],
    [{}, {"properties": {"x": [true, false]}}],
    [{}, {"properties": {"x": [1, false]}}],
    [{}, {"properties": {"x": {}}}]
  ],
  "expected": {
    "outputs": [
      "null",
      "string",
      "number",
      "boolean",
      "array<number, 3>",
      "array<string, 3>",
      "array<boolean, 2>",
      "array<value, 2>",
      "object"
    ],
<<<<<<< HEAD
    "compiled": {
      "result": "success",
      "isZoomConstant": true,
      "isFeatureConstant": false,
      "type": "string"
    }
=======
    "serialized": ["typeof", ["get", "x"]]
>>>>>>> 2d800ca8
  }
}<|MERGE_RESOLUTION|>--- conflicted
+++ resolved
@@ -12,6 +12,12 @@
     [{}, {"properties": {"x": {}}}]
   ],
   "expected": {
+    "compiled": {
+      "result": "success",
+      "isFeatureConstant": false,
+      "isZoomConstant": true,
+      "type": "string"
+    },
     "outputs": [
       "null",
       "string",
@@ -23,15 +29,6 @@
       "array<value, 2>",
       "object"
     ],
-<<<<<<< HEAD
-    "compiled": {
-      "result": "success",
-      "isZoomConstant": true,
-      "isFeatureConstant": false,
-      "type": "string"
-    }
-=======
     "serialized": ["typeof", ["get", "x"]]
->>>>>>> 2d800ca8
   }
 }