--- conflicted
+++ resolved
@@ -2,18 +2,13 @@
   "expression": "ahoy!",
   "inputs": [[{}, {}]],
   "expected": {
-    "outputs": ["ahoy!"],
     "compiled": {
       "result": "success",
+      "isFeatureConstant": true,
       "isZoomConstant": true,
-      "isFeatureConstant": true,
       "type": "string"
-<<<<<<< HEAD
-    }
-=======
     },
     "outputs": ["ahoy!"],
     "serialized": "ahoy!"
->>>>>>> 2d800ca8
   }
 }