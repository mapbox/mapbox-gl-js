--- conflicted
+++ resolved
@@ -2,18 +2,13 @@
   "expression": ["literal", {"x": 1}],
   "inputs": [[{}, {}]],
   "expected": {
-    "outputs": [{"x": 1}],
     "compiled": {
       "result": "success",
+      "isFeatureConstant": true,
       "isZoomConstant": true,
-      "isFeatureConstant": true,
       "type": "object"
-<<<<<<< HEAD
-    }
-=======
     },
     "outputs": [{"x": 1}],
     "serialized": ["literal", {"x": 1}]
->>>>>>> 2d800ca8
   }
 }