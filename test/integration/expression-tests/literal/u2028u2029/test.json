--- conflicted
+++ resolved
@@ -2,18 +2,13 @@
   "expression": "ah\u2028\u2029oy!",
   "inputs": [[{}, {}]],
   "expected": {
-    "outputs": ["ah\u2028\u2029oy!"],
     "compiled": {
       "result": "success",
+      "isFeatureConstant": true,
       "isZoomConstant": true,
-      "isFeatureConstant": true,
       "type": "string"
-<<<<<<< HEAD
-    }
-=======
     },
     "outputs": ["ah\u2028\u2029oy!"],
     "serialized": "ah\u2028\u2029oy!"
->>>>>>> 2d800ca8
   }
 }