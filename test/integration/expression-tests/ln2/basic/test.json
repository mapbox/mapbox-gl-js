{
  "expression": ["ln2"],
  "inputs": [[{}, {}]],
  "expected": {
    "outputs": [0.6931471805599453],
    "compiled": {
      "result": "success",
      "isZoomConstant": true,
      "isFeatureConstant": true,
      "type": "number"
<<<<<<< HEAD
    }
=======
    },
    "outputs": [0.693147],
    "serialized": 0.6931471805599453
>>>>>>> 2d800ca8
  }
}<|MERGE_RESOLUTION|>--- conflicted
+++ resolved
@@ -2,18 +2,13 @@
   "expression": ["ln2"],
   "inputs": [[{}, {}]],
   "expected": {
-    "outputs": [0.6931471805599453],
     "compiled": {
       "result": "success",
+      "isFeatureConstant": true,
       "isZoomConstant": true,
-      "isFeatureConstant": true,
       "type": "number"
-<<<<<<< HEAD
-    }
-=======
     },
     "outputs": [0.693147],
     "serialized": 0.6931471805599453
->>>>>>> 2d800ca8
   }
 }