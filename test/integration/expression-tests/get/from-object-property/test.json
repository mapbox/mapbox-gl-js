--- conflicted
+++ resolved
@@ -2,18 +2,13 @@
   "expression": ["number", ["get", "x", ["object", ["get", "a"]]]],
   "inputs": [[{}, {"properties": {"a": {"x": 1}}}]],
   "expected": {
-    "outputs": [1],
     "compiled": {
       "result": "success",
+      "isFeatureConstant": false,
       "isZoomConstant": true,
-      "isFeatureConstant": false,
       "type": "number"
-<<<<<<< HEAD
-    }
-=======
     },
     "outputs": [1],
     "serialized": ["number", ["get", "x", ["object", ["get", "a"]]]]
->>>>>>> 2d800ca8
   }
 }