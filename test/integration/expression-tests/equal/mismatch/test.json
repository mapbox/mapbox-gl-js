--- conflicted
+++ resolved
@@ -3,13 +3,9 @@
   "expected": {
     "compiled": {
       "result": "error",
-<<<<<<< HEAD
-      "errors": [{"key": "", "error": "Cannot compare string and number."}]
-=======
       "errors": [
         {"key": "", "error": "Cannot compare types 'string' and 'number'."}
       ]
->>>>>>> 2d800ca8
     }
   }
 }