{
  "expression": ["log2", 1024],
  "inputs": [[{}, {}]],
  "expected": {
    "outputs": [10],
    "compiled": {
      "result": "success",
      "isZoomConstant": true,
      "isFeatureConstant": true,
      "type": "number"
<<<<<<< HEAD
    }
=======
    },
    "outputs": [10],
    "serialized": 10
>>>>>>> 2d800ca8
  }
}<|MERGE_RESOLUTION|>--- conflicted
+++ resolved
@@ -2,18 +2,13 @@
   "expression": ["log2", 1024],
   "inputs": [[{}, {}]],
   "expected": {
-    "outputs": [10],
     "compiled": {
       "result": "success",
+      "isFeatureConstant": true,
       "isZoomConstant": true,
-      "isFeatureConstant": true,
       "type": "number"
-<<<<<<< HEAD
-    }
-=======
     },
     "outputs": [10],
     "serialized": 10
->>>>>>> 2d800ca8
   }
 }