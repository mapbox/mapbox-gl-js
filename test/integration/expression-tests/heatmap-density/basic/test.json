--- conflicted
+++ resolved
@@ -11,13 +11,8 @@
         [1, "red"]
       ]
     },
-<<<<<<< HEAD
-    "function": true,
-    "property-function": true
-=======
     "property-type": "data-driven",
     "expression": {"parameters": ["zoom", "feature"]}
->>>>>>> 2d800ca8
   },
   "expression": [
     "interpolate",
@@ -30,15 +25,11 @@
   ],
   "inputs": [[{"heatmapDensity": 0.5}, {}]],
   "expected": {
-    "outputs": [[0.5, 0, 0, 1]],
     "compiled": {
       "result": "success",
+      "isFeatureConstant": true,
       "isZoomConstant": true,
-      "isFeatureConstant": true,
       "type": "color"
-<<<<<<< HEAD
-    }
-=======
     },
     "outputs": [[0.5, 0, 0, 1]],
     "serialized": [
@@ -50,6 +41,5 @@
       1,
       ["rgba", 255, 0, 0, 1]
     ]
->>>>>>> 2d800ca8
   }
 }