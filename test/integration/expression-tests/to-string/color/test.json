{
  "expression": ["to-string", ["rgba", 85, 255, 0, 0.5]],
  "inputs": [[{}, {}]],
  "expected": {
    "outputs": ["rgba(85,255,0,0.5)"],
    "compiled": {
      "result": "success",
      "isZoomConstant": true,
      "isFeatureConstant": true,
      "type": "string"
<<<<<<< HEAD
    }
=======
    },
    "outputs": ["rgba(85,255,0,0.5)"],
    "serialized": "rgba(85,255,0,0.5)"
>>>>>>> 2d800ca8
  }
}<|MERGE_RESOLUTION|>--- conflicted
+++ resolved
@@ -2,18 +2,13 @@
   "expression": ["to-string", ["rgba", 85, 255, 0, 0.5]],
   "inputs": [[{}, {}]],
   "expected": {
-    "outputs": ["rgba(85,255,0,0.5)"],
     "compiled": {
       "result": "success",
+      "isFeatureConstant": true,
       "isZoomConstant": true,
-      "isFeatureConstant": true,
       "type": "string"
-<<<<<<< HEAD
-    }
-=======
     },
     "outputs": ["rgba(85,255,0,0.5)"],
     "serialized": "rgba(85,255,0,0.5)"
->>>>>>> 2d800ca8
   }
 }