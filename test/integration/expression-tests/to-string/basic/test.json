{
  "expression": ["to-string", ["get", "x"]],
  "inputs": [
    [{}, {"properties": {"x": 1}}],
    [{}, {"properties": {"x": false}}],
    [{}, {"properties": {"x": null}}],
    [{}, {"properties": {"x": "string"}}],
    [{}, {"properties": {"x": [1, 2]}}],
    [{}, {"properties": {"x": {"y": 1}}}]
  ],
  "expected": {
    "outputs": ["1", "false", "null", "string", "[1,2]", "{\"y\":1}"],
    "compiled": {
      "result": "success",
      "isZoomConstant": true,
      "isFeatureConstant": false,
      "type": "string"
<<<<<<< HEAD
    }
=======
    },
    "outputs": ["1", "false", "", "string", "[1,2]", "{\"y\":1}"],
    "serialized": ["to-string", ["get", "x"]]
>>>>>>> 2d800ca8
  }
}<|MERGE_RESOLUTION|>--- conflicted
+++ resolved
@@ -9,18 +9,13 @@
     [{}, {"properties": {"x": {"y": 1}}}]
   ],
   "expected": {
-    "outputs": ["1", "false", "null", "string", "[1,2]", "{\"y\":1}"],
     "compiled": {
       "result": "success",
+      "isFeatureConstant": false,
       "isZoomConstant": true,
-      "isFeatureConstant": false,
       "type": "string"
-<<<<<<< HEAD
-    }
-=======
     },
     "outputs": ["1", "false", "", "string", "[1,2]", "{\"y\":1}"],
     "serialized": ["to-string", ["get", "x"]]
->>>>>>> 2d800ca8
   }
 }