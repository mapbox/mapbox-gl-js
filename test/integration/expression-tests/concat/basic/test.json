--- conflicted
+++ resolved
@@ -2,18 +2,13 @@
   "expression": ["concat", "a", "b", "c"],
   "inputs": [[{}, {}]],
   "expected": {
-    "outputs": ["abc"],
     "compiled": {
       "result": "success",
+      "isFeatureConstant": true,
       "isZoomConstant": true,
-      "isFeatureConstant": true,
       "type": "string"
-<<<<<<< HEAD
-    }
-=======
     },
     "outputs": ["abc"],
     "serialized": "abc"
->>>>>>> 2d800ca8
   }
 }