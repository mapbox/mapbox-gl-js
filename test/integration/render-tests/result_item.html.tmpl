
<tr class="<%- r.status %> <%- (hasFailedTests && /passed/.test(r.status) || /ignored/.test(r.status)) ? 'hide' : '' %>">

<% if (r.status !== 'errored') { %>
    <td><img style="width: <%- r.width %>; height: <%- r.height %>" src="data:image/png;base64,<%- r.actual %>" data-alt-src="data:image/png;base64,<%- r.expected %>"></td>
    <td><img style="width: <%- r.width %>; height: <%- r.height %>" src="data:image/png;base64,<%- r.diff %>"></td>
<% } else { %>
    <td></td><td></td>
<% } %>
    <td>
<<<<<<< HEAD
        <h2 style="background: <%- r.color %>"><a href="<%- r.group %>/<%- r.test %>/style.json"><%- r.group %>/<%- r.test %> <% if (!r.ok) { %>(<%=r.status%>)<% } %></a></h2>
=======
        <h2 style="background: <%- r.color %>"><a href="<%- r.id %>/style.json"><%- r.id %> <% if (!r.ok) { %>(<%=r.status%>)<% } %></a></h2>
>>>>>>> 2d800ca8
        <ul>
            <% if (r.error) { %><li>error: <%- r.error.message %></li><% } %>
            <li>diff: <strong><%- r.difference %></strong></li>
            <% if (r.zoom) { %><li>zoom: <strong><%- r.zoom %></strong></li><% } %>
            <% if (r.center) { %><li>center: <strong><%- r.center %></strong></li><% } %>
            <% if (r.bearing) { %><li>bearing: <strong><%- r.bearing %></strong></li><% } %>
            <% if (r.pitch) { %><li>pitch: <strong><%- r.pitch %></strong></li><% } %>
            <li>width: <strong><%- r.width %></strong></li>
            <li>height: <strong><%- r.height %></strong></li>
        </ul>
    </td>
</tr><|MERGE_RESOLUTION|>--- conflicted
+++ resolved
@@ -8,11 +8,7 @@
     <td></td><td></td>
 <% } %>
     <td>
-<<<<<<< HEAD
-        <h2 style="background: <%- r.color %>"><a href="<%- r.group %>/<%- r.test %>/style.json"><%- r.group %>/<%- r.test %> <% if (!r.ok) { %>(<%=r.status%>)<% } %></a></h2>
-=======
         <h2 style="background: <%- r.color %>"><a href="<%- r.id %>/style.json"><%- r.id %> <% if (!r.ok) { %>(<%=r.status%>)<% } %></a></h2>
->>>>>>> 2d800ca8
         <ul>
             <% if (r.error) { %><li>error: <%- r.error.message %></li><% } %>
             <li>diff: <strong><%- r.difference %></strong></li>
