/* eslint-disable no-process-exit */

import path from 'path';
import fs from 'fs';
import glob from 'glob';
import {shuffle} from 'shuffle-seed';
import {queue} from 'd3-queue';
import colors from 'chalk';
import template from 'lodash.template';
import createServer from './server';

export default function (directory, implementation, options, run) {
    const q = queue(1);
    const server = createServer();

    const tests = options.tests || [];
    const ignores = options.ignores || {};

    let sequence = glob.sync(`**/${options.fixtureFilename || 'style.json'}`, {cwd: directory})
        .map(fixture => {
            const id = path.dirname(fixture);
            const style = require(path.join(directory, fixture));

            server.localizeURLs(style);

            style.metadata = style.metadata || {};
            const test = style.metadata.test = Object.assign({
                id,
                ignored: ignores[`${path.basename(directory)}/${id}`],
                width: 512,
                height: 512,
                pixelRatio: 1,
                recycleMap: options.recycleMap || false,
                allowed: 0.00015
            }, style.metadata.test);

            if ('diff' in test) {
                if (typeof test.diff === 'number') {
                    test.allowed = test.diff;
                } else if (implementation in test.diff) {
                    test.allowed = test.diff[implementation];
                }
            }

            return style;
        })
        .filter(style => {
            const test = style.metadata.test;

            if (tests.length !== 0 && !tests.some(t => test.id.indexOf(t) !== -1)) {
                return false;
            }

            if (implementation === 'native' && process.env.BUILDTYPE !== 'Debug' && test.id.match(/^debug\//)) {
                console.log(colors.gray(`* skipped ${test.id}`));
                return false;
            }

            if (/^skip/.test(test.ignored)) {
                console.log(colors.gray(`* skipped ${test.id} (${test.ignored})`));
                return false;
            }

            return true;
        });

    if (options.shuffle) {
        console.log(colors.white(`* shuffle seed: `) + colors.bold(`${options.seed}`));
        sequence = shuffle(sequence, options.seed);
    }

    q.defer(server.listen);

    sequence.forEach(style => {
        q.defer((callback) => {
<<<<<<< HEAD
            try {
                run(test.style, test.params, handleResult);
=======
            const test = style.metadata.test;

            try {
                run(style, test, handleResult);
>>>>>>> 2d800ca8
            } catch (error) {
                handleResult(error);
            }

            function handleResult (error) {
                if (error) {
<<<<<<< HEAD
                    test.params.error = error;
                }

                if (test.params.ignored && !test.params.ok) {
                    test.params.color = '#9E9E9E';
                    test.params.status = 'ignored failed';
                    console.log(colors.white(`* ignore ${test.params.group} ${test.params.test} (${test.params.ignored})`));
                } else if (test.params.ignored) {
                    test.params.color = '#E8A408';
                    test.params.status = 'ignored passed';
                    console.log(colors.yellow(`* ignore ${test.params.group} ${test.params.test} (${test.params.ignored})`));
                } else if (test.params.error) {
                    test.params.color = 'red';
                    test.params.status = 'errored';
                    console.log(colors.red(`* errored ${test.params.group} ${test.params.test}`));
                } else if (!test.params.ok) {
                    test.params.color = 'red';
                    test.params.status = 'failed';
                    console.log(colors.red(`* failed ${test.params.group} ${test.params.test}`));
=======
                    test.error = error;
                }

                if (test.ignored && !test.ok) {
                    test.color = '#9E9E9E';
                    test.status = 'ignored failed';
                    console.log(colors.white(`* ignore ${test.id} (${test.ignored})`));
                } else if (test.ignored) {
                    test.color = '#E8A408';
                    test.status = 'ignored passed';
                    console.log(colors.yellow(`* ignore ${test.id} (${test.ignored})`));
                } else if (test.error) {
                    test.color = 'red';
                    test.status = 'errored';
                    console.log(colors.red(`* errored ${test.id}`));
                } else if (!test.ok) {
                    test.color = 'red';
                    test.status = 'failed';
                    console.log(colors.red(`* failed ${test.id}`));
>>>>>>> 2d800ca8
                } else {
                    test.color = 'green';
                    test.status = 'passed';
                    console.log(colors.green(`* passed ${test.id}`));
                }

<<<<<<< HEAD
                callback(null, test.params);
=======
                callback(null, test);
>>>>>>> 2d800ca8
            }
        });
    });

    q.defer(server.close);

    q.awaitAll((err, results) => {
        if (err) {
            console.error(err);
            setTimeout(() => { process.exit(-1); }, 0);
            return;
        }

        const tests = results.slice(1, -1);

        if (process.env.UPDATE) {
            console.log(`Updated ${tests.length} tests.`);
            process.exit(0);
        }

        let passedCount = 0,
            ignoreCount = 0,
            ignorePassCount = 0,
            failedCount = 0,
            erroredCount = 0;

        tests.forEach((test) => {
            if (test.ignored && !test.ok) {
                ignoreCount++;
            } else if (test.ignored) {
                ignorePassCount++;
<<<<<<< HEAD
            } else if (params.error) {
                erroredCount++;
            } else if (!params.ok) {
=======
            } else if (test.error) {
                erroredCount++;
            } else if (!test.ok) {
>>>>>>> 2d800ca8
                failedCount++;
            } else {
                passedCount++;
            }
        });

        const totalCount = passedCount + ignorePassCount + ignoreCount + failedCount + erroredCount;

        if (passedCount > 0) {
            console.log(colors.green('%d passed (%s%)'),
                passedCount, (100 * passedCount / totalCount).toFixed(1));
        }

        if (ignorePassCount > 0) {
            console.log(colors.yellow('%d passed but were ignored (%s%)'),
                ignorePassCount, (100 * ignorePassCount / totalCount).toFixed(1));
        }

        if (ignoreCount > 0) {
            console.log(colors.white('%d ignored (%s%)'),
                ignoreCount, (100 * ignoreCount / totalCount).toFixed(1));
        }

        if (failedCount > 0) {
            console.log(colors.red('%d failed (%s%)'),
                failedCount, (100 * failedCount / totalCount).toFixed(1));
        }

        if (erroredCount > 0) {
            console.log(colors.red('%d errored (%s%)'),
                erroredCount, (100 * erroredCount / totalCount).toFixed(1));
        }

        const resultsTemplate = template(fs.readFileSync(path.join(__dirname, '..', 'results.html.tmpl'), 'utf8'));
        const itemTemplate = template(fs.readFileSync(path.join(directory, 'result_item.html.tmpl'), 'utf8'));

<<<<<<< HEAD
        const unsuccessful = results.filter(r => r.status === 'failed' || r.status === 'errored');

        const resultsShell = resultsTemplate({ unsuccessful, sequence, shuffle: options.shuffle, seed: options.seed })
=======
        const unsuccessful = tests.filter(test =>
            test.status === 'failed' || test.status === 'errored');

        const resultsShell = resultsTemplate({ unsuccessful, tests, shuffle: options.shuffle, seed: options.seed })
>>>>>>> 2d800ca8
            .split('<!-- results go here -->');

        const p = path.join(directory, options.recycleMap ? 'index-recycle-map.html' : 'index.html');
        const out = fs.createWriteStream(p);

        const q = queue(1);
        q.defer(write, out, resultsShell[0]);
<<<<<<< HEAD
        for (const r of results) {
            q.defer(write, out, itemTemplate({ r, hasFailedTests: unsuccessful.length > 0 }));
=======
        for (const test of tests) {
            q.defer(write, out, itemTemplate({ r: test, hasFailedTests: unsuccessful.length > 0 }));
>>>>>>> 2d800ca8
        }
        q.defer(write, out, resultsShell[1]);
        q.await(() => {
            out.end();
            out.on('close', () => {
                console.log(`Results at: ${p}`);
                process.exit((failedCount + erroredCount) === 0 ? 0 : 1);
            });
        });
    });
}

function write(stream, data, cb) {
    if (!stream.write(data)) {
        stream.once('drain', cb);
    } else {
        process.nextTick(cb);
    }
}<|MERGE_RESOLUTION|>--- conflicted
+++ resolved
@@ -73,42 +73,16 @@
 
     sequence.forEach(style => {
         q.defer((callback) => {
-<<<<<<< HEAD
-            try {
-                run(test.style, test.params, handleResult);
-=======
             const test = style.metadata.test;
 
             try {
                 run(style, test, handleResult);
->>>>>>> 2d800ca8
             } catch (error) {
                 handleResult(error);
             }
 
             function handleResult (error) {
                 if (error) {
-<<<<<<< HEAD
-                    test.params.error = error;
-                }
-
-                if (test.params.ignored && !test.params.ok) {
-                    test.params.color = '#9E9E9E';
-                    test.params.status = 'ignored failed';
-                    console.log(colors.white(`* ignore ${test.params.group} ${test.params.test} (${test.params.ignored})`));
-                } else if (test.params.ignored) {
-                    test.params.color = '#E8A408';
-                    test.params.status = 'ignored passed';
-                    console.log(colors.yellow(`* ignore ${test.params.group} ${test.params.test} (${test.params.ignored})`));
-                } else if (test.params.error) {
-                    test.params.color = 'red';
-                    test.params.status = 'errored';
-                    console.log(colors.red(`* errored ${test.params.group} ${test.params.test}`));
-                } else if (!test.params.ok) {
-                    test.params.color = 'red';
-                    test.params.status = 'failed';
-                    console.log(colors.red(`* failed ${test.params.group} ${test.params.test}`));
-=======
                     test.error = error;
                 }
 
@@ -128,18 +102,13 @@
                     test.color = 'red';
                     test.status = 'failed';
                     console.log(colors.red(`* failed ${test.id}`));
->>>>>>> 2d800ca8
                 } else {
                     test.color = 'green';
                     test.status = 'passed';
                     console.log(colors.green(`* passed ${test.id}`));
                 }
 
-<<<<<<< HEAD
-                callback(null, test.params);
-=======
                 callback(null, test);
->>>>>>> 2d800ca8
             }
         });
     });
@@ -171,15 +140,9 @@
                 ignoreCount++;
             } else if (test.ignored) {
                 ignorePassCount++;
-<<<<<<< HEAD
-            } else if (params.error) {
-                erroredCount++;
-            } else if (!params.ok) {
-=======
             } else if (test.error) {
                 erroredCount++;
             } else if (!test.ok) {
->>>>>>> 2d800ca8
                 failedCount++;
             } else {
                 passedCount++;
@@ -216,16 +179,10 @@
         const resultsTemplate = template(fs.readFileSync(path.join(__dirname, '..', 'results.html.tmpl'), 'utf8'));
         const itemTemplate = template(fs.readFileSync(path.join(directory, 'result_item.html.tmpl'), 'utf8'));
 
-<<<<<<< HEAD
-        const unsuccessful = results.filter(r => r.status === 'failed' || r.status === 'errored');
-
-        const resultsShell = resultsTemplate({ unsuccessful, sequence, shuffle: options.shuffle, seed: options.seed })
-=======
         const unsuccessful = tests.filter(test =>
             test.status === 'failed' || test.status === 'errored');
 
         const resultsShell = resultsTemplate({ unsuccessful, tests, shuffle: options.shuffle, seed: options.seed })
->>>>>>> 2d800ca8
             .split('<!-- results go here -->');
 
         const p = path.join(directory, options.recycleMap ? 'index-recycle-map.html' : 'index.html');
@@ -233,13 +190,8 @@
 
         const q = queue(1);
         q.defer(write, out, resultsShell[0]);
-<<<<<<< HEAD
-        for (const r of results) {
-            q.defer(write, out, itemTemplate({ r, hasFailedTests: unsuccessful.length > 0 }));
-=======
         for (const test of tests) {
             q.defer(write, out, itemTemplate({ r: test, hasFailedTests: unsuccessful.length > 0 }));
->>>>>>> 2d800ca8
         }
         q.defer(write, out, resultsShell[1]);
         q.await(() => {
