--- conflicted
+++ resolved
@@ -1,5 +1,3 @@
-<<<<<<< HEAD
-=======
 ## 0.48.0
 
 ## ⚠️ Breaking changes
@@ -194,7 +192,6 @@
 * Fix error triggered by simultaneous scroll-zooming and drag-panning. [#6106](https://github.com/mapbox/mapbox-gl-js/issues/6106)
 * Fix bug wherein drag-panning failed to resume after a brief pause [#6063](https://github.com/mapbox/mapbox-gl-js/issues/6063)
 
->>>>>>> 2d800ca8
 ## 0.44.0
 
 ### ✨ Features and improvements
