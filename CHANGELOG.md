<<<<<<< HEAD
=======
## 1.5.0

## ✨ Features
* Add disabled icon to GeolocateControl if user denies geolocation permission. [#8871](https://github.com/mapbox/mapbox-gl-js/pull/8871))
* Add `outofmaxbounds` event to GeolocateControl, which is emitted when the user is outside of `map.maxBounds` ([#8756](https://github.com/mapbox/mapbox-gl-js/pull/8756)) (h/t [MoradiDavijani](https://github.com/MoradiDavijani))
* Add `mapboxgl.getRTLTextPluginStatus()` to query the current status of the `rtl-text-plugin` to make it easier to allow clearing the plugin when necessary. (ref. [#7869](https://github.com/mapbox/mapbox-gl-js/issues/7869)) ([#8864](https://github.com/mapbox/mapbox-gl-js/pull/8864))
* Allow `hash` Map option to be set as a string, which sets the map hash in the url to a custom query parameter. ([#8603](https://github.com/mapbox/mapbox-gl-js/pull/8603)) (h/t [SebCorbin](https://github.com/SebCorbin))

## 🍏 Improvements
* Fade symbols faster when zooming out quickly, reducing overlap. ([#8628](https://github.com/mapbox/mapbox-gl-js/pull/8628))
* Reduce memory usage for vector tiles that contain long strings in feature properties. ( [#8863](https://github.com/mapbox/mapbox-gl-js/pull/8863))

## 🐞 Bug Fixes
* Fix `text-variable-anchor` not trying multiple placements during collision with icons when `icon-text-fit` is enabled. ([#8803](https://github.com/mapbox/mapbox-gl-js/pull/8803))
* Fix `icon-text-fit` not properly respecting vertical labels. ([#8835](https://github.com/mapbox/mapbox-gl-js/pull/8835))
* Fix opacity interpolation for composition expressions. ([#8818](https://github.com/mapbox/mapbox-gl-js/pull/8818))
* Fix rotate and pitch events being fired at the same time. ([#8872](https://github.com/mapbox/mapbox-gl-js/pull/8872))
* Fix memory leaks that occured during tile loading and map removal.([#8813](https://github.com/mapbox/mapbox-gl-js/pull/8813) and [#8850](https://github.com/mapbox/mapbox-gl-js/pull/8850))
* Fix web-worker transfer of `ArrayBuffers` in environments where `instanceof ArrayBuffer` fails.(e.g `cypress`) ([#8868](https://github.com/mapbox/mapbox-gl-js/pull/8868))

>>>>>>> e36d4cbe
## 1.4.1

## 🐞 Bug Fixes
* Fix the way that `coalesce` handles the `image` operator so available images are rendered properly ([#8839](https://github.com/mapbox/mapbox-gl-js/pull/8839))
* Do not emit the `styleimagemissing` event for an empty string value ([#8840](https://github.com/mapbox/mapbox-gl-js/pull/8840))
* Fix serialization of `ResolvedImage` type so `*-pattern` properties work properly ([#8833](https://github.com/mapbox/mapbox-gl-js/pull/8833))

## 1.4.0

## ✨ Features
* Add `image` expression operator to determine image availability ([#8684](https://github.com/mapbox/mapbox-gl-js/pull/8684))
* Enable `text-offset` with variable label placement ([#8642](https://github.com/mapbox/mapbox-gl-js/pull/8642))

## 🍏 Improvements
* Faster loading and better look of raster terrain ([#8694](https://github.com/mapbox/mapbox-gl-js/pull/8694))
* Improved code documentation around resizing and {get/set}RenderedWorldCopies and more ([#8748](https://github.com/mapbox/mapbox-gl-js/pull/8748), [#8754](https://github.com/mapbox/mapbox-gl-js/pull/8754))
* Improve single vs. multi-touch zoom & pan interaction (#7196) ([#8100](https://github.com/mapbox/mapbox-gl-js/pull/8100))

## 🐞 Bug fixes
* Fix rendering of `collisionBox` when `text-translate` or `icon-translate` is enabled  ([#8659](https://github.com/mapbox/mapbox-gl-js/pull/8659))
* Fix `TypeError` when reloading a source and immediately removing the map ([#8711](https://github.com/mapbox/mapbox-gl-js/pull/8711))
* Adding tooltip to the geolocation control button ([#8735](https://github.com/mapbox/mapbox-gl-js/pull/8735)) (h/t [BAByrne](https://github.com/BAByrne))
* Add `originalEvent` property to NavigationControl events ([#8693](https://github.com/mapbox/mapbox-gl-js/pull/8693)) (h/t [stepankuzmin](https://github.com/stepankuzmin))
* Don't cancel follow mode in the GeolocateControl when resizing the map or rotating the screen ([#8736](https://github.com/mapbox/mapbox-gl-js/pull/8736))
* Fix error when calling `Popup#trackPointer` before setting its content or location ([#8757](https://github.com/mapbox/mapbox-gl-js/pull/8757)) (h/t [zxwandrew](https://github.com/zxwandrew))
* Respect newline characters when text-max-width is set to zero ([#8706](https://github.com/mapbox/mapbox-gl-js/pull/8706))
* Update earcut to v2.2.0 to fix polygon tesselation errors ([#8772](https://github.com/mapbox/mapbox-gl-js/pull/8772))
* Fix icon-fit with variable label placement ([#8755](https://github.com/mapbox/mapbox-gl-js/pull/8755))
* Icons stretched with `icon-text-fit` are now sized correctly ([#8741](https://github.com/mapbox/mapbox-gl-js/pull/8741))
* Collision detection for icons with `icon-text-fit` now works correctly ([#8741](https://github.com/mapbox/mapbox-gl-js/pull/8741))

## 1.3.2

- Fix a SecurityError in Firefox >= 69 when accessing the cache [#8780](https://github.com/mapbox/mapbox-gl-js/pull/8780)

## 1.3.1

## 🐞 Bug Fixes

- Fix a race condition that produced an error when a map was removed while reloading a source. [#8711](https://github.com/mapbox/mapbox-gl-js/pull/8711)
- Fix a race condition were `render` event was sometimes not fired after `load` event in IE11. [#8708](https://github.com/mapbox/mapbox-gl-js/pull/8708)

## 1.3.0

### 🍏 Features

- Introduce `text-writing-mode` symbol layer property to allow placing point labels vertically. [#8399](https://github.com/mapbox/mapbox-gl-js/pull/8399)
- Extend variable text placement to work when `text/icon-allow-overlap` is set to `true`. [#8620](https://github.com/mapbox/mapbox-gl-js/pull/8620)
- Allow `text-color` to be used in formatted expressions to be able to draw different parts of a label in different colors. [#8068](https://github.com/mapbox/mapbox-gl-js/pull/8068)

### ✨ Improvements

- Improve tile loading logic to cancel requests more aggressively, improving performance when zooming or panning quickly. [#8633](https://github.com/mapbox/mapbox-gl-js/pull/8633)
- Display outline on control buttons when focused (e.g. with a tab key) for better accessibility. [#8520](https://github.com/mapbox/mapbox-gl-js/pull/8520)
- Improve the shape of line round joins. [#8275](https://github.com/mapbox/mapbox-gl-js/pull/8275)
- Improve performance of processing line layers. [#8303](https://github.com/mapbox/mapbox-gl-js/pull/8303)
- Improve legibility of info displayed with `map.showTileBoundaries =  true`. [#8380](https://github.com/mapbox/mapbox-gl-js/pull/8380) (h/t [@andrewharvey](https://github.com/andrewharvey))
- Add `MercatorCoordinate.meterInMercatorCoordinateUnits` method to make it easier to convert from meter units to coordinate values used in custom layers. [#8524](https://github.com/mapbox/mapbox-gl-js/pull/8524) (h/t [@andrewharvey](https://github.com/andrewharvey))
- Improve conversion of legacy filters with duplicate values. [#8542](https://github.com/mapbox/mapbox-gl-js/pull/8542)
- Move out documentation & examples website source to a separate `mapbox-gl-js-docs` repo. [#8582](https://github.com/mapbox/mapbox-gl-js/pull/8582)

## 🐞 Bug Fixes

- Fix a bug where local CJK fonts would switch to server-generated ones in overzoomed tiles. [#8657](https://github.com/mapbox/mapbox-gl-js/pull/8657)
- Fix precision issues in [deck.gl](https://deck.gl)-powered custom layers. [#8502](https://github.com/mapbox/mapbox-gl-js/pull/8502)
- Fix a bug where fill and line layers wouldn't render correctly over fill extrusions when coming from the same source. [#8661](https://github.com/mapbox/mapbox-gl-js/pull/8661)
- Fix map loading for documents loaded from Blob URLs. [#8612](https://github.com/mapbox/mapbox-gl-js/pull/8612)
- Fix classification of relative file:// URLs when in documents loaded from a file URL. [#8612](https://github.com/mapbox/mapbox-gl-js/pull/8612)
- Remove `esm` from package `dependencies` (so that it's not installed on `npm install mapbox-gl`). [#8586](https://github.com/mapbox/mapbox-gl-js/pull/8586) (h/t [@DatGreekChick](https://github.com/DatGreekChick))

## 1.2.1

### 🐞 Bug fixes

* Fix bug in `NavigationControl` compass button that prevented it from rotating with the map ([#8605](https://github.com/mapbox/mapbox-gl-js/pull/8605))

## 1.2.0

### Features and improvements
* Add `*-sort-key` layout property for circle, fill, and line layers, to dictate which features appear above others within a single layer([#8467](https://github.com/mapbox/mapbox-gl-js/pull/8467))
* Add ability to instantiate maps with specific access tokens ([#8364](https://github.com/mapbox/mapbox-gl-js/pull/8364))
* Accommodate `prefers-reduced-motion` settings in browser ([#8494](https://github.com/mapbox/mapbox-gl-js/pull/8494))
* Add Map `visualizePitch` option that tilts the compass as the map pitches ([#8208](https://github.com/mapbox/mapbox-gl-js/issues/8208), fixed by [#8296](https://github.com/mapbox/mapbox-gl-js/pull/8296)) (h/t [pakastin](https://github.com/pakastin))
* Make source options take precedence over TileJSON ([#8232](https://github.com/mapbox/mapbox-gl-js/pull/8232)) (h/t [jingsam](https://github.com/jingsam))
* Make requirements for text offset properties more precise ([#8418](https://github.com/mapbox/mapbox-gl-js/pull/8418))
* Expose `convertFilter` API in the style specification ([#8493](https://github.com/mapbox/mapbox-gl-js/pull/8493)

### Bug fixes
* Fix changes to `text-variable-anchor`, such that previous anchor positions would take precedence only if they are present in the updated array (considered a bug fix, but is technically a breaking change from previous behavior) ([#8473](https://github.com/mapbox/mapbox-gl-js/pull/8473))
* Fix rendering of opaque pass layers over heatmap and fill-extrusion layers ([#8440](https://github.com/mapbox/mapbox-gl-js/pull/8440))
* Fix rendering of extraneous vertical line in vector tiles ([#8477](https://github.com/mapbox/mapbox-gl-js/issues/8477), fixed by [#8479](https://github.com/mapbox/mapbox-gl-js/pull/8479))
* Turn off 'move' event listeners when removing a marker ([#8465](https://github.com/mapbox/mapbox-gl-js/pull/8465))
* Fix class toggling on navigation control for IE ([#8495](https://github.com/mapbox/mapbox-gl-js/pull/8495)) (h/t [cs09g](https://github.com/cs09g))
* Fix background rotation hovering on geolocate control ([#8367](https://github.com/mapbox/mapbox-gl-js/pull/8367)) (h/t [GuillaumeGomez](https://github.com/GuillaumeGomez))
* Fix error in click events on markers where `startPos` is not defined ([#8462](https://github.com/mapbox/mapbox-gl-js/pull/8462)) (h/t [@msbarry](https://github.com/msbarry))
* Fix malformed urls when using custom `baseAPIURL` of a certain form ([#8466](https://github.com/mapbox/mapbox-gl-js/pull/8466))

## 1.1.1

### 🐞 Bug fixes

* Fix unbounded memory growth caused by failure to cancel requests to the cache ([#8472](https://github.com/mapbox/mapbox-gl-js/pull/8472))
* Fix unbounded memory growth caused by failure to cancel requests in IE ([#8481](https://github.com/mapbox/mapbox-gl-js/issues/8481))
* Fix performance of getting tiles from the cache ([#8489](https://github.com/mapbox/mapbox-gl-js/pull/8449))

## 1.1.0

### ✨ Minor features and improvements
* Improve line rendering performance by using a more compact line attributes layout ([#8306](https://github.com/mapbox/mapbox-gl-js/pull/8306))
* Improve data-driven symbol layers rendering performance ([#8295](https://github.com/mapbox/mapbox-gl-js/pull/8295))
* Add the ability to disable validation during `queryRenderedFeatures` and `querySourceFeatures` calls, as a performance optimization ([#8211](https://github.com/mapbox/mapbox-gl-js/pull/8211)) (h/t [gorshkov-leonid](https://github.com/gorshkov-leonid))
* Improve `setFilter` performance by caching keys in `groupByLayout` routine ([#8122](https://github.com/mapbox/mapbox-gl-js/pull/8122)) (h/t [vallendm](https://github.com/vallendm))
* Improve rendering of symbol layers with `symbol-z-order: viewport-y`, when icons are allowed to overlap but not text  ([#8180](https://github.com/mapbox/mapbox-gl-js/pull/8180))
* Prefer breaking lines at a zero width space to allow better break point suggestions for Japanese labels ([#8255](https://github.com/mapbox/mapbox-gl-js/pull/8255))
* Add a `WebGLRenderingContext` argument to `onRemove` function of `CustomLayerInterface`, to allow direct cleanup of related context ([#8156](https://github.com/mapbox/mapbox-gl-js/pull/8156)) (h/t [ogiermaitre](https://github.com/ogiermaitre))
* Allow zoom speed customization by adding `setZoomRate` and `setWheelZoomRate` methods to `ScrollZoomHandler` ([#7863](https://github.com/mapbox/mapbox-gl-js/pull/7863)) (h/t [sf31](https://github.com/sf31))
* Add `trackPointer` method to `Popup` API that continuously repositions the popup to the mouse cursor when the cursor is within the map ([#7786](https://github.com/mapbox/mapbox-gl-js/pull/7786))
* Add `getElement` method to `Popup` to retrieve the popup's HTML element ([#8123](https://github.com/mapbox/mapbox-gl-js/pull/8123)) (h/t [bravecow](https://github.com/bravecow))
* Add `fill-pattern` example to the documentation ([#8022](https://github.com/mapbox/mapbox-gl-js/pull/8022)) (h/t [flawyte](https://github.com/flawyte))
* Update script detection for Unicode 12.1 ([#8158](https://github.com/mapbox/mapbox-gl-js/pull/8158))
* Add `nofollow` to Mapbox logo & "Improve this map" links ([#8106](https://github.com/mapbox/mapbox-gl-js/pull/8106)) (h/t [viniciuskneves](https://github.com/viniciuskneves))
* Include source name in invalid GeoJSON error ([#8113](https://github.com/mapbox/mapbox-gl-js/pull/8113)) (h/t [Zirak](https://github.com/Zirak))

### 🐞 Bug fixes
* Fix `updateImage` not working as expected in Chrome ([#8199](https://github.com/mapbox/mapbox-gl-js/pull/8199))
* Fix issues with double-tap zoom on touch devices ([#8086](https://github.com/mapbox/mapbox-gl-js/pull/8086))
* Fix duplication of `movestart` events when zooming ([#8259](https://github.com/mapbox/mapbox-gl-js/pull/8259)) (h/t [bambielli-flex](https://github.com/bambielli-flex))
* Fix validation of ``"format"`` expression failing when options are provided ([#8339](https://github.com/mapbox/mapbox-gl-js/pull/8339))
* Fix `setPaintProperty` not working on `line-pattern` property ([#8289](https://github.com/mapbox/mapbox-gl-js/pull/8289))
* Fix the GL context being left in unpredictable states when using custom layers ([#8132](https://github.com/mapbox/mapbox-gl-js/pull/8132))
* Fix unnecessary updates to attribution control string ([#8082](https://github.com/mapbox/mapbox-gl-js/pull/8082)) (h/t [poletani](https://github.com/poletani))
* Fix bugs in `findStopLessThanOrEqualTo` algorithm ([#8134](https://github.com/mapbox/mapbox-gl-js/pull/8134)) (h/t [Mike96Angelo](https://github.com/Mike96Angelo))
* Fix map not displaying properly when inside an element with `text-align: center` ([#8227](https://github.com/mapbox/mapbox-gl-js/pull/8227)) (h/t [mc100s](https://github.com/mc100s))
* Clarify in documentation that `Popup#maxWidth` accepts all `max-width` CSS values ([#8312](https://github.com/mapbox/mapbox-gl-js/pull/8312)) (h/t [viniciuskneves](https://github.com/viniciuskneves))
* Fix location dot shadow not displaying ([#8119](https://github.com/mapbox/mapbox-gl-js/pull/8119)) (h/t [bravecow](https://github.com/bravecow))
* Fix docs dev dependencies being mistakenly installed as package dependencies ([#8121](https://github.com/mapbox/mapbox-gl-js/pull/8121)) (h/t [bravecow](https://github.com/bravecow))
* Various typo fixes ([#8230](https://github.com/mapbox/mapbox-gl-js/pull/8230), h/t [erictheise](https://github.com/erictheise)) ([#8236](https://github.com/mapbox/mapbox-gl-js/pull/8236), h/t [fredj](https://github.com/fredj))
* Fix geolocate button CSS ([#8367](https://github.com/mapbox/mapbox-gl-js/pull/8367), h/t [GuillaumeGomez](https://github.com/GuillaumeGomez))
* Fix caching for Mapbox tiles ([#8389](https://github.com/mapbox/mapbox-gl-js/pull/8389))

## 1.0.0

### ⚠️ Breaking changes

This release replaces the existing “map views” pricing model in favor of a “map load” model. Learn more in [a recent blog post about these changes](https://blog.mapbox.com/new-pricing-46b7c26166e7).

**By upgrading to this release, you are opting in to the new map loads pricing.**

**Why is this change being made?**

This change allows us to implement a more standardized and predictable method of billing GL JS map usage. You’ll be charged whenever your website or web application loads, not by when users pan and zoom around the map, incentivizing developers to create highly interactive map experiences. The new pricing structure also creates a significantly larger free tier to help developers get started building their applications with Mapbox tools while pay-as-you-go pricing and automatic volume discounts help your application scale with Mapbox. Session billing also aligns invoices with metrics web developers already track and makes it easier to compare usage with other mapping providers.

**What is changing?**
- Add SKU token to Mapbox API requests [#8276](https://github.com/mapbox/mapbox-gl-js/pull/8276)

When (and only when) loading tiles from a Mapbox API with a Mapbox access token set (`mapboxgl.accessToken`), a query parameter named `sku` will be added to all requests for vector, raster and raster-dem tiles. Every map instance uses a unique `sku` value, which is refreshed every 12 hours. The token itself is comprised of a token version (always “1”), a sku ID (always “01”) and a random 10-digit base-62 number. The purpose of the token is to allow for metering of map sessions on the server-side. A session lasts from a new map instantiation until the map is destroyed or 12 hours passes, whichever comes first.

For further information on the pricing changes, you can read our [blog post](https://blog.mapbox.com/new-pricing-46b7c26166e7) and check out our new [pricing page](https://www.mapbox.com/pricing), which has a price calculator. As always, you can also contact our team at [https://support.mapbox.com](https://support.mapbox.com).

## 0.54.1

### Bug fixes

- Fix unbounded memory growth caused by failure to cancel requests in IE ([#8481](https://github.com/mapbox/mapbox-gl-js/issues/8481))

## 0.54.0

### Breaking changes

- Turned `localIdeographFontFamily` map option on by default. This may change how CJK labels are rendered, but dramatically improves performance of CJK maps (because the browser no longer needs to download heavy amounts of font data from the server). Add `localIdeographFontFamily: false` to turn this off. [#8008](https://github.com/mapbox/mapbox-gl-js/pull/8008)
- Added `Popup` `maxWidth` option, set to `"240px"` by default. [#7906](https://github.com/mapbox/mapbox-gl-js/pull/7906)

### Major features

- Added support for updating and animating style images. [#7999](https://github.com/mapbox/mapbox-gl-js/pull/7999)
- Added support for generating style images dynamically (e.g. for drawing icons based on feature properties). [#7987](https://github.com/mapbox/mapbox-gl-js/pull/7987)
- Added antialiasing support for custom layers. [#7821](https://github.com/mapbox/mapbox-gl-js/pull/7821)
- Added a new `mapbox-gl-csp.js` bundle for strict CSP environments where `worker-src: blob` is disallowed. [#8044](https://github.com/mapbox/mapbox-gl-js/pull/8044)

### Minor features and improvements

- Improved performance of fill extrusions. [#7821](https://github.com/mapbox/mapbox-gl-js/pull/7821)
- Improved performance of symbol layers. [#7967](https://github.com/mapbox/mapbox-gl-js/pull/7967)
- Slightly improved rendering performance in general. [#7969](https://github.com/mapbox/mapbox-gl-js/pull/7969)
- Slightly improved performance of HTML markers. [#8018](https://github.com/mapbox/mapbox-gl-js/pull/8018)
- Improved diffing of styles with `"visibility": "visible"`. [#8005](https://github.com/mapbox/mapbox-gl-js/pull/8005)
- Improved zoom buttons to grey out when reaching min/max zoom. [#8023](https://github.com/mapbox/mapbox-gl-js/pull/8023)
- Added a title to fullscreen control button. [#8012](https://github.com/mapbox/mapbox-gl-js/pull/8012)
- Added `rel="noopener"` attributes to links that lead to external websites (such as Mapbox logo and OpenStreetMap edit link) for improved security. [#7914](https://github.com/mapbox/mapbox-gl-js/pull/7914)
- Added tile size info when `map.showTileBoundaries` is turned on. [#7963](https://github.com/mapbox/mapbox-gl-js/pull/7963)
- Significantly improved load times of the benchmark suite. [#8066](https://github.com/mapbox/mapbox-gl-js/pull/8066)
- Improved behavior of `canvasSource.pause` to be more reliable and able to render a single frame. [#8130](https://github.com/mapbox/mapbox-gl-js/pull/8130)

### Bug fixes

- Fixed a bug in Mac Safari 12+ where controls would disappear until you interact with the map. [8193](https://github.com/mapbox/mapbox-gl-js/pull/8193)
- Fixed a memory leak when calling `source.setData(url)` many times. [#8035](https://github.com/mapbox/mapbox-gl-js/pull/8035)
- Fixed a bug where marker lost focus when dragging. [#7799](https://github.com/mapbox/mapbox-gl-js/pull/7799)
- Fixed a bug where `map.getCenter()` returned a reference to an internal `LngLat` object instead of cloning it, leading to potential mutability bugs. [#7922](https://github.com/mapbox/mapbox-gl-js/pull/7922)
- Fixed a bug where default HTML marker positioning was slightly off. [#8074](https://github.com/mapbox/mapbox-gl-js/pull/8074)
- Fixed a bug where adding a fill extrusion layer for non-polygon layers would lead to visual artifacts. [#7685](https://github.com/mapbox/mapbox-gl-js/pull/7685)
- Fixed intermittent Flow failures on CI. [#8061](https://github.com/mapbox/mapbox-gl-js/pull/8061)
- Fixed a bug where calling `Map#removeFeatureState` does not remove the state from some tile zooms [#8087](https://github.com/mapbox/mapbox-gl-js/pull/8087)
- Fixed a bug where `removeFeatureState` didn't work on features with `id` equal to `0`. [#8150](https://github.com/mapbox/mapbox-gl-js/pull/8150) (h/t [jutaz](https://github.com/jutaz))

## 0.53.1

### Bug fixes
* Turn off telemetry for Mapbox Atlas ([#7945](https://github.com/mapbox/mapbox-gl-js/pull/7945))
* Fix order of 3D features in query results (fix #7883) ([#7953](https://github.com/mapbox/mapbox-gl-js/pull/7953))
* Fix RemovePaintState benchmarks ([#7930](https://github.com/mapbox/mapbox-gl-js/pull/7930))

## 0.53.0

### Features and improvements
* Enable `fill-extrusion` querying with ray picking ([#7499](https://github.com/mapbox/mapbox-gl-js/pull/7499))
* Add `clusterProperties` option for aggregated cluster properties ([#2412](https://github.com/mapbox/mapbox-gl-js/issues/2412), fixed by [#7584](https://github.com/mapbox/mapbox-gl-js/pull/7584))
* Allow initial map bounds to be adjusted with `fitBounds` options. ([#7681](https://github.com/mapbox/mapbox-gl-js/pull/7681)) (h/t [elyobo](https://github.com/elyobo))
* Remove popups on `Map#remove` ([#7749](https://github.com/mapbox/mapbox-gl-js/pull/7749)) (h/t [andycalder](https://github.com/andycalder))
* Add `Map#removeFeatureState` ([#7761](https://github.com/mapbox/mapbox-gl-js/pull/7761))
* Add `number-format` expression ([#7626](https://github.com/mapbox/mapbox-gl-js/pull/7626))
* Add `symbol-sort-key` style property ([#7678](https://github.com/mapbox/mapbox-gl-js/pull/7678))

### Bug fixes
* Upgrades Earcut to fix a rare bug in rendering polygons that contain a coincident chain of holes ([#7806](https://github.com/mapbox/mapbox-gl-js/issues/7806), fixed by [#7878](https://github.com/mapbox/mapbox-gl-js/pull/7878))
* Allow `file://` protocol in XHR requests for Cordova/Ionic/etc ([#7818](https://github.com/mapbox/mapbox-gl-js/pull/7818))
* Correctly handle WebP images in Edge 18 ([#7687](https://github.com/mapbox/mapbox-gl-js/pull/7687))
* Fix bug which mistakenly requested WebP images in browsers that do not support WebP (#7817) ([#7819](https://github.com/mapbox/mapbox-gl-js/pull/7819))
* Fix images not being aborted when dequeued ([#7655](https://github.com/mapbox/mapbox-gl-js/pull/7655))
* Fix DEM layer memory leak ([#7690](https://github.com/mapbox/mapbox-gl-js/issues/7690), fixed by [#7691](https://github.com/mapbox/mapbox-gl-js/pull/7691))
* Set correct color state before rendering custom layer ([#7711](https://github.com/mapbox/mapbox-gl-js/pull/7711))
* Set `LngLat.toBounds()` default radius to 0 ([#7722](https://github.com/mapbox/mapbox-gl-js/issues/7722), fixed by [#7723](https://github.com/mapbox/mapbox-gl-js/pull/7723)) (h/t [cherniavskii](https://github.com/cherniavskii))
* Fix race condition in `feature-state` dependent layers ([#7523](https://github.com/mapbox/mapbox-gl-js/issues/7523), fixed by [#7790](https://github.com/mapbox/mapbox-gl-js/pull/7790))
* Prevent `map.repaint` from mistakenly enabling continuous repaints ([#7667](https://github.com/mapbox/mapbox-gl-js/pull/7667))
* Prevent map shaking while zooming in on raster tiles ([#7426](https://github.com/mapbox/mapbox-gl-js/pull/7426))
* Fix query point translation for multi-point geometry ([#6833](https://github.com/mapbox/mapbox-gl-js/issues/6833), fixed by [#7581](https://github.com/mapbox/mapbox-gl-js/pull/7581))

## 0.52.0

### Breaking changes
* Canonicalize tile urls to `mapbox://` urls so they can be transformed with `config.API_URL` ([#7594](https://github.com/mapbox/mapbox-gl-js/pull/7594))

### Features and improvements
* Add getter and setter for `config.API_URL` ([#7594](https://github.com/mapbox/mapbox-gl-js/pull/7594))
* Allow user to define element other than map container for full screen control ([#7548](https://github.com/mapbox/mapbox-gl-js/pull/7548))
* Add validation option to style setters ([#7604](https://github.com/mapbox/mapbox-gl-js/pull/7604))
* Add 'idle' event: fires when no further rendering is expected without further interaction. ([#7625](https://github.com/mapbox/mapbox-gl-js/pull/7625))

### Bug fixes
* Fire error when map.getLayoutProperty references missing layer ([#7537](https://github.com/mapbox/mapbox-gl-js/issues/7537), fixed by [#7539](https://github.com/mapbox/mapbox-gl-js/pull/7539))
* Fix shaky sprites when zooming with scrolling ([#7558](https://github.com/mapbox/mapbox-gl-js/pull/7558))
* Fix layout problems in attribution control ([#7608](https://github.com/mapbox/mapbox-gl-js/pull/7608)) (h/t [lucaswoj](https://github.com/lucaswoj))
* Fixes resetting map's pitch to 0 if initial bounds is set ([#7617](https://github.com/mapbox/mapbox-gl-js/pull/7617)) (h/t [stepankuzmin](https://github.com/stepankuzmin))
* Fix occasional failure to load images after multiple image request abortions [#7641](https://github.com/mapbox/mapbox-gl-js/pull/7641)
* Update repo url to correct one ([#7486](https://github.com/mapbox/mapbox-gl-js/pull/7486)) (h/t [nicholas-l](https://github.com/nicholas-l))
* Fix bug where symbols where sometimes not rendered immediately ([#7610](https://github.com/mapbox/mapbox-gl-js/pull/7610))
* Fix bug where cameraForBounds returns incorrect CameraOptions with asymmetrical padding/offset ([#7517](https://github.com/mapbox/mapbox-gl-js/issues/7517), fixed by [#7518](https://github.com/mapbox/mapbox-gl-js/pull/7518)) (h/t [mike-marcacci](https://github.com/mike-marcacci))
* Use diff+patch approach to map.setStyle when the parameter is a URL ([#4025](https://github.com/mapbox/mapbox-gl-js/issues/4025), fixed by [#7562](https://github.com/mapbox/mapbox-gl-js/pull/7562))
* Begin touch zoom immediately when rotation disabled ([#7582](https://github.com/mapbox/mapbox-gl-js/pull/7582)) (h/t [msbarry](https://github.com/msbarry))
* Fix symbol rendering under opaque fill layers ([#7612](https://github.com/mapbox/mapbox-gl-js/pull/7612))
* Fix shaking by aligning raster sources to pixel grid only when map is idle ([7426](https://github.com/mapbox/mapbox-gl-js/pull/7426))
* Fix raster layers in Edge 18 by disabling it's incomplete WebP support ([7687](https://github.com/mapbox/mapbox-gl-js/pull/7687))
* Fix memory leak in hillshade layer ([7691](https://github.com/mapbox/mapbox-gl-js/pull/7691))
* Fix disappearing custom layers ([7711](https://github.com/mapbox/mapbox-gl-js/pull/7711))

## 0.51.0
November 7, 2018

### ✨ Features and improvements
* Add initial bounds as map constructor option ([#5518](https://github.com/mapbox/mapbox-gl-js/pull/5518)) (h/t [stepankuzmin](https://github.com/stepankuzmin))
* Improve performance on machines with > 8 cores ([#7407](https://github.com/mapbox/mapbox-gl-js/issues/7407), fixed by [#7430](https://github.com/mapbox/mapbox-gl-js/pull/7430))
* Add `MercatorCoordinate` type ([#7488](https://github.com/mapbox/mapbox-gl-js/pull/7488))
* Allow browser-native `contextmenu` to be enabled ([#2301](https://github.com/mapbox/mapbox-gl-js/issues/2301), fixed by [#7369](https://github.com/mapbox/mapbox-gl-js/pull/7369))
* Add an unminified production build to the NPM package ([#7403](https://github.com/mapbox/mapbox-gl-js/pull/7403))
* Add support for `LngLat` conversion from `{lat, lon}` ([#7507](https://github.com/mapbox/mapbox-gl-js/pull/7507)) (h/t [bfrengley](https://github.com/bfrengley))
* Add tooltips for navigation controls ([#7373](https://github.com/mapbox/mapbox-gl-js/pull/7373))
* Show attribution only for used sources ([#7384](https://github.com/mapbox/mapbox-gl-js/pull/7384))
* Add telemetry event to log map loads ([#7431](https://github.com/mapbox/mapbox-gl-js/pull/7431))
* **Tighten style validation**
    * Disallow expressions as stop values ([#7396](https://github.com/mapbox/mapbox-gl-js/pull/7396))
    * Disallow `feature-state` expressions in filters ([#7366](https://github.com/mapbox/mapbox-gl-js/pull/7366))

### 🐛 Bug fixes
* Fix for GeoJSON geometries not working when coincident with tile boundaries([#7436](https://github.com/mapbox/mapbox-gl-js/issues/7436), fixed by [#7448](https://github.com/mapbox/mapbox-gl-js/pull/7448))
* Fix depth buffer-related rendering issues on some Android devices. ([#7471](https://github.com/mapbox/mapbox-gl-js/pull/7471))
* Fix positioning of compact attribution strings ([#7444](https://github.com/mapbox/mapbox-gl-js/pull/7444), [#7445](https://github.com/mapbox/mapbox-gl-js/pull/7445), and [#7391](https://github.com/mapbox/mapbox-gl-js/pull/7391))
* Fix an issue with removing markers in mouse event callbacks ([#7442](https://github.com/mapbox/mapbox-gl-js/pull/7442)) (h/t [vbud](https://github.com/vbud))
* Remove controls before destroying a map ([#7479](https://github.com/mapbox/mapbox-gl-js/pull/7479))
* Fix display of Scale control values < 1 ([#7469](https://github.com/mapbox/mapbox-gl-js/pull/7469)) (h/t [MichaelHedman](https://github.com/MichaelHedman))
* Fix an error when using location `hash` within iframes in IE11 ([#7411](https://github.com/mapbox/mapbox-gl-js/pull/7411))
* Fix depth mode usage in custom layers ([#7432](https://github.com/mapbox/mapbox-gl-js/pull/7432)) (h/t [markusjohnsson](https://github.com/markusjohnsson))
* Fix an issue with shaky sprite images during scroll zooms ([#7558](https://github.com/mapbox/mapbox-gl-js/pull/7558))


## 0.50.0
October 10, 2018

### ✨ Features and improvements
* 🎉 Add Custom Layers that can be rendered into with user-provided WebGL code ([#7039](https://github.com/mapbox/mapbox-gl-js/pull/7039))
* Add WebGL face culling for increased performance ([#7178](https://github.com/mapbox/mapbox-gl-js/pull/7178))
* Improve speed of expression evaluation ([#7334](https://github.com/mapbox/mapbox-gl-js/pull/7334))
* Automatically coerce to string for `concat` expression and `text-field` property ([#6190](https://github.com/mapbox/mapbox-gl-js/issues/6190), fixed by [#7280](https://github.com/mapbox/mapbox-gl-js/pull/7280))
* Add `fill-extrusion-vertical-gradient` property for controlling shading of fill extrusions ([#5768](https://github.com/mapbox/mapbox-gl-js/issues/5768), fixed by [#6841](https://github.com/mapbox/mapbox-gl-js/pull/6841))
* Add update functionality for images provided via `ImageSource` ([#4050](https://github.com/mapbox/mapbox-gl-js/issues/4050), fixed by [#7342](https://github.com/mapbox/mapbox-gl-js/pull/7342)) (h/t [dcervelli](https://github.com/dcervelli))



### 🐛 Bug fixes
* **Expressions**
	* Fix expressions that use `log2` and `log10` in IE11 ([#7318](https://github.com/mapbox/mapbox-gl-js/issues/7318), fixed by [#7320](https://github.com/mapbox/mapbox-gl-js/pull/7320))
	* Fix `let` expression stripping expected type during parsing ([#7300](https://github.com/mapbox/mapbox-gl-js/issues/7300), fixed by [#7301](https://github.com/mapbox/mapbox-gl-js/pull/7301))
	* Fix superfluous wrapping of literals in `literal` expression ([#7336](https://github.com/mapbox/mapbox-gl-js/issues/7336), fixed by [#7337](https://github.com/mapbox/mapbox-gl-js/pull/7337))
	* Allow calling `to-color` on values that are already of type `Color` ([#7260](https://github.com/mapbox/mapbox-gl-js/pull/7260))
	* Fix `to-array` for empty arrays (([#7261](https://github.com/mapbox/mapbox-gl-js/pull/7261)))
	* Fix identity functions for `text-field` when using formatted text ([#7351](https://github.com/mapbox/mapbox-gl-js/pull/7351))
	* Fix coercion of `null` to `0` in `to-number` expression ([#7083](https://github.com/mapbox/mapbox-gl-js/issues/7083), fixed by [#7274](https://github.com/mapbox/mapbox-gl-js/pull/7274))
* **Canvas source**
	* Fix missing repeats of `CanvasSource` when it crosses the antimeridian ([#7273](https://github.com/mapbox/mapbox-gl-js/pull/7273))
	* Fix `CanvasSource` not respecting alpha values set on `canvas` element ([#7302](https://github.com/mapbox/mapbox-gl-js/issues/7302), fixed by [#7309](https://github.com/mapbox/mapbox-gl-js/pull/7309))
* **Rendering**
	* Fix rendering of fill extrusions with really high heights ([#7292](https://github.com/mapbox/mapbox-gl-js/pull/7292))
	* Fix an error where the map state wouldn't return to `loaded` after certain runtime styling changes when there were errored tiles in the viewport ([#7355](https://github.com/mapbox/mapbox-gl-js/pull/7355))
	* Fix errors when rendering symbol layers without symbols ([#7241](https://github.com/mapbox/mapbox-gl-js/issues/7241), fixed by [#7253](https://github.com/mapbox/mapbox-gl-js/pull/7253))
	* Don't fade in symbols with `*-allow-overlap: true` when panning into the viewport ([#7172](https://github.com/mapbox/mapbox-gl-js/issues/7172), fixed by[#7244](https://github.com/mapbox/mapbox-gl-js/pull/7244))
* **Library**
	* Fix disambiguation for `mouseover` event ([#7295](https://github.com/mapbox/mapbox-gl-js/issues/7295), fixed by [#7299](https://github.com/mapbox/mapbox-gl-js/pull/7299))
	* Fix silent failure of `getImage` if an SVG is requested ([#7312](https://github.com/mapbox/mapbox-gl-js/issues/7312), fixed by [#7313](https://github.com/mapbox/mapbox-gl-js/pull/7313))
	* Fix empty control group box shadow ([#7303](https://github.com/mapbox/mapbox-gl-js/issues/7303), fixed by [#7304](https://github.com/mapbox/mapbox-gl-js/pull/7304)) (h/t [Duder-onomy](https://github.com/Duder-onomy))
	* Fixed an issue where a wrong timestamp was sent for Mapbox turnstile events ([#7381](https://github.com/mapbox/mapbox-gl-js/pull/7381))
	* Fixed a bug that lead to attribution not showing up correctly in Internet Explorer ([#3945](https://github.com/mapbox/mapbox-gl-js/issues/3945), fixed by [#7391](https://github.com/mapbox/mapbox-gl-js/pull/7391))


## 0.49.0
September 6, 2018

### ⚠️ Breaking changes
* Use `client{Height/Width}` instead of `offset{Height/Width}` for map canvas sizing ([#6848](https://github.com/mapbox/mapbox-gl-js/issues/6848), fixed by [#7128](https://github.com/mapbox/mapbox-gl-js/pull/7128))

### 🐛 Bug fixes
* Fix [Top Issues list](https://mapbox.github.io/top-issues/#!mapbox/mapbox-gl-js) for mapbox-gl-js ([#7108](https://github.com/mapbox/mapbox-gl-js/issues/7108), fixed by [#7112](https://github.com/mapbox/mapbox-gl-js/pull/7112))
* Fix bug in which symbols with `icon-allow-overlap: true, text-allow-overlap: true, text-optional: false` would show icons when they shouldn't ([#7041](https://github.com/mapbox/mapbox-gl-js/pull/7041))
* Fix bug where the map would not stop at the exact zoom level requested by Map#FlyTo (#7222) ([#7223](https://github.com/mapbox/mapbox-gl-js/pull/7223)) (h/t [benoitbzl](https://github.com/benoitbzl))
* Keep map centered on the center point of a multi-touch gesture when zooming (#6722) ([#7191](https://github.com/mapbox/mapbox-gl-js/pull/7191)) (h/t [pakastin](https://github.com/pakastin))
* Update the style-spec's old `gl-style-migrate` script to include conversion of legacy functions and filters to their expression equivalents ([#6927](https://github.com/mapbox/mapbox-gl-js/issues/6927), fixed by [#7095](https://github.com/mapbox/mapbox-gl-js/pull/7095))
* Fix `icon-size` for small data-driven values ([#7125](https://github.com/mapbox/mapbox-gl-js/pull/7125))
* Fix bug in the way AJAX requests load local files on iOS web view ([#6610](https://github.com/mapbox/mapbox-gl-js/pull/6610)) (h/t [oscarfonts](https://github.com/oscarfonts))
* Fix bug in which canvas sources would not render in world wrapped tiles at the edge of the viewport ([#7271]https://github.com/mapbox/mapbox-gl-js/issues/7271), fixed by [#7273](https://github.com/mapbox/mapbox-gl-js/pull/7273))

### ✨ Features and improvements
* Performance updates:
  * Improve time to first render by updating how feature ID maps are transferred to the main thread ([#7110](https://github.com/mapbox/mapbox-gl-js/issues/7110), fixed by [#7132](https://github.com/mapbox/mapbox-gl-js/pull/7132))
  * Reduce size of JSON transmitted from worker thread to main thread ([#7124](https://github.com/mapbox/mapbox-gl-js/pull/7124))
  * Improve image/glyph atlas packing algorithm ([#7171](https://github.com/mapbox/mapbox-gl-js/pull/7171))
  * Use murmur hash on symbol instance keys to reduce worker transfer costs ([#7127](https://github.com/mapbox/mapbox-gl-js/pull/7127))
* Add GL state management for uniforms ([#6018](https://github.com/mapbox/mapbox-gl-js/pull/6018))
* Add `symbol-z-order` symbol layout property to style spec ([#7219](https://github.com/mapbox/mapbox-gl-js/pull/7219))
* Implement data-driven styling support for `*-pattern properties` ([#6289](https://github.com/mapbox/mapbox-gl-js/pull/6289))
* Add `Map#fitScreenCoordinates` which fits viewport to two points, similar to `Map#fitBounds` but uses screen coordinates and supports non-zero map bearings ([#6894](https://github.com/mapbox/mapbox-gl-js/pull/6894))
* Re-implement LAB/HSL color space interpolation for expressions ([#5326](https://github.com/mapbox/mapbox-gl-js/issues/5326), fixed by [#7123](https://github.com/mapbox/mapbox-gl-js/pull/7123))
* Enable benchmark testing for Mapbox styles ([#7047](https://github.com/mapbox/mapbox-gl-js/pull/7047))
* Allow `Map#setFeatureState` and `Map#getFeatureState` to accept numeric IDs ([#7106](https://github.com/mapbox/mapbox-gl-js/pull/7106)) (h/t [bfrengley](https://github.com/bfrengley))

## 0.48.0
August 16, 2018

### ⚠️ Breaking changes
* Treat tiles that error with status 404 as empty renderable tiles to prevent rendering duplicate features in some sparse tilesets ([#6803](https://github.com/mapbox/mapbox-gl-js/pull/6803))

### 🐛 Bug fixes
* Fix issue where `text-max-angle` property was being calculated incorrectly internally, causing potential rendering errors when `"symbol-placement": line`
* Require `feature.id` when using `Map#setFeatureState` ([#6974](https://github.com/mapbox/mapbox-gl-js/pull/6974))
* Fix issue with removing the `GeolocateControl` when user location is being used ([#6977](https://github.com/mapbox/mapbox-gl-js/pull/6977)) (h/t [sergei-zelinsky](https://github.com/sergei-zelinsky))
* Fix memory leak caused by a failure to remove all controls added to the map ([#7042](https://github.com/mapbox/mapbox-gl-js/pull/7042))
* Fix bug where the build would fail when using mapbox-gl webpack 2 and UglifyJSPlugin ([#4359](https://github.com/mapbox/mapbox-gl-js/issues/4359), fixed by [#6956](https://api.github.com/repos/mapbox/mapbox-gl-js/pulls/6956))
* Fix bug where fitBounds called with coordinates outside the bounds of Web Mercator resulted in uncaught error ([#6906](https://github.com/mapbox/mapbox-gl-js/issues/6906), fixed by [#6918](https://api.github.com/repos/mapbox/mapbox-gl-js/pulls/6918))
* Fix bug wherein `Map#querySourceFeatures` was returning bad results on zooms > maxZoom ([#7061](https://github.com/mapbox/mapbox-gl-js/pull/7061))
* Relax typing for equality and order expressions ([#6459](https://github.com/mapbox/mapbox-gl-js/issues/6459), fixed by [#6961](https://api.github.com/repos/mapbox/mapbox-gl-js/pulls/6961))
* Fix bug where `queryPadding` for all layers in a source was set by the first layer, causing incorrect querying on other layers and, in some cases, incorrect firing of events associated with individual layers ([#6909](https://github.com/mapbox/mapbox-gl-js/pull/6909))

### ✨ Features and improvements

* Performance Improvements:
  * Stop unnecessary serialization of symbol source features. ([#7013](https://github.com/mapbox/mapbox-gl-js/pull/7013))
  * Optimize calculation for getting visible tile coordinates ([#6998](https://github.com/mapbox/mapbox-gl-js/pull/6998))
  * Improve performance of creating `{Glyph/Image}Atlas`es ([#7091](https://github.com/mapbox/mapbox-gl-js/pull/7091))
  * Optimize and simplify tile retention logic ([#6995](https://github.com/mapbox/mapbox-gl-js/pull/6995))
* Add a user turnstile event for users accessing Mapbox APIs ([#6980](https://github.com/mapbox/mapbox-gl-js/pull/6980))
* Add support for autogenerating feature ids for GeoJSON sources so they can be used more easily with the `Map#setFeatureState` API ([#7043](https://www.github.com/mapbox/mapbox-gl-js/pull/7043))) ([#7091](https://github.com/mapbox/mapbox-gl-js/pull/7091))
* Add ability to style symbol layers labels with multiple fonts and text sizes via `"format"` expression ([#6994](https://www.github.com/mapbox/mapbox-gl-js/pull/6994))
* Add customAttribution option to AttributionControl ([#7033](https://github.com/mapbox/mapbox-gl-js/pull/7033)) (h/t [mklopets](https://github.com/mklopets))
* Publish Flow type definitions alongside compiled bundle ([#7079](https://api.github.com/repos/mapbox/mapbox-gl-js/pulls/7079))
* Introduce symbol cross fading when crossing integer zoom levels to prevent labels from disappearing before newly loaded tiles' labels can be rendered ([#6951](https://github.com/mapbox/mapbox-gl-js/pull/6951))
* Improvements in label collision detection ([#6925](https://api.github.com/repos/mapbox/mapbox-gl-js/pulls/6925)))

## 0.47.0

### ✨ Features and improvements
* Add configurable drag pan threshold ([#6809](https://github.com/mapbox/mapbox-gl-js/pull/6809)) (h/t [msbarry](https://github.com/msbarry))
* Add `raster-resampling` raster paint property ([#6411](https://github.com/mapbox/mapbox-gl-js/pull/6411)) (h/t [andrewharvey](https://github.com/andrewharvey))
* Add `symbol-placement: line-center` ([#6821](https://github.com/mapbox/mapbox-gl-js/pull/6821))
* Add methods for inspecting GeoJSON clusters ([#3318](https://github.com/mapbox/mapbox-gl-js/issues/3318), fixed by [#6829](https://github.com/mapbox/mapbox-gl-js/pull/6829))
* Add warning to geolocate control when unsupported ([#6923](https://github.com/mapbox/mapbox-gl-js/pull/6923)) (h/t [aendrew](https://github.com/aendrew))
* Upgrade geojson-vt to 3.1.4 ([#6942](https://github.com/mapbox/mapbox-gl-js/pull/6942))
* Include link to license in compiled bundle ([#6975](https://github.com/mapbox/mapbox-gl-js/pull/6975))

### 🐛 Bug fixes
* Use updateData instead of re-creating buffers for repopulated paint arrays ([#6853](https://github.com/mapbox/mapbox-gl-js/pull/6853))
* Fix ScrollZoom handler setting tr.zoom = NaN ([#6924](https://github.com/mapbox/mapbox-gl-js/pull/6924))
  - Failed to invert matrix error ([#6486](https://github.com/mapbox/mapbox-gl-js/issues/6486), fixed by [#6924](https://github.com/mapbox/mapbox-gl-js/pull/6924))
  - Fixing matrix errors ([#6782](https://github.com/mapbox/mapbox-gl-js/issues/6782), fixed by [#6924](https://github.com/mapbox/mapbox-gl-js/pull/6924))
* Fix heatmap tile clipping when layers are ordered above it ([#6806](https://github.com/mapbox/mapbox-gl-js/issues/6806), fixed by [#6807](https://github.com/mapbox/mapbox-gl-js/pull/6807))
* Fix video source in safari (macOS and iOS) ([#6443](https://github.com/mapbox/mapbox-gl-js/issues/6443), fixed by [#6811](https://github.com/mapbox/mapbox-gl-js/pull/6811))
* Do not reload errored tiles ([#6813](https://github.com/mapbox/mapbox-gl-js/pull/6813))
* Fix send / remove timing bug in Dispatcher ([#6756](https://github.com/mapbox/mapbox-gl-js/pull/6756), fixed by [#6826](https://github.com/mapbox/mapbox-gl-js/pull/6826))
* Fix flyTo not zooming to exact given zoom ([#6828](https://github.com/mapbox/mapbox-gl-js/pull/6828))
* Don't stop animation on map resize ([#6636](https://github.com/mapbox/mapbox-gl-js/pull/6636))
* Fix map.getBounds() with rotated map ([#6875](https://github.com/mapbox/mapbox-gl-js/pull/6875)) (h/t [zoltan-mihalyi](https://github.com/zoltan-mihalyi))
* Support collators in feature filter expressions. ([#6929](https://github.com/mapbox/mapbox-gl-js/pull/6929))
* Fix Webpack production mode compatibility ([#6981](https://github.com/mapbox/mapbox-gl-js/pull/6981))

## 0.46.0

### ⚠️ Breaking changes

* Align implicit type casting behavior of `match` expressions with with `case/==` ([#6684](https://github.com/mapbox/mapbox-gl-js/pull/6684))

### ✨ Features and improvements

* :tada: Add `Map#setFeatureState` and `feature-state` expression to support interactive styling ([#6263](https://github.com/mapbox/mapbox-gl-js/pull/6263))
* Create draggable `Marker` with `setDraggable` ([#6687](https://github.com/mapbox/mapbox-gl-js/pull/6687))
* Add `Map#listImages` for listing all currently active sprites/images ([#6381](https://github.com/mapbox/mapbox-gl-js/issues/6381))
* Add "crossSourceCollisions" option to disable cross-source collision detection ([#6566](https://github.com/mapbox/mapbox-gl-js/pull/6566))
* Handle `text/icon-rotate` for symbols with `symbol-placement: point` ([#6075](https://github.com/mapbox/mapbox-gl-js/issues/6075))
* Automatically compact Mapbox wordmark on narrow maps. ([#4282](https://github.com/mapbox/mapbox-gl-js/issues/4282)) (h/t [andrewharvey](https://github.com/andrewharvey))
* Only show compacted AttributionControl on interactive displays ([#6506](https://github.com/mapbox/mapbox-gl-js/pull/6506)) (h/t [andrewharvey](https://github.com/andrewharvey))
* Use postcss to inline svg files into css, reduce size of mapbox-gl.css ([#6513](https://github.com/mapbox/mapbox-gl-js/pull/6513)) (h/t [andrewharvey](https://github.com/andrewharvey))
* Add support for GeoJSON attribution ([#6364](https://github.com/mapbox/mapbox-gl-js/pull/6364)) (h/t [andrewharvey](https://github.com/andrewharvey))
* Add instructions for running individual unit and render tests ([#6686](https://github.com/mapbox/mapbox-gl-js/pull/6686))
* Make Map constructor fail if WebGL init fails. ([#6744](https://github.com/mapbox/mapbox-gl-js/pull/6744)) (h/t [uforic](https://github.com/uforic))
* Add browser fallback code for `collectResourceTiming: true` in web workers ([#6721](https://github.com/mapbox/mapbox-gl-js/pull/6721))
* Remove ignored usage of gl.lineWidth ([#5541](https://github.com/mapbox/mapbox-gl-js/pull/5541))
* Split new bounds calculation out of fitBounds into new method ([#6683](https://github.com/mapbox/mapbox-gl-js/pull/6683))
* Allow integration tests to be organized in an arbitrarily deep directory structure ([#3920](https://github.com/mapbox/mapbox-gl-js/issues/3920))
* Make "Missing Mapbox GL JS CSS" a console warning ([#5786](https://github.com/mapbox/mapbox-gl-js/issues/5786))
* Add rel="noopener" to Mapbox attribution link. ([#6729](https://github.com/mapbox/mapbox-gl-js/pull/6729)) (h/t [gorbypark](https://github.com/gorbypark))
* Update to deep equality check in example code ([#6599](https://github.com/mapbox/mapbox-gl-js/pull/6599)) (h/t [jonsadka](https://github.com/jonsadka))
* Upgrades!
  - Upgrade ESM dependency to ^3.0.39 ([#6750](https://github.com/mapbox/mapbox-gl-js/pull/6750))
  - Ditch gl-matrix fork in favor of the original package ([#6751](https://github.com/mapbox/mapbox-gl-js/pull/6751))
  - Update to latest sinon ([#6771](https://github.com/mapbox/mapbox-gl-js/pull/6771))
  - Upgrade to Flow 0.69 ([#6594](https://github.com/mapbox/mapbox-gl-js/pull/6594))
  - Update to mapbox-gl-supported 1.4.0 ([#6773](https://github.com/mapbox/mapbox-gl-js/pull/6773))

### 🐛 Bug fixes

* `collectResourceTiming: true` generates error on iOS9 Safari, IE 11 ([#6690](https://github.com/mapbox/mapbox-gl-js/issues/6690))
* Fix PopupOptions flow type declarations ([#6670](https://github.com/mapbox/mapbox-gl-js/pull/6670)) (h/t [TimPetricola](https://github.com/TimPetricola))
* Add className option to Popup constructor ([#6502](https://github.com/mapbox/mapbox-gl-js/pull/6502)) (h/t [Ashot-KR](https://github.com/Ashot-KR))
* GeoJSON MultiLineStrings with `lineMetrics=true` only rendered first line ([#6649](https://github.com/mapbox/mapbox-gl-js/issues/6649))
* Provide target property for mouseenter/over/leave/out events ([#6623](https://github.com/mapbox/mapbox-gl-js/issues/6623))
* Don't break on sources whose name contains "." ([#6660](https://github.com/mapbox/mapbox-gl-js/issues/6660))
* Rotate and pitch with navigationControl broke in v0.45  ([#6650](https://github.com/mapbox/mapbox-gl-js/issues/6650))
* Zero-width lines remained visible ([#6769](https://github.com/mapbox/mapbox-gl-js/pull/6769))
* Heatmaps inappropriately clipped at tile boundaries ([#6806](https://github.com/mapbox/mapbox-gl-js/issues/6806))
* Use named exports for style-spec entrypoint module ([#6601](https://github.com/mapbox/mapbox-gl-js/issues/6601)
* Don't fire click event if default is prevented on mousedown for a drag event ([#6697](https://github.com/mapbox/mapbox-gl-js/pull/6697), fixes [#6642](https://github.com/mapbox/mapbox-gl-js/issues/6642))
* Double clicking to zoom in breaks map dragging/panning in Edge ([#6740](https://github.com/mapbox/mapbox-gl-js/issues/6740)) (h/t [GUI](https://github.com/GUI))
* \*-transition properties cannot be set with setPaintProperty() ([#6706](https://github.com/mapbox/mapbox-gl-js/issues/6706))
* Marker with `a` element does not open the url when clicked ([#6730](https://github.com/mapbox/mapbox-gl-js/issues/6730))
* `setRTLTextPlugin` fails with relative URLs ([#6719](https://github.com/mapbox/mapbox-gl-js/issues/6719))
* Collision detection incorrect for symbol layers that share the same layout properties ([#6548](https://github.com/mapbox/mapbox-gl-js/pull/6548))
* Fix a possible crash when calling queryRenderedFeatures after querySourceFeatures
 ([#6559](https://github.com/mapbox/mapbox-gl-js/pull/6559))
* Fix a collision detection issue that could cause labels to temporarily be placed too densely during rapid panning ([#5654](https://github.com/mapbox/mapbox-gl-js/issues/5654))

## 0.45.0

### ⚠️ Breaking changes

* `Evented#fire` and `Evented#listens` are now marked as private. Though `Evented` is still exported, and `fire` and `listens` are still functional, we encourage you to seek alternatives; a future version may remove their API accessibility or change its behavior. If you are writing a class that needs event emitting functionality, consider using [`EventEmitter`](https://nodejs.org/api/events.html#events_class_eventemitter) or similar libraries instead.
* The `"to-string"` expression operator now converts `null` to an empty string rather than to `"null"`. [#6534](https://github.com/mapbox/mapbox-gl-js/pull/6534)

### ✨ Features and improvements

* :rainbow: Add `line-gradient` property [#6303](https://github.com/mapbox/mapbox-gl-js/pull/6303)
* Add `abs`, `round`, `floor`, and `ceil` expression operators [#6496](https://github.com/mapbox/mapbox-gl-js/pull/6496)
* Add `collator` expression for controlling case and diacritic sensitivity in string comparisons [#6270](https://github.com/mapbox/mapbox-gl-js/pull/6270)
  - Rename `caseSensitive` and `diacriticSensitive` expressions to `case-sensitive` and `diacritic-sensitive` for consistency [#6598](https://github.com/mapbox/mapbox-gl-js/pull/6598)
  - Prevent `collator` expressions for evaluating as constant to account for potential environment-specific differences in expression evaluation [#6596](https://github.com/mapbox/mapbox-gl-js/pull/6596)
* Add CSS linting to test suite (h/t @jasonbarry) [#6071](https://github.com/mapbox/mapbox-gl-js/pull/6071)
* Add support for configurable maxzoom in `raster-dem` tilesets [#6103](https://github.com/mapbox/mapbox-gl-js/pull/6103)
* Add `Map#isZooming` and `Map#isRotating` methods [#6128](https://github.com/mapbox/mapbox-gl-js/pull/6128), [#6183](https://github.com/mapbox/mapbox-gl-js/pull/6183)
* Add support for Mapzen Terrarium tiles in `raster-dem` sources [#6110](https://github.com/mapbox/mapbox-gl-js/pull/6110)
* Add `preventDefault` method on `mousedown`, `touchstart`, and `dblclick` events [#6218](https://github.com/mapbox/mapbox-gl-js/pull/6218)
* Add `originalEvent` property on `zoomend` and `moveend` for user-initiated scroll events (h/t @stepankuzmin) [#6175](https://github.com/mapbox/mapbox-gl-js/pull/6175)
* Accept arguments of type `value` in [`"length"` expressions](https://www.mapbox.com/mapbox-gl-js/style-spec/#expressions-length) [#6244](https://github.com/mapbox/mapbox-gl-js/pull/6244)
* Introduce `MapWheelEvent`[#6237](https://github.com/mapbox/mapbox-gl-js/pull/6237)
* Add setter for `ScaleControl` units (h/t @ryanhamley) [#6138](https://github.com/mapbox/mapbox-gl-js/pull/6138), [#6274](https://github.com/mapbox/mapbox-gl-js/pull/6274)
* Add `open` event for `Popup` [#6311](https://github.com/mapbox/mapbox-gl-js/pull/6311)
* Explicit `"object"` type assertions are no longer required when using expressions [#6235](https://github.com/mapbox/mapbox-gl-js/pull/6235)
* Add `anchor` option to `Marker` [#6350](https://github.com/mapbox/mapbox-gl-js/pull/6350)
* `HTMLElement` is now passed to `Marker` as part of the `options` object, but the old function signature is still supported for backwards compatibility [#6356](https://github.com/mapbox/mapbox-gl-js/pull/6356)
* Add support for custom colors when using the default `Marker` SVG element (h/t @andrewharvey) [#6416](https://github.com/mapbox/mapbox-gl-js/pull/6416)
* Allow `CanvasSource` initialization from `HTMLElement` [#6424](https://github.com/mapbox/mapbox-gl-js/pull/6424)
* Add `is-supported-script` expression [6260](https://github.com/mapbox/mapbox-gl-js/pull/6260)

### 🐛 Bug fixes

* Align `raster-dem` tiles to pixel grid to eliminate blurry rendering on some devices [#6059](https://github.com/mapbox/mapbox-gl-js/pull/6059)
* Fix label collision circle debug drawing on overzoomed tiles [#6073](https://github.com/mapbox/mapbox-gl-js/pull/6073)
* Improve error reporting for some failed requests [#6126](https://github.com/mapbox/mapbox-gl-js/pull/6126), [#6032](https://github.com/mapbox/mapbox-gl-js/pull/6032)
* Fix several `Map#queryRenderedFeatures` bugs:
  - account for `{text, icon}-offset` when querying[#6135](https://github.com/mapbox/mapbox-gl-js/pull/6135)
  - correctly query features that extend across tile boundaries [#5756](https://github.com/mapbox/mapbox-gl-js/pull/6283)
  - fix querying of `circle` layer features with `-pitch-scaling: 'viewport'` or `-pitch-alignment: 'map'` [#6036](https://github.com/mapbox/mapbox-gl-js/pull/6036)
  - eliminate flicker effects when using query results to set a hover effect by switching from tile-based to viewport-based symbol querying [#6497](https://github.com/mapbox/mapbox-gl-js/pull/6497)
* Preserve browser history state when updating the `Map` hash [#6140](https://github.com/mapbox/mapbox-gl-js/pull/6140)
* Fix undefined behavior when `Map#addLayer` is invoked with an `id` of a preexisting layer [#6147](https://github.com/mapbox/mapbox-gl-js/pull/6147)
* Fix bug where `icon-image` would not be rendered if `text-field` is an empty string [#6164](https://github.com/mapbox/mapbox-gl-js/pull/6164)
* Ensure all camera methods fire `rotatestart` and `rotateend` events [#6187](https://github.com/mapbox/mapbox-gl-js/pull/6187)
* Always hide duplicate labels [#6166](https://github.com/mapbox/mapbox-gl-js/pull/6166)
* Fix `DragHandler` bugs where a left-button mouse click would end a right-button drag rotate and a drag gesture would not end if the control key is down on `mouseup` [#6193](https://github.com/mapbox/mapbox-gl-js/pull/6193)
* Add support for calling `{DragPanHandler, DragRotateHandler}#disable` while a gesture is in progress [#6232](https://github.com/mapbox/mapbox-gl-js/pull/6232)
* Fix `GeolocateControl` user location dot sizing when `Map`'s `<div>` inherits `box-sizing: border-box;` (h/t @andrewharvey) [#6227](https://github.com/mapbox/mapbox-gl-js/pull/6232)
* Fix bug causing an off-by-one error in `array` expression error messages (h/t @drewbo) [#6269](https://github.com/mapbox/mapbox-gl-js/pull/6269)
* Improve error message when an invalid access token triggers a 401 error [#6283](https://github.com/mapbox/mapbox-gl-js/pull/6283)
* Fix bug where lines with `line-width` larger than the sprite height of the `line-pattern` property would render other sprite images [#6246](https://github.com/mapbox/mapbox-gl-js/pull/6246)
* Fix broken touch events for `DragPanHandler` on mobile using Edge (note that zoom/rotate/pitch handlers still do not support Edge touch events [#1928](https://github.com/mapbox/mapbox-gl-js/pull/1928)) [#6325](https://github.com/mapbox/mapbox-gl-js/pull/6325)
* Fix race condition in `VectorTileWorkerSource#reloadTile` causing a rendering timeout [#6308](https://github.com/mapbox/mapbox-gl-js/issues/6308)
* Fix bug causing redundant `gl.stencilFunc` calls due to incorrect state checking (h/t @yangdonglai) [#6330](https://github.com/mapbox/mapbox-gl-js/pull/6330)
* Fix bug where `mousedown` or `touchstart` would cancel camera animations in non-interactive maps [#6338](https://github.com/mapbox/mapbox-gl-js/pull/6338)
* Fix bug causing a full-screen flicker when the map is pitched and a symbol layer uses non-zero `text-translate` [#6365](https://github.com/mapbox/mapbox-gl-js/issues/6365)
* Fix bug in `to-rgba` expression causing division by zero [6388](https://github.com/mapbox/mapbox-gl-js/pull/6388)
* Fix bug in cross-fading for `*-pattern` properties with non-integer zoom stops [#6430](https://github.com/mapbox/mapbox-gl-js/pull/6430)
* Fix bug where calling `Map#remove` on a map with constructor option `hash: true` throws an error (h/t @allthesignals) [#6490](https://github.com/mapbox/mapbox-gl-js/pull/6497)
* Fix bug causing flickering when panning across the anti-meridian [#6438](https://github.com/mapbox/mapbox-gl-js/pull/6438)
* Fix error when using tiles of non-power-of-two size [#6444](https://github.com/mapbox/mapbox-gl-js/pull/6444)
* Fix bug causing `Map#moveLayer(layerId, beforeId)` to remove the layer when `layerId === beforeId` [#6542](https://github.com/mapbox/mapbox-gl-js/pull/6542)
- Fix Rollup build for style-spec module [6575](https://github.com/mapbox/mapbox-gl-js/pull/6575)
- Fix bug causing `Map#querySourceFeatures` to throw an `Uncaught TypeError`(https://github.com/mapbox/mapbox-gl-js/pull/6555)
- Fix issue where label collision detection was inaccurate for some symbol layers that shared layout properties with another layer [#6558](https://github.com/mapbox/mapbox-gl-js/pull/6558)
- Restore `target` property for `mouse{enter,over,leave,out}` events [#6623](https://github.com/mapbox/mapbox-gl-js/pull/6623)

## 0.44.2

### 🐛 Bug fixes

* Workaround a breaking change in Safari causing page to scroll/zoom in response to user actions intended to pan/zoom the map [#6095](https://github.com/mapbox/mapbox-gl-js/issues/6095). (N.B., not to be confused with the workaround from April 2017 dealing with the same breaking change in Chrome [#4259](https://github.com/mapbox/mapbox-gl-js/issues/6095). See also https://github.com/WICG/interventions/issues/18, https://bugs.webkit.org/show_bug.cgi?id=182521, https://bugs.chromium.org/p/chromium/issues/detail?id=639227 .)

## 0.44.1

### 🐛 Bug fixes

* Fix bug causing features from symbol layers to be omitted from `map.queryRenderedFeatures()` [#6074](https://github.com/mapbox/mapbox-gl-js/issues/6074)
* Fix error triggered by simultaneous scroll-zooming and drag-panning. [#6106](https://github.com/mapbox/mapbox-gl-js/issues/6106)
* Fix bug wherein drag-panning failed to resume after a brief pause [#6063](https://github.com/mapbox/mapbox-gl-js/issues/6063)

## 0.44.0

### ✨ Features and improvements

* The CSP policy of a page using mapbox-gl-js no longer needs to include `script-src 'unsafe-eval'` [#559](https://github.com/mapbox/mapbox-gl-js/issues/559)
* Add `LngLatBounds#isEmpty()` method [#5917](https://github.com/mapbox/mapbox-gl-js/pull/5917)
* Updated to flow 0.62.0 [#5923](https://github.com/mapbox/mapbox-gl-js/issues/5923)
* Make compass and zoom controls optional ([#5348](https://github.com/mapbox/mapbox-gl-js/pull/5348)) (h/t @matijs)
* Add `collectResourceTiming` option to the enable collection of [Resource Timing](https://developer.mozilla.org/en-US/docs/Web/API/Resource_Timing_API/Using_the_Resource_Timing_API) data for requests that are made from Web Workers. ([#5948](https://github.com/mapbox/mapbox-gl-js/issues/5948))
* Improve user location dot appearance across browsers ([#5498](https://github.com/mapbox/mapbox-gl-js/pull/5498)) (h/t @jasonbarry)

### 🐛 Bug fixes

* Fix error triggered by `==` and `!=` expressions [#5947](https://github.com/mapbox/mapbox-gl-js/issues/5947)
* Image sources honor `renderWorldCopies` [#5932](https://github.com/mapbox/mapbox-gl-js/pull/5932)
* Fix transitions to default fill-outline-color  [#5953](https://github.com/mapbox/mapbox-gl-js/issues/5953)
* Fix transitions for light properties [#5982](https://github.com/mapbox/mapbox-gl-js/issues/5982)
* Fix minor symbol collisions on pitched maps [#5913](https://github.com/mapbox/mapbox-gl-js/pull/5913)
* Fix memory leaks after `Map#remove()` [#5943](https://github.com/mapbox/mapbox-gl-js/pull/5943), [#5951](https://github.com/mapbox/mapbox-gl-js/pull/5951)
* Fix bug wherein `GeoJSONSource#setData()` caused labels to fade out and back in ([#6002](https://github.com/mapbox/mapbox-gl-js/issues/6002))
* Fix bug that could cause incorrect collisions for labels placed very near to each other at low zoom levels ([#5993](https://github.com/mapbox/mapbox-gl-js/issues/5993))
* Fix bug causing `move` events to be fired out of sync with actual map movements ([#6005](https://github.com/mapbox/mapbox-gl-js/pull/6005))
* Fix bug wherein `Map` did not fire `mouseover` events ([#6000](https://github.com/mapbox/mapbox-gl-js/pull/6000)] (h/t @jay-manday)
* Fix bug causing blurry rendering of raster tiles ([#4552](https://github.com/mapbox/mapbox-gl-js/issues/4552))
* Fix potential memory leak caused by removing layers ([#5995](https://github.com/mapbox/mapbox-gl-js/issues/5995))
* Fix bug causing attribution icon to appear incorrectly in compact maps not using Mapbox data ([#6042](https://github.com/mapbox/mapbox-gl-js/pull/6042))
* Fix positioning of default marker element ([#6012](https://github.com/mapbox/mapbox-gl-js/pull/6012)) (h/t @andrewharvey)

## 0.43.0 (December 21, 2017)

### ⚠️ Breaking changes

* It is now an error to attempt to remove a source that is in use [#5562](https://github.com/mapbox/mapbox-gl-js/pull/5562)
* It is now an error if the layer specified by the `before` parameter to `moveLayer` does not exist [#5679](https://github.com/mapbox/mapbox-gl-js/pull/5679)
* `"colorSpace": "hcl"` now uses shortest-path interpolation for hue [#5811](https://github.com/mapbox/mapbox-gl-js/issues/5811)

### ✨ Features and improvements

* Introduce client-side hillshading with `raster-dem` source type and `hillshade` layer type [#5286](https://github.com/mapbox/mapbox-gl-js/pull/5286)
* GeoJSON sources take 2x less memory and generate tiles 20%–100% faster [#5799](https://github.com/mapbox/mapbox-gl-js/pull/5799)
* Enable data-driven values for text-font [#5698](https://github.com/mapbox/mapbox-gl-js/pull/5698)
* Enable data-driven values for heatmap-radius [#5898](https://github.com/mapbox/mapbox-gl-js/pull/5898)
* Add getter and setter for offset on marker [#5759](https://github.com/mapbox/mapbox-gl-js/pull/5759)
* Add `Map#hasImage` [#5775](https://github.com/mapbox/mapbox-gl-js/pull/5775)
* Improve typing for `==` and `!=` expressions [#5840](https://github.com/mapbox/mapbox-gl-js/pull/5840)
* Made `coalesce` expressions more useful [#5755](https://github.com/mapbox/mapbox-gl-js/issues/5755)
* Enable implicit type assertions for array types [#5738](https://github.com/mapbox/mapbox-gl-js/pull/5738)
* Improve hash control precision [#5767](https://github.com/mapbox/mapbox-gl-js/pull/5767)
* `supported()` now returns false on old IE 11 versions that don't support Web Worker blob URLs [#5801](https://github.com/mapbox/mapbox-gl-js/pull/5801)
* Remove flow globals TileJSON and Transferable [#5668](https://github.com/mapbox/mapbox-gl-js/pull/5668)
* Improve performance of image, video, and canvas sources [#5845](https://github.com/mapbox/mapbox-gl-js/pull/5845)

### 🐛 Bug fixes

* Fix popups and markers lag during pan animation [#4670](https://github.com/mapbox/mapbox-gl-js/issues/4670)
* Fix fading of symbol layers caused by setData [#5716](https://github.com/mapbox/mapbox-gl-js/issues/5716)
* Fix behavior of `to-rgba` and `rgba` expressions [#5778](https://github.com/mapbox/mapbox-gl-js/pull/5778), [#5866](https://github.com/mapbox/mapbox-gl-js/pull/5866)
* Fix cross-fading of `*-pattern` and `line-dasharray` [#5791](https://github.com/mapbox/mapbox-gl-js/pull/5791)
* Fix `colorSpace` function property [#5843](https://github.com/mapbox/mapbox-gl-js/pull/5843)
* Fix style diffing when changing GeoJSON source properties [#5731](https://github.com/mapbox/mapbox-gl-js/issues/5731)
* Fix missing labels when zooming out from overzoomed tile [#5827](https://github.com/mapbox/mapbox-gl-js/issues/5827)
* Fix missing labels when zooming out and quickly using setData [#5837](https://github.com/mapbox/mapbox-gl-js/issues/5837)
* Handle NaN as input to step and interpolate expressions [#5757](https://github.com/mapbox/mapbox-gl-js/pull/5757)
* Clone property values on input and output [#5806](https://github.com/mapbox/mapbox-gl-js/pull/5806)
* Bump geojson-rewind dependency [#5769](https://github.com/mapbox/mapbox-gl-js/pull/5769)
* Allow setting Marker's popup before LngLat [#5893](https://github.com/mapbox/mapbox-gl-js/pull/5893)

## 0.42.2 (November 21, 2017)

### 🐛 Bug fixes

- Add box-sizing to the "mapboxgl-ctrl-scale"-class [#5715](https://github.com/mapbox/mapbox-gl-js/pull/5715)
- Fix rendering in Safari [#5712](https://github.com/mapbox/mapbox-gl-js/issues/5712)
- Fix "Cannot read property 'hasTransition' of undefined" error [#5714](https://github.com/mapbox/mapbox-gl-js/issues/5714)
- Fix misplaced raster tiles [#5713](https://github.com/mapbox/mapbox-gl-js/issues/5713)
- Fix raster tile fading [#5722](https://github.com/mapbox/mapbox-gl-js/issues/5722)
- Ensure that an unset filter is undefined rather than null [#5727](https://github.com/mapbox/mapbox-gl-js/pull/5727)
- Restore pitch-with-rotate to nav control [#5725](https://github.com/mapbox/mapbox-gl-js/pull/5725)
- Validate container option in map constructor [#5695](https://github.com/mapbox/mapbox-gl-js/pull/5695)
- Fix queryRenderedFeatures behavior for features displayed in multiple layers [#5172](https://github.com/mapbox/mapbox-gl-js/issues/5172)

## 0.42.1 (November 17, 2017)

### 🐛 Bug fixes

- Workaround for map flashing bug on Chrome 62+ with Intel Iris Graphics 6100 cards [#5704](https://github.com/mapbox/mapbox-gl-js/pull/5704)
- Rerender map when `map.showCollisionBoxes` is set to `false` [#5673](https://github.com/mapbox/mapbox-gl-js/pull/5673)
- Fix transitions from property default values [#5682](https://github.com/mapbox/mapbox-gl-js/pull/5682)
- Fix runtime updating of `heatmap-color` [#5682](https://github.com/mapbox/mapbox-gl-js/pull/5682)
- Fix mobile Safari `history.replaceState` error [#5613](https://github.com/mapbox/mapbox-gl-js/pull/5613)

### ✨ Features and improvements

- Provide default element for Marker class [#5661](https://github.com/mapbox/mapbox-gl-js/pull/5661)

## 0.42.0 (November 10, 2017)

### ⚠️ Breaking changes

- Require that `heatmap-color` use expressions instead of stop functions [#5624](https://github.com/mapbox/mapbox-gl-js/issues/5624)
- Remove support for validating and migrating v6 styles
- Remove support for validating v7 styles [#5604](https://github.com/mapbox/mapbox-gl-js/pull/5604)
- Remove support for including `{tokens}` in expressions for `text-field` and `icon-image` [#5599](https://github.com/mapbox/mapbox-gl-js/issues/5599)
- Split `curve` expression into `step` and `interpolate` expressions [#5542](https://github.com/mapbox/mapbox-gl-js/pull/5542)
- Disallow interpolation in expressions for `line-dasharray` [#5519](https://github.com/mapbox/mapbox-gl-js/pull/5519)

### ✨ Features and improvements

- Improve label collision detection [#5150](https://github.com/mapbox/mapbox-gl-js/pull/5150)
  - Labels from different sources will now collide with each other
  - Collisions caused by rotation and pitch are now smoothly transitioned with a fade
  - Improved algorithm for fewer erroneous collisions, denser label placement, and greater label stability during rotation
- Add `sqrt` expression [#5493](https://github.com/mapbox/mapbox-gl-js/pull/5493)

### 🐛 Bug fixes and error reporting improvements

- Fix viewport calculations for `fitBounds` when both zooming and padding change [#4846](https://github.com/mapbox/mapbox-gl-js/issues/4846)
- Fix WebGL "range out of bounds for buffer" error caused by sorted symbol layers [#5620](https://github.com/mapbox/mapbox-gl-js/issues/5620)
- Fix symbol fading across tile reloads [#5491](https://github.com/mapbox/mapbox-gl-js/issues/5491)
- Change tile rendering order to better match GL Native [#5601](https://github.com/mapbox/mapbox-gl-js/pull/5601)
- Ensure no errors are triggered when calling `queryRenderedFeatures` on a heatmap layer [#5594](https://github.com/mapbox/mapbox-gl-js/pull/5594)
- Fix bug causing `queryRenderedSymbols` to return results from different sources [#5554](https://github.com/mapbox/mapbox-gl-js/issues/5554)
- Fix CJK rendering issues [#5544](https://github.com/mapbox/mapbox-gl-js/issues/5544), [#5546](https://github.com/mapbox/mapbox-gl-js/issues/5546)
- Account for `circle-stroke-width` in `queryRenderedFeatures` [#5514](https://github.com/mapbox/mapbox-gl-js/pull/5514)
- Fix rendering of fill layers atop raster layers [#5513](https://github.com/mapbox/mapbox-gl-js/pull/5513)
- Fix rendering of circle layers with a `circle-stroke-opacity` of 0 [#5496](https://github.com/mapbox/mapbox-gl-js/issues/5496)
- Fix memory leak caused by actor callbacks [#5443](https://github.com/mapbox/mapbox-gl-js/issues/5443)
- Fix source cache size for raster sources with tile sizes other than 512px [#4313](https://github.com/mapbox/mapbox-gl-js/issues/4313)
- Validate that zoom expressions only appear at the top level of an expression [#5609](https://github.com/mapbox/mapbox-gl-js/issues/5609)
- Validate that step and interpolate expressions don't have any duplicate stops [#5605](https://github.com/mapbox/mapbox-gl-js/issues/5605)
- Fix rendering for `icon-text-fit` with a data-driven `text-size` [#5632](https://github.com/mapbox/mapbox-gl-js/pull/5632)
- Improve validation to catch uses of deprecated function syntax [#5667](https://github.com/mapbox/mapbox-gl-js/pull/5667)
- Permit altitude coordinates in `position` field in GeoJSON [#5608](https://github.com/mapbox/mapbox-gl-js/pull/5608)

## 0.41.0 (October 11, 2017)

### :warning: Breaking changes
- Removed support for paint classes [#3643](https://github.com/mapbox/mapbox-gl-js/pull/3643). Instead, use runtime styling APIs or `Map#setStyle`.
- Reverted the `canvas` source `contextType` option added in 0.40.0 [#5449](https://github.com/mapbox/mapbox-gl-js/pull/5449)

### :bug: Bug fixes
- Clip raster tiles to avoid tile overlap [#5105](https://github.com/mapbox/mapbox-gl-js/pull/5105)
- Guard for offset edgecase in flyTo [#5331](https://github.com/mapbox/mapbox-gl-js/pull/5331)
- Ensure the map is updated after the sprite loads [#5367](https://github.com/mapbox/mapbox-gl-js/pull/5367)
- Limit animation duration on flyTo with maxDuration option [#5349](https://github.com/mapbox/mapbox-gl-js/pull/5349)
- Make double-tapping on make zoom in by a factor of 2 on iOS [#5274](https://github.com/mapbox/mapbox-gl-js/pull/5274)
- Fix rendering error with translucent raster tiles [#5380](https://github.com/mapbox/mapbox-gl-js/pull/5380)
- Error if invalid 'before' argument is passed to Map#addLayer [#5401](https://github.com/mapbox/mapbox-gl-js/pull/5401)
- Revert CanvasSource intermediary image buffer fix [#5449](https://github.com/mapbox/mapbox-gl-js/pull/5449)

### :sparkles: Features and improvements
- Use setData operation when diffing geojson sources [#5332](https://github.com/mapbox/mapbox-gl-js/pull/5332)
- Return early from draw calls on layers where opacity=0 [#5429](https://github.com/mapbox/mapbox-gl-js/pull/5429)
- A [heatmap](https://www.mapbox.com/mapbox-gl-js/example/heatmap-layer/) layer type is now available. This layer type allows you to visualize and explore massive datasets of points, reflecting the shape and density of data well while also looking beautiful. See [the blog post](https://blog.mapbox.com/sneak-peek-at-heatmaps-in-mapbox-gl-73b41d4b16ae) for further details.
  ![](https://cdn-images-1.medium.com/max/1600/1*Dme5MAgdA3pYdTRHUQzvLw.png)
- The value of a style property or filter can now be an [expression](http://www.mapbox.com/mapbox-gl-js/style-spec/#expressions). Expressions are a way of doing data-driven and zoom-driven styling that provides more flexibility and control, and unifies property and filter syntax.

  Previously, data-driven and zoom-driven styling relied on stop functions: you specify a feature property and a set of input-output pairs that essentially define a “scale” for how the style should be calculated based on the feature property. For example, the following would set circle colors on a green-to-red scale based on the value of `feature.properties.population`:

  ```
  "circle-color": {
    "property": "population",
    "stops": [
      [0, "green"],
      [1000000, "red"]
    ]
  }
  ```

  This approach is powerful, but we’ve seen a number of use cases that stop functions don't satisfy. Expressions provide the flexibility to address use cases like these:

  **Multiple feature properties**
  Using more than one feature property to calculate a given style property. E.g., styling land polygon colors based on both `feature.properties.land_use_category` and `feature.properties.elevation`.

  **Arithmetic**
  For some use cases it’s necessary to do some arithmetic on the input data. One example is sizing circles to represent quantitative data. Since a circle’s visual size on the screen is really its area (and A=πr^2), the right way to scale `circle-radius` is `square_root(feature.properties.input_data_value)`. Another example is unit conversions: feature data may include properties that are in some particular unit. Displaying such data in units appropriate to, say, a user’s preference or location, requires being able to do simple arithmetic (multiplication, division) on whatever value is in the data.

  **Conditional logic**
  This is a big one: basic if-then logic, for example to decide exactly what text to display for a label based on which properties are available in the feature or even the length of the name. A key example of this is properly supporting bilingual labels, where we have to decide whether to show local + English, local-only, or English-only, based on the data that’s available for each feature.

  **String manipulation**
  More dynamic control over label text with things like uppercase/lowercase/title case transforms, localized number formatting, etc. Without this functionality, crafting and iterating on label content entails a large data-prep burden.

  **Filters**
  Style layer filters had similar limitations. Moreover, they use a different syntax, even though their job is very similar to that of data-driven styling functions: filters say, “here’s how to look at a feature and decide whether to draw it,” and data-driven style functions say, “here’s how to look at a feature and decide how to size/color/place it.” Expressions provide a unified syntax for defining parts of a style that need to be calculated dynamically from feature data.

  For information on the syntax and behavior of expressions, please see [the documentation](http://www.mapbox.com/mapbox-gl-js/style-spec/#expressions).

### :wrench: Development workflow improvements
- Made the performance benchmarking runner more informative and statistically robust

## 0.40.1 (September 18, 2017)

### :bug: Bug fixes
- Fix bug causing flicker when zooming in on overzoomed tiles [#5295](https://github.com/mapbox/mapbox-gl-js/pull/5295)
- Remove erroneous call to Tile#redoPlacement for zoom-only or low pitch camera changes [#5284](https://github.com/mapbox/mapbox-gl-js/pull/5284)
- Fix bug where `CanvasSource` coordinates were flipped and improve performance for non-animated `CanvasSource`s [#5303](https://github.com/mapbox/mapbox-gl-js/pull/5303)
- Fix bug causing map not to render on some cases on Internet Explorer 11 [#5321](https://github.com/mapbox/mapbox-gl-js/pull/5321)
- Remove upper limit on `fill-extrusion-height` property [#5320](https://github.com/mapbox/mapbox-gl-js/pull/5320)

## 0.40.0 (September 13, 2017)

### :warning: Breaking changes
- `Map#addImage` now requires the image as an `HTMLImageElement`, `ImageData`, or object with `width`, `height`, and
  `data` properties with the same format as `ImageData`. It no longer accepts a raw `ArrayBufferView` in the second
  argument and `width` and `height` options in the third argument.
- `canvas` sources now require a `contextType` option specifying the drawing context associated with the source canvas. [#5155](https://github.com/mapbox/mapbox-gl-js/pull/5155)


### :sparkles: Features and improvements
- Correct rendering for multiple `fill-extrusion` layers on the same map [#5101](https://github.com/mapbox/mapbox-gl-js/pull/5101)
- Add an `icon-anchor` property to symbol layers [#5183](https://github.com/mapbox/mapbox-gl-js/pull/5183)
- Add a per-map `transformRequest` option, allowing users to provide a callback that transforms resource request URLs [#5021](https://github.com/mapbox/mapbox-gl-js/pull/5021)
- Add data-driven styling support for
  - `text-max-width` [#5067](https://github.com/mapbox/mapbox-gl-js/pull/5067)
  - `text-letter-spacing` [#5071](https://github.com/mapbox/mapbox-gl-js/pull/5071)
  - `line-join` [#5020](https://github.com/mapbox/mapbox-gl-js/pull/5020)
- Add support for SDF icons in `Map#addImage()` [#5181](https://github.com/mapbox/mapbox-gl-js/pull/5181)
- Added nautical miles unit to ScaleControl [#5238](https://github.com/mapbox/mapbox-gl-js/pull/5238) (h/t @fmairesse)
- Eliminate the map-wide limit on the number of glyphs and sprites that may be used in a style [#141](https://github.com/mapbox/mapbox-gl-js/issues/141). (Fixed by [#5190](https://github.com/mapbox/mapbox-gl-js/pull/5190), see also [mapbox-gl-native#9213](https://github.com/mapbox/mapbox-gl-native/pull/9213)
- Numerous performance optimizations (including [#5108](https://github.com/mapbox/mapbox-gl-js/pull/5108) h/t @pirxpilot)


### :bug: Bug fixes
- Add missing documentation for mouseenter, mouseover, mouseleave events [#4772](https://github.com/mapbox/mapbox-gl-js/issues/4772)
- Add missing documentation for `Marker#getElement()` method [#5242](https://github.com/mapbox/mapbox-gl-js/pull/5242)
- Fix bug wherein removing canvas source with animate=true leaves map in render loop [#5097](https://github.com/mapbox/mapbox-gl-js/issues/5097)
- Fix fullscreen detection on Firefox [#5272](https://github.com/mapbox/mapbox-gl-js/pull/5272)
- Fix z-fighting on overlapping fills within the same layer [#3320](https://github.com/mapbox/mapbox-gl-js/issues/3320)
- Fix handling of fractional values for `layer.minzoom` [#2929](https://github.com/mapbox/mapbox-gl-js/issues/2929)
- Clarify coordinate ordering in documentation for `center` option [#5042](https://github.com/mapbox/mapbox-gl-js/pull/5042) (h/t @karthikb351)
- Fix output of stop functions where two stops have the same input value [#5020](https://github.com/mapbox/mapbox-gl-js/pull/5020) (h/t @edpop )
- Fix bug wherein using `Map#addLayer()`  with an inline source would mutate its input [#4040](https://github.com/mapbox/mapbox-gl-js/issues/4040)
- Fix invalid css keyframes selector [#5075](https://github.com/mapbox/mapbox-gl-js/pull/5075) (h/t @aar0nr)
- Fix GPU-specific bug wherein canvas sources caused an error [#4262](https://github.com/mapbox/mapbox-gl-js/issues/4262)
- Fix a race condition in symbol layer handling that caused sporadic uncaught errors [#5185](https://github.com/mapbox/mapbox-gl-js/pull/5185)
- Fix bug causing line labels to render incorrectly on overzoomed tiles [#5120](https://github.com/mapbox/mapbox-gl-js/pull/5120)
- Fix bug wherein `NavigationControl` triggered mouse events unexpectedly [#5148](https://github.com/mapbox/mapbox-gl-js/issues/5148)
- Fix bug wherein clicking on the `NavigationControl` compass caused an error in IE 11 [#4784](https://github.com/mapbox/mapbox-gl-js/issues/4784)
- Remove dependency on GPL-3-licensed `fast-stable-stringify` module [#5152](https://github.com/mapbox/mapbox-gl-js/issues/5152)
- Fix bug wherein layer-specific an event listener produced an error after its target layer was removed from the map [#5145](https://github.com/mapbox/mapbox-gl-js/issues/5145)
- Fix `Marker#togglePopup()` failing to return the marker instance [#5116](https://github.com/mapbox/mapbox-gl-js/issues/5116)
- Fix bug wherein a marker's position failed to adapt to the marker element's size changing [#5133](https://github.com/mapbox/mapbox-gl-js/issues/5133)
- Fix rendering bug affecting Broadcom GPUs [#5073](https://github.com/mapbox/mapbox-gl-js/pull/5073)

### :wrench: Development workflow improvements
- Add (and now require) Flow type annotations throughout the majority of the codebase.
- Migrate to CircleCI 2.0 [#4939](https://github.com/mapbox/mapbox-gl-js/pull/4939)


## 0.39.1 (July 24, 2017)

### :bug: Bug fixes
- Fix packaging issue in 0.39.0 [#5025](https://github.com/mapbox/mapbox-gl-js/issues/5025)
- Correctly evaluate enum-based identity functions [#5023](https://github.com/mapbox/mapbox-gl-js/issues/5023)

## 0.39.0 (July 21, 2017)

### :warning: Breaking changes

- `GeolocateControl` breaking changes #4479
  * The option `watchPosition` has been replaced with `trackUserLocation`
  * The camera operation has changed from `jumpTo` (not animated) to `fitBounds` (animated). An effect of this is the map pitch is no longer reset, although the bearing is still reset to 0.
  * The accuracy of the geolocation provided by the device is used to set the view (previously it was fixed at zoom level 17). The `maxZoom` can be controlled via the new `fitBoundsOptions` option (defaults to 15).
- Anchor `Marker`s at their center by default #5019 @andrewharvey
- Increase `significantRotateThreshold` for the `TouchZoomRotateHandler` #4971, @dagjomar

### :sparkles: Features and improvements
- Improve performance of updating GeoJSON sources #4069, @ezheidtmann
- Improve rendering speed of extrusion layers #4818
- Improve line label legibility in pitched views #4781
- Improve line label legibility on curved lines #4853
- Add user location tracking capability to `GeolocateControl` #4479, @andrewharvey
  * New option `showUserLocation` to draw a "dot" as a `Marker` on the map at the user's location
  * An active lock and background state are introduced with `trackUserLocation`. When in active lock the camera will update to follow the user location, however if the camera is changed by the API or UI then the control will enter the background state where it won't update the camera to follow the user location.
  * New option `fitBoundsOptions` to control the camera operation
  * New `trackuserlocationstart` and `trackuserlocationend` events
  * New `LngLat.toBounds` method to extend a point location by a given radius to a `LngLatBounds` object
- Include main CSS file in `package.json` #4809, @tomscholz
- Add property function (data-driven styling) support for `line-width` #4773
- Add property function (data-driven styling) support for `text-anchor` #4997
- Add property function (data-driven styling) support for `text-justify` #5000
- Add `maxTileCacheSize` option #4778, @jczaplew
- Add new `icon-pitch-alignment` and `circle-pitch-alignment` properties #4869 #4871
- Add `Map#getMaxBounds` method #4890, @andrewharvey @lamuertepeluda
- Add option (`localIdeographFontFamily`) to use TinySDF to avoid loading expensive CJK glyphs #4895
- If `config.API_URL` includes a path prepend it to the request URL #4995
- Bump `supercluster` version to expose `cluster_id` property on clustered sources #5002

### :bug: Bug fixes
- Do not display `FullscreenControl` on unsupported devices #4838, @stepankuzmin
- Fix yarn build on Windows machines #4887
- Prevent potential memory leaks by dispatching `loadData` to the same worker every time #4877
- Fix bug preventing the rtlTextPlugin from loading before the initial style `load` #4870
- Fix bug causing runtime-stying to not take effect in some situations #4893
- Prevent requests of vertical glyphs for labels that can't be verticalized #4720
- Fix character detection for Zanabazar Square #4940
- Fix `LogoControl` logic to update correctly, and hide the `<div>` instead of removing it from the DOM when it is not needed #4842
- Fix `GeoJSONSource#serialize` to include all options
- Fix error handling in `GlyphSource#getSimpleGlyphs`#4992
- Fix bug causing `setStyle` to reload raster tiles #4852
- Fix bug causing symbol layers not to render on devices with non-integer device pixel ratios #4989
- Fix bug where `Map#queryRenderedFeatures` would error when returning no results #4993
- Fix bug where `Map#areTilesLoaded` would always be false on `sourcedata` events for reloading tiles #4987
- Fix bug causing categorical property functions to error on non-ascending order stops #4996

### :hammer_and_wrench: Development workflow changes
- Use flow to type much of the code base #4629 #4903 #4909 #4910 #4911 #4913 #4915 #4918 #4932 #4933 #4948 #4949 #4955 #4966 #4967 #4973 :muscle: @jfirebaugh @vicapow
- Use style specification to generate flow type #4958
- Explicitly list which files to publish in `package.json` #4819  @tomscholz
- Move render test ignores to a separate file #4977
- Add code of conduct #5015 :sparkling_heart:

## 0.38.0 (June 9, 2017)

#### New features :sparkles:

- Attenuate label size scaling with distance, improving readability of pitched maps [#4547](https://github.com/mapbox/mapbox-gl-js/pull/4547)

#### Bug fixes :beetle:

- Skip rendering for patterned layers when pattern is missing [#4687](https://github.com/mapbox/mapbox-gl-js/pull/4687)
- Fix bug with map failing to rerender after `webglcontextlost` event [#4725](https://github.com/mapbox/mapbox-gl-js/pull/4725) @cdawi
- Clamp zoom level in `flyTo` to within the map's specified min- and maxzoom to prevent undefined behavior [#4726](https://github.com/mapbox/mapbox-gl-js/pull/4726) @ IvanSanchez
- Fix wordmark rendering in IE [#4741](https://github.com/mapbox/mapbox-gl-js/pull/4741)
- Fix slight pixelwise symbol rendering bugs caused by incorrect sprite calculations [#4737](https://github.com/mapbox/mapbox-gl-js/pull/4737)
- Prevent exceptions thrown by certain `flyTo` calls [#4761](https://github.com/mapbox/mapbox-gl-js/pull/4761)
- Fix "Improve this map" link [#4685](https://github.com/mapbox/mapbox-gl-js/pull/4685)
- Tweak `queryRenderedSymbols` logic to better account for pitch scaling [#4792](https://github.com/mapbox/mapbox-gl-js/pull/4792)
- Fix for symbol layers sometimes failing to render, most frequently in Safari [#4795](https://github.com/mapbox/mapbox-gl-js/pull/4795)
- Apply `text-keep-upright` after `text-offset` to keep labels upright when intended [#4779](https://github.com/mapbox/mapbox-gl-js/pull/4779) **[Potentially breaking :warning: but considered a bugfix]**
- Prevent exceptions thrown by empty GeoJSON tiles [4803](https://github.com/mapbox/mapbox-gl-js/pull/4803)

#### Accessibility improvements :sound:

- Add `aria-label` to popup close button [#4799](https://github.com/mapbox/mapbox-gl-js/pull/4799) @andrewharvey

#### Development workflow + testing improvements :wrench:

- Fix equality assertion bug in tests [#4731](https://github.com/mapbox/mapbox-gl-js/pull/4731) @IvanSanchez
- Benchmark results page improvements [#4746](https://github.com/mapbox/mapbox-gl-js/pull/4746)
- Require node version >=6.4.0, enabling the use of more ES6 features [#4752](https://github.com/mapbox/mapbox-gl-js/pull/4752)
- Document missing `pitchWithRotate` option [#4800](https://github.com/mapbox/mapbox-gl-js/pull/4800) @simast
- Move Github-specific Markdown files into subdirectory [#4806](https://github.com/mapbox/mapbox-gl-js/pull/4806) @tomscholz

## 0.37.0 (May 2nd, 2017)

#### :warning: Breaking changes

- Removed `LngLat#wrapToBestWorld`

#### New features :rocket:

- Improve popup/marker positioning #4577
- Add `Map#isStyleLoaded` and `Map#areTilesLoaded` events #4321
- Support offline sprites using `file:` protocol #4649 @oscarfonts

#### Bug fixes :bug:

- Fix fullscreen control in Firefox #4666
- Fix rendering artifacts that caused tile boundaries to be visible in some cases #4636
- Fix default calculation for categorical zoom-and-property functions #4657
- Fix scaling of images on retina screens #4645
- Rendering error when a transparent image is added via `Map#addImage` #4644
- Fix an issue with rendering lines with duplicate points #4634
- Fix error when switching from data-driven styles to a constant paint value #4611
- Add check to make sure invalid bounds on tilejson don't error out #4641

#### Development workflow improvements :computer:

- Add flowtype interfaces and definitions @vicapow
- Add stylelinting to ensure `mapboxgl-` prefix on all classes #4584 @asantos3026

## 0.36.0 (April 19, 2017)

#### New features :sparkles:

- Replace LogoControl logo with the new Mapbox logo #4598

#### Bug fixes :bug:

- Fix bug with the BoxZoomHandler that made it glitchy if it is enabled after the DragPanHandler #4528
- Fix undefined behavior in `fill_outline` shaders #4600
- Fix `Camera#easeTo` interpolation on pitched maps #4540
- Choose property function interpolation method by the `property`'s type #4614

#### Development workflow improvements :nerd_face:

- Fix crash on missing `style.json` in integration tests
- `gl-style-composite` is now executable in line with the other tools @andrewharvey #4595
- `gl-style-composite` utility now throws an error if a name conflict would occur between layers @andrewharvey #4595

## 0.35.1 (April 12, 2017)

#### Bug fixes :bug:

- Add `.json` extension to style-spec `require` statements for webpack compatibility #4563 @orangemug
- Fix documentation type for `Map#fitBounde` #4569 @andrewharvey
- Fix bug causing {Image,Video,Canvas}Source to throw exception if latitude is outside of +/-85.05113 #4574
- Fix bug causing overzoomed raster tiles to disappear from map #4567
- Fix bug causing queryRenderedFeatures to crash on polygon features that have an `id` field. #4581

## 0.35.0 (April 7, 2017)

#### New features :rocket:
- Use anisotropic filtering to improve rendering of raster tiles on pitched maps #1064
- Add `pitchstart` and `pitchend` events #2449
- Add an optional `layers` parameter to `Map#on` #1002
- Add data-driven styling support for `text-offset` #4495
- Add data-driven styling support for `text-rotate` #3516
- Add data-driven styling support for `icon-image` #4304
- Add data-driven styling support for `{text,icon}-size` #4455

#### Bug fixes :bug:
- Suppress error messages in JS console due to missing tiles #1800
- Fix bug wherein `GeoJSONSource#setData()` could cause unnecessary DOM updates #4447
- Fix bug wherein `Map#flyTo` did not respect the `renderWorldCopies` setting #4449
- Fix regression in browserify support # 4453
- Fix bug causing poor touch event behavior on mobile devices #4259
- Fix bug wherein duplicate stops in property functions could cause an infinite loop #4498
- Respect image height/width in `addImage` api #4531
- Fix bug preventing correct behavior of `shift+zoom` #3334
- Fix bug preventing image source from rendering when coordinate area is too large #4550
- Show image source on horizontally wrapped worlds #4555
- Fix bug in the handling of `refreshedExpiredTiles` option #4549
- Support the TileJSON `bounds` property #1775

#### Development workflow improvements :computer:
- Upgrade flow to 0.42.0 (#4500)


## 0.34.0 (March 17, 2017)

#### New features :rocket:
- Add `Map#addImage` and `Map#removeImage` API to allow adding icon images at runtime #4404
- Simplify non-browserify bundler usage by making the distribution build the main entrypoint #4423

#### Bug fixes :bug:
- Fix issue where coincident start/end points of LineStrings were incorrectly rendered as joined #4413
- Fix bug causing `queryRenderedFeatures` to fail in cases where both multiple sources and data-driven paint properties were present #4417
- Fix bug where tile request errors caused `map.loaded()` to incorrectly return `false` #4425

#### Testing improvements :white_check_mark:
- Improve test coverage across several core modules #4432 #4431 #4422 #4244 :bowing_man:

## 0.33.1 (March 10, 2017)

#### Bug fixes :bug:
- Prevent Mapbox logo from being added to the map more than once #4386
- Add `type='button'` to `FullscreenControl` to prevent button from acting as a form submit #4397
- Fix issue where map would continue to rotate if `Ctrl` key is released before the click during a `DragRotate` event #4389
- Remove double `options.easing` description from the `Map#fitBounds` documentation #4402


## 0.33.0 (March 8, 2017)

#### :warning: Breaking changes
- Automatically add Mapbox wordmark when required by Mapbox TOS #3933
- Increase default `maxZoom` from 20 to 22 #4333
- Deprecate `tiledata` and `tiledataloading` events in favor of `sourcedata` and `sourcedataloading`. #4347
- `mapboxgl.util` is no longer exported #1408
- `"type": "categorical"` is now required for all categorical functions. Previously, some forms of "implicitly" categorical functions worked, and others did not. #3717

#### :white_check_mark: New features
- Add property functions support for most symbol paint properties #4074, #4186, #4226
- Add ability to specify default property value for undefined or invalid property values used in property functions. #4175
- Improve `Map#fitBounds` to accept different values for top, bottom, left, and right `padding` #3890
- Add a `FullscreenControl` for displaying a fullscreen map #3977

#### :beetle: Bug fixes
- Fix validation error on categorical zoom-and-property functions #4220
- Fix bug causing expired resources to be re-requested causing an infinite loop #4255
- Fix problem where `MapDataEvent#isSourceLoaded` always returned false #4254
- Resolve an issue where tiles in the source cache were prematurely deleted, resulting in tiles flickering when zooming in and out and  #4311
- Make sure `MapEventData` is passed through on calls `Map#flyTo` #4342
- Fix incorrect returned values for `Map#isMoving` #4350
- Fix categorical functions not allowing boolean stop domain values #4195
- Fix piecewise-constant functions to allow non-integer zoom levels. #4196
- Fix issues with `$id` in filters #4236 #4237
- Fix a race condition with polygon centroid algorithm causing tiles not to load in some cases. #4273
- Throw a meaningful error when giving non-array `layers` parameter to `queryRenderedFeatures` #4331
- Throw a meaningful error when supplying invalid `minZoom` and `maxZoom` values #4324
- Fix a memory leak when using the RTL Text plugin #4248

#### Dev workflow changes
- Merged the [Mapbox GL style specification](https://github.com/mapbox/mapbox-gl-style-spec) repo to this one (now under `src/style-spec` and `test/unit/style-spec`).

## 0.32.1 (Jan 26, 2017)

#### Bug Fixes

 - Fix bug causing [`mapbox-gl-rtl-text` plugin](https://github.com/mapbox/mapbox-gl-rtl-text) to not work #4055

## 0.32.0 (Jan 26, 2017)

#### Deprecation Notices

- [Style classes](https://www.mapbox.com/mapbox-gl-style-spec/#layer-paint.*) are deprecated and will be removed in an upcoming release of Mapbox GL JS.

#### New Features

 - Add `Map#isSourceLoaded` method #4033
 - Automatically reload tiles based on their `Expires` and `Cache-Control` HTTP headers #3944
 - Add `around=center` option to `scrollZoom` and `touchZoomRotate` interaction handlers #3876
 - Add support for [`mapbox-gl-rtl-text` plugin](https://github.com/mapbox/mapbox-gl-rtl-text) to support right-to-left scripts #3758
 - Add `canvas` source type #3765
 - Add `Map#isMoving` method #2792

#### Bug Fixes

 - Fix bug causing garbled text on zoom #3962
 - Fix bug causing crash in Firefox and Mobile Safari when rendering a large map #4037
 - Fix bug causing raster tiles to flicker during zoom #2467
 - Fix bug causing exception when unsetting and resetting fill-outline-color #3657
 - Fix memory leak when removing raster sources #3951
 - Fix bug causing exception when when zooming in / out on empty GeoJSON tile #3985
 - Fix line join artifacts at very sharp angles #4008

## 0.31.0 (Jan 10 2017)

#### New Features

- Add `renderWorldCopies` option to the `Map` constructor to give users control over whether multiple worlds are rendered in a map #3885

#### Bug Fixes

- Fix performance regression triggered when `Map` pitch or bearing is changed #3938
- Fix null pointer exception caused by trying to clear an `undefined` source #3903

#### Miscellaneous

- Incorporate integration tests formerly at [`mapbox-gl-test-suite`](https://github.com/mapbox/mapbox-gl-test-suite) into this repository #3834

## 0.30.0 (Jan 5 2017)

#### New Features

 - Fire an error when map canvas is larger than allowed by `gl.MAX_RENDERBUFFER_SIZE` #2893
 - Improve error messages when referencing a nonexistent layer id #2597
 - Fire an error when layer uses a `geojson` source and specifies a `source-layer` #3896
 - Add inline source declaration syntax #3857
 - Improve line breaking behavior #3887

#### Performance Improvements

 - Improve `Map#setStyle` performance in some cases #3853

#### Bug Fixes

 - Fix unexpected popup positioning when some offsets are unspecified #3367
 - Fix incorrect interpolation in functions #3838
 - Fix incorrect opacity when multiple backgrounds are rendered #3819
 - Fix exception thrown when instantiating geolocation control in Safari #3844
 - Fix exception thrown when setting `showTileBoundaries` with no sources #3849
 - Fix incorrect rendering of transparent parts of raster layers in some cases #3723
 - Fix non-terminating render loop when zooming in in some cases #3399

## 0.29.0 (December 20 2016)

#### New Features

 - Add support for property functions for many style properties on line layers #3033
 - Make `Map#setStyle` smoothly transition to the new style #3621
 - Add `styledata`, `sourcedata`, `styledataloading`, and `sourcedataloading` events
 - Add `isSourceLoaded` and `source` properties to `MapDataEvent` #3590
 - Remove "max zoom" cap of 20 #3683
 - Add `circle-stroke-*` style properties #3672
 - Add a more helpful error message when the specified `container` element doesn't exist #3719
 - Add `watchPosition` option to `GeolocateControl` #3739
 - Add `positionOptions` option to `GeolocateControl` #3739
 - Add `aria-label` to map canvas #3782
 - Adjust multipoint symbol rendering behavior #3763
 - Add support for property functions for `icon-offset` #3791
 - Improved antialiasing on pitched lines #3790
 - Allow attribution control to collapse to an ⓘ button on smaller screens #3783
 - Improve line breaking algorithm #3743

#### Performance Improvements

 - Fix memory leak when calling `Map#removeSource` #3602
 - Reduce bundle size by adding custom build of `gl-matrix` #3734
 - Improve performance of projection code #3721
 - Improve performance of style function evaluation #3816

#### Bug fixes

 - Fix exception thrown when using `line-color` property functions #3639
 - Fix exception thrown when removing a layer and then adding another layer with the same id but different type #3655
 - Fix exception thrown when passing a single point to `Map#fitBounds` #3655
 - Fix exception thrown occasionally during rapid map mutations #3681
 - Fix rendering defects on pitch=0 on some systems #3740
 - Fix unnecessary CPU usage when displaying a raster layer #3764
 - Fix bug causing sprite after `Map#setStyle` #3829
 - Fix bug preventing `Map` from emitting a `contextmenu` event on Windows browsers #3822

## 0.28.0 (November 17 2016)

#### New features and improvements

- Performance improvements for `Map#addLayer` and `Map#removeLayer` #3584
- Add method for changing layer order at runtime - `Map#moveLayer` #3584
- Update vertical punctuation logic to Unicode 9.0 standard #3608

#### Bug fixes

- Fix data-driven `fill-opacity` rendering when using a `fill-pattern` #3598
- Fix line rendering artifacts #3627
- Fix incorrect rendering of opaque fills on top of transparent fills #2628
- Prevent `AssertionErrors` from pitching raster layers by only calling `Worker#redoPlacement` on vector and GeoJSON sources #3624
- Restore IE11 compatability #3635
- Fix symbol placement for cached tiles #3637


## 0.27.0 (November 11 2016)

#### ⚠️ Breaking changes ⚠️

- Replace `fill-extrude-height` and `fill-extrude-base` properties of `fill` render type with a separate `fill-extrusion` type (with corresponding `fill-extrusion-height` and `fill-extrusion-base` properties), solving problems with render parity and runtime switching between flat and extruded fills. https://github.com/mapbox/mapbox-gl-style-spec/issues/554
- Change the units for extrusion height properties (`fill-extrusion-height`, `fill-extrusion-base`) from "magic numbers" to meters. #3509
- Remove `mapboxgl.Control` class and change the way custom controls should be implemented. #3497
- Remove `mapboxgl.util` functions: `inherit`, `extendAll`, `debounce`, `coalesce`, `startsWith`, `supportsGeolocation`. #3441 #3571
- **`mapboxgl.util` is deprecated** and will be removed in the next release. #1408

#### New features and improvements

- Tons of **performance improvements** that combined make rendering **up to 3 times faster**, especially for complex styles. #3485 #3489 #3490 #3491 #3498 #3499 #3501 #3510 #3514 #3515 #3486 #3527 #3574 ⚡️⚡️⚡️
- 🈯 Added **vertical text writing mode** for languages that support it. #3438
- 🈯 Improved **line breaking of Chinese and Japanese text** in point-placed labels. #3420
- Reduce the default number of worker threads (`mapboxgl.workerCount`) for better performance. #3565
- Automatically use `categorical` style function type when input values are strings. #3384
- Improve control buttons accessibility. #3492
- Remove geolocation button if geolocation is disabled (e.g. the page is not served through `https`). #3571
- Added `Map#getMaxZoom` and `Map#getMinZoom` methods #3592

#### Bugfixes

- Fix several line dash rendering bugs. #3451
- Fix intermittent map flicker when using image sources. #3522
- Fix incorrect rendering of semitransparent `background` layers. #3521
- Fix broken `raster-fade-duration` property. #3532
- Fix handling of extrusion heights with negative values (by clamping to `0`). #3463
- Fix GeoJSON sources not placing labels/icons correctly after map rotation. #3366
- Fix icon/label placement not respecting order for layers with numeric names. #3404
- Fix `queryRenderedFeatures` working incorrectly on colliding labels. #3459
- Fix a bug where changing extrusion properties at runtime sometimes threw an error. #3487 #3468
- Fix a bug where `map.loaded()` always returned `true` when using raster tile sources. #3302
- Fix a bug where moving the map out of bounds sometimes threw `failed to invert matrix` error. #3518
- Fixed `queryRenderedFeatures` throwing an error if no parameters provided. #3542
- Fixed a bug where using multiple `\n` in a text field resulted in an error. #3570

#### Misc

- 🐞 Fix `npm install mapbox-gl` pulling in all `devDependencies`, leading to an extremely slow install. #3377
- Switch the codebase to ES6. #3388 #3408 #3415 #3421
- A lot of internal refactoring to make the codebase simpler and more maintainable.
- Various documentation fixes. #3440

## 0.26.0 (October 13 2016)

#### New Features & Improvements

 * Add `fill-extrude-height` and `fill-extrude-base` style properties (3d buildings) :cityscape: #3223
 * Add customizable `colorSpace` interpolation to functions #3245
 * Add `identity` function type #3274
 * Add depth testing for symbols with `'pitch-alignment': 'map'` #3243
 * Add `dataloading` events for styles and sources #3306
 * Add `Control` suffix to all controls :warning: BREAKING CHANGE :warning: #3355
 * Calculate style layer `ref`s automatically and get rid of user-specified `ref`s :warning: BREAKING CHANGE :warning: #3486

#### Performance Improvements

 * Ensure removing style or source releases all tile resources #3359

#### Bugfixes

 * Fix bug causing an error when `Marker#setLngLat` is called #3294
 * Fix bug causing incorrect coordinates in `touchend` on Android Chrome #3319
 * Fix bug causing incorrect popup positioning at top of screen #3333
 * Restore `tile` property to `data` events fired when a tile is removed #3328
 * Fix bug causing "Improve this map" link to not preload map location #3356

## 0.25.1 (September 30 2016)

#### Bugfixes

  * Fix bug causing attribution to not be shown #3278
  * Fix bug causing exceptions when symbol text has a trailing newline #3281

## 0.25.0 (September 29 2016)

#### Breaking Changes

  * `Evented#off` now require two arguments; omitting the second argument in order to unbind all listeners for an event
     type is no longer supported, as it could cause unintended unbinding of internal listeners.

#### New Features & Improvements

  * Consolidate undocumented data lifecycle events into `data` and `dataloading` events (#3255)
  * Add `auto` value for style spec properties (#3203)

#### Bugfixes

  * Fix bug causing "Map#queryRenderedFeatures" to return no features after map rotation or filter change (#3233)
  * Change webpack build process (#3235) :warning: BREAKING CHANGE :warning:
  * Improved error messages for `LngLat#convert` (#3232)
  * Fix bug where the `tiles` field is omitted from the `RasterTileSource#serialize` method (#3259)
  * Comply with HTML spec by replacing the `div` within the `Navigation` control `<button>` with a `span` element (#3268)
  * Fix bug causing `Marker` instances to be translated to non-whole pixel coordinates that caused blurriness (#3270)

#### Performance Improvements

  * Avoid unnecessary style validation (#3224)
  * Share a single blob URL between all workers (#3239)

## 0.24.0 (September 19 2016)

#### New Features & Improvements

 * Allow querystrings in `mapbox://` URLs #3113
 * Allow "drag rotate" interaction to control pitch #3105
 * Improve performance by decreasing `Worker` script `Blob` size #3158
 * Improve vector tile performance #3067
 * Decrease size of distributed library by removing `package.json` #3174
 * Add support for new lines in `text-field` #3179
 * Make keyboard navigation smoother #3190
 * Make mouse wheel zooming smoother #3189
 * Add better error message when calling `Map#queryRenderedFeatures` on nonexistent layer #3196
 * Add support for imperial units on `Scale` control #3160
 * Add map's pitch to URL hash #3218

#### Bugfixes

 * Fix exception thrown when using box zoom handler #3078
 * Ensure style filters cannot be mutated by reference #3093
 * Fix exceptions thrown when opening marker-bound popup by click #3104
 * Fix bug causing fills with transparent colors and patterns to not render #3107
 * Fix order of latitudes in `Map#getBounds` #3081
 * Fix incorrect evaluation of zoom-and-property functions #2827 #3155
 * Fix incorrect evaluation of property functions #2828 #3155
 * Fix bug causing garbled text rendering when multiple maps are rendered on the page #3086
 * Fix rendering defects caused by `Map#setFilter` and map rotation on iOS 10 #3207
 * Fix bug causing image and video sources to disappear when zooming in #3010


## 0.23.0 (August 25 2016)

#### New Features & Improvements

* Add support for `line-color` property functions #2938
* Add `Scale` control #2940 #3042
* Improve polygon label placement by rendering labels at the pole of inaccessability #3038
* Add `Popup` `offset` option #1962
* Add `Marker#bindPopup` method #3056

#### Performance Improvements

* Improve performance of pages with multiple maps using a shared `WebWorker` pool #2952

#### Bugfixes

* Make `LatLngBounds` obey its documented argument order (`southwest`, `northeast`), allowing bounds across the dateline #2414 :warning: **BREAKING CHANGE** :warning:
* Fix bug causing `fill-opacity` property functions to not render as expected #3061

## 0.22.1 (August 18 2016)

#### New Features & Improvements

 * Reduce library size by using minified version of style specification #2998
 * Add a warning when rendering artifacts occur due to too many symbols or glyphs being rendered in a tile #2966

#### Bugfixes

 * Fix bug causing exception to be thrown by `Map#querySourceFeatures` #3022
 * Fix bug causing `Map#loaded` to return true while there are outstanding tile updates #2847

## 0.22.0 (August 11 2016)

#### Breaking Changes

 * The `GeoJSONSource`, `VideoSource`, `ImageSource` constructors are now private. Please use `map.addSource({...})` to create sources and `map.getSource(...).setData(...)` to update GeoJSON sources. #2667
 * `Map#onError` has been removed. You may catch errors by listening for the `error` event. If no listeners are bound to `error`, error messages will be printed to the console. #2852

#### New Features & Improvements

 * Increase max glyph atlas size to accomodate alphabets with large numbers of characters #2930
 * Add support for filtering features on GeoJSON / vector tile `$id` #2888
 * Update geolocate icon #2973
 * Add a `close` event to `Popup`s #2953
 * Add a `offset` option to `Marker` #2885
 * Print `error` events without any listeners to the console #2852
 * Refactored `Source` interface to prepare for custom source types #2667

#### Bugfixes

 * Fix opacity property-functions for fill layers #2971
 * Fix `DataCloneError` in Firefox and IE11 #2559
 * Fix bug preventing camera animations from being triggered in `moveend` listeners #2944
 * Fix bug preventing `fill-outline-color` from being unset #2964
 * Fix webpack support #2887
 * Prevent buttons in controls from acting like form submit buttons #2935
 * Fix bug preventing map interactions near two controls in the same corner #2932
 * Fix crash resulting for large style batch queue #2926

## 0.21.0 (July 13 2016)

#### Breaking Changes

 * GeoJSON polygon inner rings are now rewound for compliance with the [v2 vector tile](https://github.com/mapbox/vector-tile-spec/blob/master/2.1/README.md#4344-polygon-geometry-type). This may affect some uses of `line-offset`, reversing the direction of the offset. #2889

#### New Features & Improvements

 * Add `text-pitch-alignment` style property #2668
 * Allow query parameters on `mapbox://` URLs #2702
 * Add `icon-text-fit` and `icon-text-fit-padding` style properties #2720
 * Enable property functions for `icon-rotate` #2738
 * Enable property functions for `fill-opacity` #2733
 * Fire `Map#mouseout` events #2777
 * Allow query parameters on all sprite URLs #2772
 * Increase sprite atlas size to 1024px square, allowing more and larger sprites #2802
 * Add `Marker` class #2725 #2810
 * Add `{quadkey}` URL parameter #2805
 * Add `circle-pitch-scale` style property #2821

#### Bugfixes

 * Fix rendering of layers with large numbers of features #2794
 * Fix exceptions thrown during drag-rotate interactions #2840
 * Fix error when adding and removing a layer within the same update cycle #2845
 * Fix false "Geometry exceeds allowed extent" warnings #2568
 * Fix `Map#loaded` returning true while there are outstanding tile updates #2847
 * Fix style validation error thrown while removing a filter #2847
 * Fix event data object not being passed for double click events #2814
 * Fix multipolygons disappearing from map at certain zoom levels #2704
 * Fix exceptions caused by `queryRenderedFeatures` in Safari and Firefox #2822
 * Fix `mapboxgl#supported()` returning `true` in old versions of IE11 mapbox/mapbox-gl-supported#1

## 0.20.1 (June 21 2016)

#### Bugfixes

* Fixed exception thrown when changing `*-translate` properties via `setPaintProperty` (#2762)

## 0.20.0 (June 10 2016)

#### New Features & Improvements

 * Add limited WMS support #2612
 * Add `workerCount` constructor option #2666
 * Improve performance of `locationPoint` and `pointLocation` #2690
 * Remove "Not using VertexArrayObject extension" warning messages #2707
 * Add `version` property to mapboxgl #2660
 * Support property functions in `circle-opacity` and `circle-blur` #2693

#### Bugfixes

* Fix exception thrown by "drag rotate" handler #2680
* Return an empty array instead of an empty object from `queryRenderedFeatures` #2694
* Fix bug causing map to not render in IE

## 0.19.1 (June 2 2016)

#### Bugfixes

* Fix rendering of polygons with more than 35k vertices #2657

## 0.19.0 (May 31 2016)

#### New Features & Improvements

* Allow use of special characters in property field names #2547
* Improve rendering speeds on fill layers #1606
* Add data driven styling support for `fill-color` and `fill-outline-color` #2629
* Add `has` and `!has` filter operators mapbox/feature-filter#15
* Improve keyboard handlers with held-down keys #2530
* Support 'tms' tile scheme #2565
* Add `trackResize` option to `Map` #2591

#### Bugfixes

* Scale circles when map is displayed at a pitch #2541
* Fix background pattern rendering bug #2557
* Fix bug that prevented removal of a `fill-pattern` from a fill layer #2534
* Fix `line-pattern` and `fill-pattern`rendering #2596
* Fix some platform specific rendering bugs #2553
* Return empty object from `queryRenderedFeatures` before the map is loaded #2621
* Fix "there is no texture bound to the unit 1" warnings #2509
* Allow transitioned values to be unset #2561

## 0.18.0 (April 13 2016)

#### New Features & Improvements

* Implement zoom-and-property functions for `circle-color` and `circle-size` #2454
* Dedupe attributions that are substrings of others #2453
* Misc performance improvements #2483 #2488

#### Bugfixes

* Fix errors when unsetting and resetting a style property #2464
* Fix errors when updating paint properties while using classes #2496
* Fix errors caused by race condition in unserializeBuckets #2497
* Fix overzoomed tiles in wrapped worlds #2482
* Fix errors caused by mutating a filter object after calling `Map#setFilter` #2495

## 0.17.0 (April 13 2016)

#### Breaking Changes

* Remove `map.batch` in favor of automatically batching style mutations (i.e. calls to `Map#setLayoutProperty`, `Map#setPaintProperty`, `Map#setFilter`, `Map#setClasses`, etc.) and applying them once per frame, significantly improving performance when updating the style frequently #2355 #2380
* Remove `util.throttle` #2345

#### New Features & Improvements

* Improve performance of all style mutation methods by only recalculating affected properties #2339
* Improve fading of labels and icons #2376
* Improve rendering performance by reducing work done on the main thread #2394
* Validate filters passed to `Map#queryRenderedFeatures` and `Map#querySourceFeatures` #2349
* Display a warning if a vector tile's geometry extent is larger than supported  #2383
* Implement property functions (i.e. data-driven styling) for `circle-color` and `circle-size` #1932
* Add `Popup#setDOMContent` method #2436

#### Bugfixes

* Fix a performance regression caused by using 1 `WebWorker` instead of `# cpus - 1` `WebWorker`s, slowing down tile loading times #2408
* Fix a bug in which `Map#queryRenderedFeatures` would sometimes return features that had been removed #2353
* Fix `clusterMaxZoom` option on `GeoJSONSource` not working as expected #2374
* Fix anti-aliased rendering for pattern fills #2372
* Fix exception caused by calling `Map#queryRenderedFeatures` or `Map#querySourceFeatures` with no arguments
* Fix exception caused by calling `Map#setLayoutProperty` for `text-field` or `icon-image` #2407

## 0.16.0 (March 24 2016)

#### Breaking Changes

* Replace `Map#featuresAt` and `Map#featuresIn` with `Map#queryRenderedFeatures` and `map.querySourceFeatures` (#2224)
    * Replace `featuresAt` and `featuresIn` with `queryRenderedFeatures`
    * Make `queryRenderedFeatures` synchronous, remove the callback and use the return value.
    * Rename `layer` parameter to `layers` and make it an array of layer names.
    * Remove the `radius` parameter. `radius` was used with `featuresAt` to account for style properties like `line-width` and `circle-radius`. `queryRenderedFeatures` accounts for these style properties. If you need to query a larger area, use a bounding box query instead of a point query.
    * Remove the `includeGeometry` parameter because `queryRenderedFeatures` always includes geometries.
* `Map#debug` is renamed to `Map#showTileBoundaries` (#2284)
* `Map#collisionDebug` is renamed to `Map#showCollisionBoxes` (#2284)

#### New Features & Improvements

* Improve overall rendering performance. (#2221)
* Improve performance of `GeoJSONSource#setData`. (#2222)
* Add `Map#setMaxBounds` method (#2234)
* Add `isActive` and `isEnabled` methods to interaction handlers (#2238)
* Add `Map#setZoomBounds` method (#2243)
* Add touch events (#2195)
* Add `map.queryRenderedFeatures` to query the styled and rendered representations of features (#2224)
* Add `map.querySourceFeatures` to get features directly from vector tiles, independent of the style (#2224)
* Add `mapboxgl.Geolocate` control (#1939)
* Make background patterns render seamlessly across tile boundaries (#2305)

#### Bugfixes

* Fix calls to `setFilter`, `setLayoutProperty`, and `setLayerZoomRange` on ref children (#2228)
* Fix `undefined` bucket errors after `setFilter` calls (#2244)
* Fix bugs causing hidden symbols to be rendered (#2246, #2276)
* Fix raster flickering (#2236)
* Fix `queryRenderedFeatures` precision at high zoom levels (#2292)
* Fix holes in GeoJSON data caused by unexpected winding order (#2285)
* Fix bug causing deleted features to be returned by `queryRenderedFeatures` (#2306)
* Fix bug causing unexpected fill patterns to be rendered (#2307)
* Fix popup location with preceding sibling elements (#2311)
* Fix polygon anti-aliasing (#2319)
* Fix slivers between non-adjacent polygons (#2319)
* Fix keyboard shortcuts causing page to scroll (#2312)

## 0.15.0 (March 1 2016)

#### New Features & Improvements

* Add `ImageSource#setCoordinates` and `VideoSource#setCoordinates` (#2184)

#### Bugfixes

* Fix flickering on raster layers (#2211)
* Fix browser hang when zooming quickly on raster layers (#2211)

## 0.14.3 (Feb 25 2016)

#### New Features & Improvements

* Improve responsiveness of zooming out by using cached parent tiles (#2168)
* Improve contextual clues on style API validation (#2170)
* Improve performance of methods including `setData` (#2174)

#### Bugfixes

* Fix incorrectly sized line dashes (#2099)
* Fix bug in which `in` feature filter drops features (#2166)
* Fix bug preventing `Map#load` from firing when tile "Not Found" errors occured (#2176)
* Fix rendering artifacts on mobile GPUs (#2117)

## 0.14.2 (Feb 19 2016)

#### Bugfixes

* Look for loaded parent tiles in cache
* Set tile cache size based on viewport size (#2137)
* Fix tile render order for layer-by-layer
* Remove source update throttling (#2139)
* Make panning while zooming more linear (#2070)
* Round points created during bucket creation (#2067)
* Correct bounds for a rotated or tilted map (#1842)
* Fix overscaled featuresAt (#2103)
* Allow using `tileSize: 512` as a switch to trade retina support for 512px raster tiles
* Fix the serialization of paint classes (#2107)
* Fixed bug where unsetting style properties could mutate the value of other style properties (#2105)
* Less slanted dashed lines near sharp corners (#967)
* Fire map#load if no initial style is set (#2042)

## 0.14.1 (Feb 10 2016)

#### Bugfixes

* Fix incorrectly rotated symbols along lines near tile boundries (#2062)
* Fix broken rendering when a fill layer follows certain symbol layers (#2092)

## 0.14.0 (Feb 8 2016)

#### Breaking Changes

* Switch `GeoJSONSource` clustering options from being measured in extent-units to pixels (#2026)

#### New Features & Improvements

* Improved error message for invalid colors (#2006)
* Added support for tiles with variable extents (#2010)
* Improved `filter` performance and maximum size (#2024)
* Changed circle rendering such that all geometry nodes are drawn, not just the geometry's outer ring (#2027)
* Added `Map#getStyle` method (#1982)

#### Bugfixes

* Fixed bug causing WebGL contexts to be "used up" by calling `mapboxgl.supported()` (#2018)
* Fixed non-deterministic symbol z-order sorting (#2023)
* Fixed garbled labels while zooming (#2012)
* Fixed icon jumping when touching trackpad with two fingers (#1990)
* Fixed overzoomed collision debug labels (#2033)
* Fixed dashes sliding along their line during zooming (#2039)
* Fixed overscaled `minzoom` setting for GeoJSON sources (#1651)
* Fixed overly-strict function validation for duplicate stops (#2075)
* Fixed crash due to `performance.now` not being present on some browsers (#2056)
* Fixed the unsetting of paint properties (#2037)
* Fixed bug causing multiple interaction handler event listeners to be attached (#2069)
* Fixed bug causing only a single debug box to be drawn (#2034)

## 0.13.1 (Jan 27 2016)

#### Bugfixes

* Fixed broken npm package due to outdated bundled modules

## 0.13.0 (Jan 27 2016)

#### Bugfixes

* Fixed easeTo pan, zoom, and rotate when initial rotation != 0 (#1950)
* Fixed rendering of tiles with an extent != 4096 (#1952)
* Fixed missing icon collision boxes (#1978)
* Fixed null `Tile#buffers` errors (#1987)

#### New Features & Improvements

* Added `symbol-avoid-edges` style property (#1951)
* Improved `symbol-max-angle` check algorithm (#1959)
* Added marker clustering! (#1931)
* Added zoomstart, zoom, and zoomend events (#1958)
* Disabled drag on mousedown when using boxzoom (#1907)

## 0.12.4 (Jan 19 2016)

#### Bugfixes

* Fix elementGroups null value errors (#1933)
* Fix some glyph atlas overflow cases (#1923)

## 0.12.3 (Jan 14 2016)

#### API Improvements
* Support inline attribution options in map options (#1865)
* Improve flyTo options (#1854, #1429)

#### Bugfixes
* Fix flickering with overscaled tiles (#1921)
* Remove Node.remove calls for IE browser compatibility (#1900)
* Match patterns at tile boundaries (#1908)
* Fix Tile#positionAt, fix query tests (#1899)
* Fix flickering on streets (#1875)
* Fix text-max-angle property (#1870)
* Fix overscaled line patterns (#1856)
* Fix patterns and icons for mismatched pixelRatios (#1851)
* Fix missing labels when text size 0 at max zoom (#1809)
* Use linear interp when pixel ratios don't match (#1601)
* Fix blank areas, flickering in raster layers (#1876, #675)
* Fix labels slipping/cropping at tile bounds (#757)

#### UX Improvements
* Improve touch handler perceived performance (#1844)

## 0.12.2 (Dec 22 2015)

#### API Improvements

* Support LngLat.convert([w, s, e, n]) (#1812)
* Invalid GeoJSON is now handled better

#### Bugfixes

* Fixed `Popup#addTo` when the popup is already open (#1811)
* Fixed warping when rotating / zooming really fast
* `Map#flyTo` now flies across the antimeridan if shorter (#1853)

## 0.12.1 (Dec 8 2015)

#### Breaking changes

* Reversed the direction of `line-offset` (#1808)
* Renamed `Pinch` interaction handler to `TouchZoomRotate` (#1777)
* Made `Map#update` and `Map#render` private methods (#1798)
* Made `Map#remove` remove created DOM elements (#1789)

#### API Improvements

* Added an method to disable touch rotation (#1777)
* Added a `position` option for `Attribution` (#1689)

#### Bugfixes

* Ensure tile loading errors are properly reported (#1799)
* Ensure re-adding a previously removed pop-up works (#1477)

#### UX Improvements

* Don't round zoom level during double-click interaction (#1640)

## 0.12.0 (Dec 2 2015)

#### API Improvements

* Added `line-offset` style property (#1778)

## 0.11.5 (Dec 1 2015)

#### Bugfixes

* Fixed unstable symbol layer render order when adding / removing layers (#1558)
* Fire map loaded event even if raster tiles have errors
* Fix panning animation during easeTo with zoom change
* Fix pitching animation during flyTo
* Fix pitching animation during easeTo
* Prevent rotation from firing `mouseend` events (#1104)

#### API Improvements

* Fire `mousedown` and `mouseup` events (#1411)
* Fire `movestart` and `moveend` when panning (#1658)
* Added drag events (#1442)
* Request webp images for mapbox:// raster tiles in chrome (#1725)

#### UX Improvements

* Added inertia to map rotation (#620)

## 0.11.4 (Nov 16 2015)

#### Bugfixes

* Fix alpha blending of alpha layers (#1684)

## 0.11.3 (Nov 10 2015)

#### Bugfixes

* Fix GeoJSON rendering and performance (#1685)

#### UX Improvements

* Use SVG assets for UI controls (#1657)
* Zoom out with shift + dblclick (#1666)

## 0.11.2 (Oct 29 2015)

* Misc performance improvements

#### Bugfixes

* Fix sprites on systems with non-integer `devicePixelRatio`s (#1029 #1475 #1476)
* Fix layer minZoom being ignored if not less than source maxZoom
* Fix symbol placement at the start of a line (#1461)
* Fix `raster-opacity` on non-tile sources (#1270)
* Ignore boxzoom on shift-click (#1655)

#### UX Improvements

* Enable line breaks on common punctuation (#1115)

#### API Improvements

* Add toString and toArray methods to LngLat, LngLatBounds (#1571)
* Add `Transform#resize` method
* Add `Map#getLayer` method (#1183)
* Add `Transform#unmodified` property (#1452)
* Propagate WebGL context events (#1612)

## 0.11.1 (Sep 30 2015)

#### Bugfixes

* Add statistics and checkboxes to debug page
* Fix `Map#featuresAt` for non-4096 vector sources (#1529)
* Don't fire `mousemove` on drag-pan
* Fix maxBounds constrains (#1539)
* Fix maxBounds infinite loop (#1538)
* Fix memory leak in worker
* Assert valid `TileCoord`, fix wrap calculation in `TileCoord#cover` (#1483)
* Abort raster tile load if not in viewport (#1490)

#### API Improvements

* Add `Map` event listeners for `mouseup`, `contextmenu` (right click) (#1532)


## 0.11.0 (Sep 11 2015)

#### API Improvements

* Add `Map#featuresIn`: a bounding-box feature query
* Emit stylesheet validation errors (#1436)

#### UX Improvements

* Handle v8 style `center`, `zoom`, `bearing`, `pitch` (#1452)
* Improve circle type styling (#1446)
* Improve dashed and patterned line antialiasing

#### Bugfixes

* Load images in a way that respects Cache-Control headers
* Filter for rtree matches to those crossing bbox
* Log errors by default (#1463)
* Fixed modification of `text-size` via `setLayoutProperty` (#1451)
* Throw on lat > 90 || < -90. (#1443)
* Fix circle clipping bug (#1457)


## 0.10.0 (Aug 21 2015)

#### Breaking changes

* Switched to [longitude, latitude] coordinate order, matching GeoJSON. We anticipate that mapbox-gl-js will be widely used
  with GeoJSON, and in the long term having a coordinate order that is consistent with GeoJSON will lead to less confusion
  and impedance mismatch than will a [latitude, longitude] order.

  The following APIs were renamed:

    * `LatLng` was renamed to `LngLat`
    * `LatLngBounds` was renamed to `LngLatBounds`
    * `Popup#setLatLng` was renamed to `Popup#setLngLat`
    * `Popup#getLatLng` was renamed to `Popup#getLngLat`
    * The `latLng` property of Map events was renamed `lngLat`

  The following APIs now expect array coordinates in [longitude, latitude] order:

    * `LngLat.convert`
    * `LngLatBounds.convert`
    * `Popup#setLngLat`
    * The `center` and `maxBounds` options of the `Map` constructor
    * The arguments to `Map#setCenter`, `Map#fitBounds`, `Map#panTo`, and `Map#project`
    * The `center` option of `Map#jumpTo`, `Map#easeTo`, and `Map#flyTo`
    * The `around` option of `Map#zoomTo`, `Map#rotateTo`, and `Map#easeTo`
    * The `coordinates` properties of video and image sources

* Updated to mapbox-gl-style-spec v8.0.0 ([Changelog](https://github.com/mapbox/mapbox-gl-style-spec/blob/v8.0.0/CHANGELOG.md)). Styles are
  now expected to be version 8. You can use the [gl-style-migrate](https://github.com/mapbox/mapbox-gl-style-lint#migrations)
  utility to update existing styles.

* The format for `mapbox://` style and glyphs URLs has changed. For style URLs, you should now use the format
  `mapbox://styles/:username/:style`. The `:style` portion of the URL no longer contains a username. For font URLs, you
  should now use the format `mapbox://fonts/:username/{fontstack}/{range}.pbf`.
* Mapbox default styles are now hosted via the Styles API rather than www.mapbox.com. You can make use of the Styles API
  with a `mapbox://` style URL pointing to a v8 style, e.g. `mapbox://styles/mapbox/streets-v8`.
* The v8 satellite style (`mapbox://styles/mapbox/satellite-v8`) is now a plain satellite style, and not longer supports labels
  or contour lines via classes. For a labeled satellite style, use `mapbox://styles/mapbox/satellite-hybrid`.

* Removed `mbgl.config.HTTP_URL` and `mbgl.config.FORCE_HTTPS`; https is always used when connecting to the Mapbox API.
* Renamed `mbgl.config.HTTPS_URL` to `mbgl.config.API_URL`.

#### Bugfixes

* Don't draw halo when halo-width is 0 (#1381)
* Reverted shader changes that degraded performance on IE

#### API Improvements

* You can now unset layout and paint properties via the `setLayoutProperty` and `setPaintProperty` APIs
  by passing `undefined` as a property value.
* The `layer` option of `featuresAt` now supports an array of layers.

## 0.9.0 (Jul 29 2015)

* `glyphs` URL now normalizes without the `/v4/` prefix for `mapbox://` urls. Legacy behavior for `mapbox://fontstacks` is still maintained (#1385)
* Expose `geojson-vt` options for GeoJSON sources (#1271)
* bearing snaps to "North" within a tolerance of 7 degrees (#1059)
* Now you can directly mutate the minzoom and maxzoom layer properties with `map.setLayerZoomRange(layerId, minzoom, maxzoom)`
* Exposed `mapboxgl.Control`, a base class used by all UI controls
* Refactored handlers to be individually included in Map options, or enable/disable them individually at runtime, e.g. `map.scrollZoom.disable()`.
* New feature: Batch operations can now be done at once, improving performance for calling multiple style functions: (#1352)

  ```js
  style.batch(function(s) {
      s.addLayer({ id: 'first', type: 'symbol', source: 'streets' });
      s.addLayer({ id: 'second', type: 'symbol', source: 'streets' });
      s.addLayer({ id: 'third', type: 'symbol', source: 'terrain' });
      s.setPaintProperty('first', 'text-color', 'black');
      s.setPaintProperty('first', 'text-halo-color', 'white');
  });
  ```
* Improved documentation
* `featuresAt` performance improvements by exposing `includeGeometry` option
* Better label placement along lines (#1283)
* Improvements to round linejoins on semi-transparent lines (mapbox/mapbox-gl-native#1771)
* Round zoom levels for raster tile loading (2a2aec)
* Source#reload cannot be called if source is not loaded (#1198)
* Events bubble to the canvas container for custom overlays (#1301)
* Move handlers are now bound on mousedown and touchstart events
* map.featuresAt() now works across the dateline

## 0.8.1 (Jun 16 2015)

* No code changes; released only to correct a build issue in 0.8.0.

## 0.8.0 (Jun 15 2015)

#### Breaking changes

* `map.setView(latlng, zoom, bearing)` has been removed. Use
  [`map.jumpTo(options)`](https://www.mapbox.com/mapbox-gl-js/api/#map/jumpto) instead:

  ```js
  map.setView([40, -74.50], 9) // 0.7.0 or earlier
  map.jumpTo({center: [40, -74.50], zoom: 9}); // now
  ```
* [`map.easeTo`](https://www.mapbox.com/mapbox-gl-js/api/#map/easeto) and
  [`map.flyTo`](https://www.mapbox.com/mapbox-gl-js/api/#map/flyto) now accept a single
  options object rather than positional parameters:

  ```js
  map.easeTo([40, -74.50], 9, null, {duration: 400}); // 0.7.0 or earlier
  map.easeTo({center: [40, -74.50], zoom: 9, duration: 400}); // now
  ```
* `mapboxgl.Source` is no longer exported. Use `map.addSource()` instead. See the
  [GeoJSON line](https://www.mapbox.com/mapbox-gl-js/example/geojson-line/) or
  [GeoJSON markers](https://www.mapbox.com/mapbox-gl-js/example/geojson-markers/)
  examples.
* `mapboxgl.util.supported()` moved to [`mapboxgl.supported()`](https://www.mapbox.com/mapbox-gl-js/api/#mapboxgl/supported).

#### UX improvements

* Add perspective rendering (#1049)
* Better and faster labelling (#1079)
* Add touch interactions support on mobile devices (#949)
* Viewport-relative popup arrows (#1065)
* Normalize mousewheel zooming speed (#1060)
* Add proper handling of GeoJSON features that cross the date line (#1275)
* Sort overlapping symbols in the y direction (#470)
* Control buttons are now on a 30 pixel grid (#1143)
* Improve GeoJSON processing performance

#### API Improvements

* Switch to JSDoc for documentation
* Bundling with browserify is now supported
* Validate incoming map styles (#1054)
* Add `Map` `setPitch` `getPitch`
* Add `Map` `dblclick` event. (#1168)
* Add `Map` `getSource` (660a8c1)
* Add `Map` `setFilter` and `getFilter` (#985)
* Add `Map` `failIfMajorPerformanceCaveat` option (#1082)
* Add `Map` `preserveDrawingBuffer` option (#1232)
* Add `VideoSource` `getVideo()` (#1162)
* Support vector tiles with extents other than 4096 (#1227)
* Use a DOM hierarchy that supports evented overlays (#1217)
* Pass `latLng` to the event object (#1068)

#### UX Bugfixes

* Fix rendering glitch on iOS 8 (#750)
* Fix line triangulation errors (#1120, #992)
* Support unicode range 65280-65535 (#1108)
* Fix cracks between fill patterns (#972)
* Fix angle of icons aligned with lines (37a498a)
* Fix dashed line bug for overscaled tiles (#1132)
* Fix icon artifacts caused by sprite neighbors (#1195)

#### API Bugfixes

* Don't fire spurious `moveend` events on mouseup (#1107)
* Fix a race condition in `featuresAt` (#1220)
* Fix for brittle fontstack name convention (#1070)
* Fix broken `Popup` `setHTML` (#1272)
* Fix an issue with cross-origin image requests (#1269)


## 0.7.0 (Mar 3 2015)

#### Breaking

* Rename `Map` `hover` event to `mousemove`.
* Change `featuresAt` to return GeoJSON objects, including geometry (#1010)
* Remove `Map` `canvas` and `container` properties, add `getCanvas` and `getContainer` methods instead

#### UX Improvements

* Improve line label density
* Add boxzoom interaction (#1038)
* Add keyboard interaction (#1034)
* Faster `GeoJSONSource` `setData` without flickering (#973)

#### API Improvements

* Add Popup component (#325)
* Add layer API (#1022)
* Add filter API (#985)
* More efficient filter API (#1018)
* Accept plain old JS object for `addSource` (#1021)
* Reparse overscaled tiles

#### Bugfixes

* Fix `featuresAt` for LineStrings (#1006)
* Fix `tileSize` argument to `GeoJSON` worker (#987)
* Remove extraneous files from the npm package (#1024)
* Hide "improve map" link in print (#988)


## 0.6.0 (Feb 9 2015)

#### Bugfixes

* Add wrapped padding to sprite for repeating images (#972)
* Clear color buffers before rendering (#966)
* Make line-opacity work with line-image (#970)
* event.toElement fallback for Firefox (#932)
* skip duplicate vertices at ends of lines (#776)
* allow characters outside \w to be used in token
* Clear old tiles when new GeoJSON is loaded (#905)

#### Improvements

* Added `map.setPaintProperty()`, `map.getPaintProperty()`, `map.setLayoutProperty()`, and `map.getLayoutProperty()`.
* Switch to ESLint and more strict code rules (#957)
* Grab 2x raster tiles if retina (#754)
* Support for mapbox:// style URLs (#875)

#### Breaking

* Updated to mapbox-gl-style-spec v7.0.0 ([Changelog](https://github.com/mapbox/mapbox-gl-style-spec/blob/a2b0b561ce16015a1ef400dc870326b1b5255091/CHANGELOG.md)). Styles are
  now expected to be version 7. You can use the [gl-style-migrate](https://github.com/mapbox/mapbox-gl-style-lint#migrations)
  utility to update existing styles.
* HTTP_URL and HTTPS_URL config options must no longer include a `/v4` path prefix.
* `addClass`, `removeClass`, `setClasses`, `hasClass`, and `getClasses` are now methods
  on Map.
* `Style#cascade` is now private, pending a public style mutation API (#755).
* The format for `featuresAt` results changed. Instead of result-per-geometry-cross-layer,
  each result has a `layers` array with all layers that contain the feature. This avoids
  duplication of geometry and properties in the result set.


## 0.5.2 (Jan 07 2015)

#### Bugfixes

* Remove tiles for unused sources (#863)
* Fix fill pattern alignment

#### Improvements

* Add GeoJSONSource maxzoom option (#760)
* Return ref layers in featuresAt (#847)
* Return any extra layer keys provided in the stylesheet in featuresAt
* Faster protobuf parsing

## 0.5.1 (Dec 19 2014)

#### Bugfixes

* Fix race conditions with style loading/rendering
* Fix race conditions with setStyle
* Fix map.remove()
* Fix featuresAt properties

## 0.5.0 (Dec 17 2014)

#### Bugfixes

* Fix multiple calls to setStyle

#### Improvements

* `featuresAt` now returns additional information
* Complete style/source/tile event suite:
  style.load, style.error, style.change,
  source.add, source.remove, source.load, source.error, source.change,
  tile.add, tile.remove, tile.load, tile.error
* Vastly improved performance and correctness for GeoJSON sources
* Map#setStyle accepts a style URL
* Support {prefix} in tile URL templates
* Provide a source map with minified source

#### Breaking

* Results format for `featuresAt` changed

## 0.4.2 (Nov 14 2014)

#### Bugfixes

- Ensure only one easing is active at a time (#807)
- Don't require style to perform easings (#817)
- Fix raster tiles sometimes not showing up (#761)

#### Improvements

- Internet Explorer 11 support (experimental)

## 0.4.1 (Nov 10 2014)

#### Bugfixes

- Interpolate to the closest bearing when doing rotation animations (#818)

## 0.4.0 (Nov 4 2014)

#### Breaking

- Updated to mapbox-gl-style-spec v6.0.0 ([Changelog](https://github.com/mapbox/mapbox-gl-style-spec/blob/v6.0.0/CHANGELOG.md)). Styles are
  now expected to be version 6. You can use the [gl-style-migrate](https://github.com/mapbox/mapbox-gl-style-lint#migrations)
  utility to update existing styles.

## 0.3.2 (Oct 23 2014)

#### Bugfixes

- Fix worker initialization with deferred or async scripts

#### Improvements

- Added map.remove()
- CDN assets are now served with gzip compression

## 0.3.1 (Oct 06 2014)

#### Bugfixes

- Fixed iteration over arrays with for/in
- Made browserify deps non-dev (#752)

## 0.3.0 (Sep 23 2014)

#### Breaking

- Updated to mapbox-gl-style-spec v0.0.5 ([Changelog](https://github.com/mapbox/mapbox-gl-style-spec/blob/v0.0.5/CHANGELOG.md)). Styles are
  now expected to be version 5. You can use the [gl-style-migrate](https://github.com/mapbox/mapbox-gl-style-lint#migrations)
  utility to update existing styles.
- Removed support for composite layers for performance reasons. [#523](https://github.com/mapbox/mapbox-gl-js/issues/523#issuecomment-51731405)
- `raster-hue-rotate` units are now degrees.

### Improvements

- Added LatLng#wrap
- Added support for Mapbox fontstack API.
- Added support for remote, non-Mapbox TileJSON sources and inline TileJSON sources (#535, #698).
- Added support for `symbol-avoid-edges` property to allow labels to be placed across tile edges.
- Fixed mkdir issue on Windows (#674).
- Fixed drawing beveled line joins without overlap.

#### Bugfixes

- Fixed performance when underzooming a layer's minzoom.
- Fixed `raster-opacity` for regular raster layers.
- Fixed various corner cases of easing functions.
- Do not modify original stylesheet (#728).
- Inherit video source from source (#699).
- Fixed interactivity for geojson layers.
- Stop dblclick on navigation so the map does not pan (#715).

## 0.2.2 (Aug 12 2014)

#### Breaking

- `map.setBearing()` no longer supports a second argument. Use `map.rotateTo` with an `offset` option and duration 0
if you need to rotate around a point other than the map center.

#### Improvements

- Improved `GeoJSONSource` to also accept URL as `data` option, eliminating a huge performance bottleneck in case of large GeoJSON files.
[#669](https://github.com/mapbox/mapbox-gl-js/issues/669) [#671](https://github.com/mapbox/mapbox-gl-js/issues/671)
- Switched to a different fill outlines rendering approach. [#668](https://github.com/mapbox/mapbox-gl-js/issues/668)
- Made the minified build 12% smaller gzipped (66 KB now).
- Added `around` option to `Map` `zoomTo`/`rotateTo`.
- Made the permalink hash more compact.
- Bevel linejoins no longer overlap and look much better when drawn with transparency.

#### Bugfixes

- Fixed the **broken minified build**. [#679](https://github.com/mapbox/mapbox-gl-js/issues/679)
- Fixed **blurry icons** rendering. [#666](https://github.com/mapbox/mapbox-gl-js/issues/666)
- Fixed `util.supports` WebGL detection producing false positives in some cases. [#677](https://github.com/mapbox/mapbox-gl-js/issues/677)
- Fixed invalid font configuration completely blocking tile rendering.  [#662](https://github.com/mapbox/mapbox-gl-js/issues/662)
- Fixed `Map` `project`/`unproject` to properly accept array-form values.
- Fixed sprite loading race condition. [#593](https://github.com/mapbox/mapbox-gl-js/issues/593)
- Fixed `GeoJSONSource` `setData` not updating the map until zoomed or panned. [#676](https://github.com/mapbox/mapbox-gl-js/issues/676)

## 0.2.1 (Aug 8 2014)

#### Breaking

- Changed `Navigation` control signature: now it doesn't need `map` in constructor
and gets added with `map.addControl(nav)` or `nav.addTo(map)`.
- Updated CSS classes to have consistent naming prefixed with `mapboxgl-`.

#### Improvements

- Added attribution control (present by default, disable by passing `attributionControl: false` in options).
- Added rotation by dragging the compass control.
- Added grabbing cursors for the map by default.
- Added `util.inherit` and `util.debounce` functions.
- Changed the default debug page style to OSM Bright.
- Token replacements now support dashes.
- Improved navigation control design.

#### Bugfixes

- Fixed compass control to rotate its icon with the map.
- Fixed navigation control cursors.
- Fixed inertia going to the wrong direction in a rotated map.
- Fixed inertia race condition where error was sometimes thrown after erratic panning/zooming.


## 0.2.0 (Aug 6 2014)

- First public release.<|MERGE_RESOLUTION|>--- conflicted
+++ resolved
@@ -1,5 +1,3 @@
-<<<<<<< HEAD
-=======
 ## 1.5.0
 
 ## ✨ Features
@@ -20,7 +18,6 @@
 * Fix memory leaks that occured during tile loading and map removal.([#8813](https://github.com/mapbox/mapbox-gl-js/pull/8813) and [#8850](https://github.com/mapbox/mapbox-gl-js/pull/8850))
 * Fix web-worker transfer of `ArrayBuffers` in environments where `instanceof ArrayBuffer` fails.(e.g `cypress`) ([#8868](https://github.com/mapbox/mapbox-gl-js/pull/8868))
 
->>>>>>> e36d4cbe
 ## 1.4.1
 
 ## 🐞 Bug Fixes
