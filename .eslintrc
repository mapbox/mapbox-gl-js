{
  "extends": [
    "mourner",
    "plugin:flowtype/recommended",
    "plugin:import/recommended"
  ],
  "parser": "@babel/eslint-parser",
  "parserOptions": {
    "sourceType": "module",
    "requireConfigFile": false,
    "babelOptions": {
      "presets": ["@babel/preset-flow"]
    }
  },
  "plugins": [
    "flowtype",
    "import",
    "jsdoc",
    "eslint-plugin-jsdoc"
  ],
  "rules": {
    // no-duplicate-imports doesn't play well with Flow
    // https://github.com/babel/eslint-plugin-babel/issues/59
    "no-duplicate-imports": "off",
    "import/no-duplicates": "error",

    // ensure compatibility with Node's native ESM
    "import/extensions": ["error", {
      "js": "always",
      "json": "always"
    }],

    // temporarily disabled for easier upgrading of dependencies
    "no-use-before-define": "off",
    "implicit-arrow-linebreak": "off",
    "arrow-parens": "off",
    "arrow-body-style": "off",
    "no-confusing-arrow": "off",
    "no-control-regex": "off",
    "no-invalid-this": "off",
    "no-prototype-builtins": "off",
    "accessor-pairs": "off",
    "require-atomic-updates": "off",

    "array-bracket-spacing": "off",
    "consistent-return": "off",
    "flowtype/define-flow-type": 1,
    "flowtype/require-valid-file-annotation": [
      2,
      "always", {
        "annotationStyle": "line"
      }
    ],
    "global-require": "off",
    "import/no-commonjs": "error",
    "key-spacing": "off",
    "no-eq-null": "off",
    "no-lonely-if": "off",
    "no-new": "off",
    "no-unused-vars": ["error", {"argsIgnorePattern": "^_$"}],
    "no-warning-comments": "error",
    "object-curly-spacing": ["error", "never"],
    "prefer-arrow-callback": "error",
    "prefer-const": ["error", {"destructuring": "all"}],
    "prefer-template": "error",
    "quotes": "off",
    "space-before-function-paren": "off",
    "template-curly-spacing": "error",
    "no-useless-escape": "off",
    "indent": ["error", 4, {
      "flatTernaryExpressions": true,
      "CallExpression": {
        "arguments": "off"
      },
      "FunctionDeclaration": {
        "parameters": "off"
      },
      "FunctionExpression": {
        "parameters": "off"
      }
    }],
    "no-multiple-empty-lines": [ "error", {
        "max": 1
    }],
    "jsdoc/check-param-names": "warn",
    "jsdoc/require-param": "warn",
    "jsdoc/require-param-description": "warn",
    "jsdoc/require-param-name": "warn",
    "jsdoc/require-returns": "warn",
    "jsdoc/require-returns-description": "warn"
  },
  "settings": {
    "jsdoc":{
      "ignorePrivate": true,
      "preferredTypes": {
        "object": "Object"
      }
    }
  },
  "overrides": [
    {
      "files": ["src/fake_filename_for_jsdoc_examples"],
      "rules": {
        "flowtype/require-valid-file-annotation": "off"
      },
      "globals": {
        "map": true
      }
    },
    {
      "files": ["debug/**", "bench/**", "test/**", "src/style-spec/**"],
      "rules": {
        "flowtype/require-valid-file-annotation": "off",
        "jsdoc/check-param-names": "off",
        "jsdoc/require-param": "off",
        "jsdoc/require-param-description": "off",
        "jsdoc/require-param-name": "off",
        "jsdoc/require-returns": "off",
        "jsdoc/require-returns-description": "off",
        "jsdoc/require-property": "off",
        "jsdoc/require-description-complete-sentence": "off",
        "jsdoc/check-access": "off",
        "jsdoc/check-alignment": "off",
        "jsdoc/check-examples": "off",
        "jsdoc/check-indentation": "off",
        "jsdoc/check-line-alignment": "off",
        "jsdoc/check-property-names": "off",
        "jsdoc/check-tag-names": "off",
        "jsdoc/check-types": "off",
        "jsdoc/newline-after-description": "off",
        "jsdoc/no-bad-blocks": "off",
        "jsdoc/require-description": "off",
        "jsdoc/require-example": "off",
        "jsdoc/require-param-type": "off",
        "jsdoc/require-property-description": "off",
        "jsdoc/require-property-name": "off",
        "jsdoc/require-property-type": "off",
        "jsdoc/require-returns-type": "off",
        "jsdoc/require-throws": "off",
        "jsdoc/valid-types": "off"
      }
    },
    {
      "files": [
        "src/index.js",
        "src/ui/map.js",
        "src/ui/camera.js",
        "src/ui/marker.js",
        "src/ui/popup.js",
        "src/ui/events.js",
        "src/ui/control/**",
        "src/ui/handler/**",
        "src/geo/lng_lat.js",
        "src/geo/lng_lat_bounds.js",
        "src/geo/mercator_coordinate.js",
        "src/source/**",
      ],
      "rules": {
        "jsdoc/check-param-names": "warn",
        "jsdoc/require-param": "error",
        "jsdoc/require-param-description": "error",
        "jsdoc/require-param-name": "error",
        "jsdoc/require-returns": "error",
        "jsdoc/require-returns-description": "error",
        "jsdoc/require-property": "warn",
        "jsdoc/require-description-complete-sentence": "warn",
        "jsdoc/check-access": "warn",
        "jsdoc/check-alignment": "warn",
        "jsdoc/check-examples": ["error", {
            "matchingFileName": "src/fake_filename_for_jsdoc_examples",
            "rejectExampleCodeRegex": "<script>"
        }],
        "jsdoc/check-indentation": "warn",
        "jsdoc/check-line-alignment": "warn",
        "jsdoc/check-property-names": "warn",
        "jsdoc/check-tag-names": "warn",
<<<<<<< HEAD
        "jsdoc/check-types": "error",
        "jsdoc/newline-after-description": "warn",
=======
        "jsdoc/check-types": "warn",
        "jsdoc/newline-after-description": "error",
>>>>>>> 63f82390
        "jsdoc/no-bad-blocks": "warn",
        "jsdoc/require-description": "warn",
        "jsdoc/require-example": "error",
        "jsdoc/require-param-type": "warn",
        "jsdoc/require-property-description": "warn",
        "jsdoc/require-property-name": "warn",
        "jsdoc/require-property-type": "warn",
        "jsdoc/require-returns-type": "warn",
        "jsdoc/require-throws": "warn",
        "jsdoc/valid-types": "warn"
      }
    }
  ],
  "globals": {
    "performance": true
  },
  "env": {
    "es6": true,
    "browser": false
  }
}<|MERGE_RESOLUTION|>--- conflicted
+++ resolved
@@ -174,13 +174,8 @@
         "jsdoc/check-line-alignment": "warn",
         "jsdoc/check-property-names": "warn",
         "jsdoc/check-tag-names": "warn",
-<<<<<<< HEAD
         "jsdoc/check-types": "error",
-        "jsdoc/newline-after-description": "warn",
-=======
-        "jsdoc/check-types": "warn",
         "jsdoc/newline-after-description": "error",
->>>>>>> 63f82390
         "jsdoc/no-bad-blocks": "warn",
         "jsdoc/require-description": "warn",
         "jsdoc/require-example": "error",
