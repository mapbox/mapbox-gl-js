--- conflicted
+++ resolved
@@ -296,11 +296,8 @@
           path: test/integration/render-tests
       - store_artifacts:
           path: "test/integration/render-tests/index.html"
-<<<<<<< HEAD
-=======
       - store_artifacts:
           path: "testem.log"
->>>>>>> 173f19d9
 
   test-render-linux-chrome-prod:
     <<: *use_ramdisk
