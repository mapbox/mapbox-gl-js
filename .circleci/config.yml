version: 2.1
orbs:
  aws-cli: circleci/aws-cli@3.1.4
  browser-tools: circleci/browser-tools@1.4.1
  macos: circleci/macos@2.3.4
  win: circleci/windows@4.1.1

workflows:
  version: 2
  default:
    jobs:
      - prepare-linux:
          filters:
            tags:
              only: /.*/
      - install-mbx-ci:
          requires:
              - prepare-linux
          filters:
            tags:
              only: /.*/
            # We can't install mbx-ci on CI runs from PR's that reference forks from external contributors
            # This is because fork's can not access our AWS credentials setup in CircleCI environment variables
            # Branch names for external contributor forks are are reported in the format pull/{PR_NUMBER} to CircleCI,
            # This RegEx is setup to ignore that.
            branches:
              ignore: /pull\/[0-9]*/
      - lint:
          requires:
            - prepare-linux
          filters:
            tags:
              only: /.*/
      - build:
          requires:
            - prepare-linux
          filters:
            tags:
              only: /.*/
      - check-bundle-size:
          requires:
            - install-mbx-ci
            - build
          filters:
            tags:
              only: /.*/
      - test-flow:
          requires:
            - prepare-linux
          filters:
            tags:
              only: /.*/
      - test-unit:
          requires:
            - prepare-linux
          filters:
            tags:
              only: /.*/
      - test-query:
          requires:
            - prepare-linux
          filters:
            tags:
              only: /.*/
      - test-expressions:
          requires:
            - prepare-linux
          filters:
            tags:
              only: /.*/
      - test-browser:
          requires:
            - prepare-linux
          filters:
            tags:
              only: /.*/
      - test-webpack:
          requires:
            - build
          filters:
            tags:
              only: /.*/
      - test-style-spec:
          requires:
            - prepare-linux
          filters:
            tags:
              only: /.*/
      - collect-stats:
          requires:
            - build
            - install-mbx-ci
          filters:
            tags:
              ignore: /.*/
            branches:
              only: main
      - deploy-benchmarks:
          requires:
            - install-mbx-ci
            - build
          filters:
            tags:
              only: /v[0-9]+.[0-9]+.[0-9]+(-.+)?/
            branches:
              only:
                - main
                - /release-.*/
      - deploy-release:
          requires:
            - install-mbx-ci
            - build
          filters:
            tags:
              only: /v[0-9]+.[0-9]+.[0-9]+(-.+)?/
            branches:
              ignore: /.*/
      - test-render-linux-chrome-dev:
          requires:
            - prepare-linux
          filters:
            tags:
              only: /.*/
      - test-render-linux-firefox-dev:
          requires:
            - prepare-linux
          filters:
            tags:
              only: /.*/
      - test-render-linux-chrome-prod:
          requires:
            - prepare-linux
          filters:
            tags:
              only: /.*/
      - test-render-linux-chrome-csp:
          requires:
            - prepare-linux
          filters:
            tags:
              only: /.*/
      - prepare-mac:
          filters:
            tags:
              only: /.*/
      - test-render-mac-chrome-dev:
          requires:
            - prepare-mac
          filters:
            tags:
              only: /.*/
      - test-render-mac-chrome-webgl2-dev:
          requires:
            - prepare-mac
          filters:
            tags:
              only: /.*/
      - prepare-windows:
          filters:
            tags:
              only: /.*/
      - test-render-windows-chrome-dev:
          requires:
            - prepare-windows
          filters:
            tags:
              only: /.*/

linux-defaults: &linux-defaults
  docker:
    - image: cimg/node:14.16-browsers
  working_directory: ~/mapbox-gl-js-internal

mac-defaults: &mac-defaults
  macos:
    # https://circleci.com/docs/using-macos/#supported-xcode-versions
    xcode: 14.2.0 # macOS 12.6 (Monterey)
  working_directory: ~/mapbox-gl-js

windows-defaults: &windows-defaults
  executor:
    name: win/default
  working_directory: ~/mapbox-gl-js

jobs:
  prepare-linux:
    <<: *linux-defaults
    steps:
      - checkout
      - restore_cache:
          keys:
            - v0-linux-yarn-{{ .Branch }}-{{ checksum "yarn.lock" }}
            - v0-linux-yarn-{{ .Branch }}-
            - v0-linux-yarn-
      - run: yarn --frozen-lockfile --cache-folder ~/.cache/yarn
      - run: yarn run build-dev
      - save_cache:
          key: v0-linux-yarn-{{ .Branch }}-{{ checksum "yarn.lock" }}
          paths:
           - ~/.cache/yarn
      - persist_to_workspace:
          root: ~/
          paths:
            - mapbox-gl-js-internal
            - .ssh

  install-mbx-ci:
    <<: *linux-defaults
    steps:
      - run:
          name: Install mbx-ci
          command: |
            curl -Ls https://mapbox-release-engineering.s3.amazonaws.com/mbx-ci/latest/mbx-ci-linux-amd64 > ~/mbx-ci &&
            chmod 755 ~/mbx-ci &&
            ~/mbx-ci aws setup
      # mbx-ci stores credentials in these directories, so they must be explictly passed along to dependent jobs via workspaces
      - persist_to_workspace:
          root: ~/
          paths:
            - .ssh
            - .aws
            - mbx-ci

  lint:
    <<: *linux-defaults
    steps:
      - attach_workspace:
          at: ~/
      - restore_cache:
          keys:
            - v2-lint-{{ .Branch }}
            - v2-lint
      - run: yarn run lint
      - run: yarn run lint-css
      - save_cache:
          key: v2-lint-{{ .Branch }}-{{ .Revision }}
          paths:
            - '.eslintcache'

  build:
    <<: *linux-defaults
    steps:
      - attach_workspace:
          at: ~/
      - run: yarn run build-prod-min
      - run: yarn run build-prod
      - run: yarn run build-csp
      - run: yarn run build-css
      - run: yarn run build-style-spec
      - run: yarn run build-flow-types
      - run: yarn run test-build
      - run: while read l; do cp debug/$l test/release/$l; done < test/release/local_release_page_list.txt
      - store_artifacts:
          path: "dist"
      - store_artifacts:
          path: "test/release"
      - persist_to_workspace:
          root: ~/
          paths:
            - mapbox-gl-js-internal/dist

  check-bundle-size:
    <<: *linux-defaults
    steps:
      - attach_workspace:
          at: ~/
      - run:
          name: Check bundle size
          command: yarn check-bundle-size

  test-flow:
    <<: *linux-defaults
    steps:
      - attach_workspace:
          at: ~/
      - run: yarn run test-flow

  test-unit:
    <<: *linux-defaults
    steps:
      - attach_workspace:
          at: ~/
      - run: yarn run test-unit

  test-query:
    <<: *linux-defaults
    steps:
      - attach_workspace:
          at: ~/
      - browser-tools/install-chrome
      - run: yarn run test-query
      - store_test_results:
          path: test/integration/query-tests
      - store_artifacts:
          path: "test/integration/query-tests/index.html"

  test-webpack:
    <<: *linux-defaults
    steps:
      - attach_workspace:
          at: ~/
      - run:
          name: Build Webpack
          command: |
            cd ./test/build/transpilation &&
            yarn &&
            npm run build &&
            rm -rf node_modules
      - store_artifacts:
          path: "test/build/transpilation"

  test-style-spec:
    <<: *linux-defaults
    steps:
      - attach_workspace:
          at: ~/
      - run: yarn run test-style-spec

  collect-stats:
    <<: *linux-defaults
    steps:
      - attach_workspace:
          at: ~/
      - browser-tools/install-chrome
      - run:
          name: Collect performance stats
          command: node bench/gl-stats.js
      - aws-cli/install
      - run:
          name: Upload performance stats
          command: aws s3 cp data.json.gz s3://mapbox-loading-dock/raw/gl_js.perf_metrics_staging/ci/`git show -s --date=short --format=%cd-%h HEAD`.json.gz

  test-browser:
    <<: *linux-defaults
    steps:
      - attach_workspace:
          at: ~/
      - browser-tools/install-browser-tools
      - run: yarn run build-token
      - run:
          name: Test Chrome
          environment:
            SELENIUM_BROWSER: chrome
            TAP_COLORS: 1
          command: yarn run test-browser
      - run:
          name: Test Firefox
          environment:
            SELENIUM_BROWSER: firefox
            TAP_COLORS: 1
          command: yarn run test-browser

  test-expressions:
    <<: *linux-defaults
    steps:
      - attach_workspace:
          at: ~/
      - run: yarn run test-expressions

  deploy-benchmarks:
    <<: *linux-defaults
    steps:
      - attach_workspace:
          at: ~/
      - run:
          name: Build
          command: BENCHMARK_VERSION="${CIRCLE_TAG:-$CIRCLE_BRANCH} $(git rev-parse --short=7 HEAD)" yarn run build-benchmarks
      - aws-cli/install
      - run:
          name: Upload benchmark
          command: aws s3 cp --acl private --content-type application/javascript bench/versions/benchmarks_generated.js s3://mapbox-gl-js-internal/${CIRCLE_TAG:-$CIRCLE_BRANCH}/benchmarks.js
      - run:
          name: Upload source maps
          command: aws s3 cp --acl private --content-type application/javascript bench/versions/benchmarks_generated.js.map s3://mapbox-gl-js-internal/${CIRCLE_TAG:-$CIRCLE_BRANCH}/benchmarks.js.map

  deploy-release:
    <<: *linux-defaults
    steps:
      - attach_workspace:
          at: ~/
      - aws-cli/install
      - run:
          name: Check build file for correct SDK version
          command: |
            if grep -q "\"${CIRCLE_TAG:1}\"" ./dist/mapbox-gl.js; then
              echo SDK version in mapbox-gl.js matches ${CIRCLE_TAG:1}
            else
              echo SDK version in mapbox-gl.js does not match ${CIRCLE_TAG:1}
              exit 1
            fi
      - run:
          name: Deploy release
          command: |
            bash ./build/upload.sh

<<<<<<< HEAD
  test-render-mac-chrome-dev:
    macos:
      xcode: 14.0.1 # macOS version 12.5.1 (Monterey)
    parallelism: 3
    working_directory: ~/mapbox-gl-js-internal
=======
  test-render-linux-chrome-dev:
    <<: *linux-defaults
>>>>>>> ffd7e6a1
    steps:
      - attach_workspace:
          at: ~/
      - browser-tools/install-chrome
      - run:
          name: Running tests in parallel
          command: |
            yarn run test-render
      - store_test_results:
          path: test/integration/render-tests
      - store_artifacts:
          path: "test/integration/render-tests/index.html"

  test-render-linux-chrome-prod:
    <<: *linux-defaults
    steps:
      - attach_workspace:
          at: ~/
      - browser-tools/install-chrome
      - run: yarn run test-render-prod
      - store_test_results:
          path: test/integration/render-tests
      - store_artifacts:
          path: "test/integration/render-tests/index.html"

  test-render-linux-chrome-csp:
    <<: *linux-defaults
    steps:
      - attach_workspace:
          at: ~/
      - browser-tools/install-chrome
      - run: yarn run test-render-csp
      - store_test_results:
          path: test/integration/render-tests
      - store_artifacts:
          path: "test/integration/render-tests/index.html"

  test-render-linux-firefox-dev:
    <<: *linux-defaults
    steps:
      - attach_workspace:
          at: ~/
      - browser-tools/install-firefox
      - run: yarn run test-render-firefox
      - store_test_results:
          path: test/integration/render-tests
      - store_artifacts:
          path: "test/integration/render-tests/index.html"

  prepare-mac:
    <<: *mac-defaults
    steps:
      - checkout
      - restore_cache:
          keys:
            - v0-mac-yarn-{{ .Branch }}-{{ checksum "yarn.lock" }}
            - v0-mac-yarn-{{ .Branch }}-
            - v0-mac-yarn-
      - run: nvm install && cat .nvmrc | nvm alias default `xargs`
      - run: yarn --frozen-lockfile --cache-folder ~/.cache/yarn
      - save_cache:
          key: v0-mac-yarn-{{ .Branch }}-{{ checksum "yarn.lock" }}
          paths:
           - ~/.cache/yarn
      - run: yarn run build-dev
      - persist_to_workspace:
          root: ~/
          paths:
            - mapbox-gl-js

  test-render-mac-chrome-dev:
    <<: *mac-defaults
    parallelism: 3
    steps:
      - attach_workspace:
          at: ~/
      - browser-tools/install-chrome
      - run:
          name: Creating test list
          command: |
            circleci tests glob "test/integration/render-tests/**/*.json" | circleci tests split --split-by=timings > tests-to-run.txt
      - run: yarn run test-render
      - store_test_results:
          path: test/integration/render-tests
      - store_artifacts:
          path: "test/integration/render-tests/index.html"

  test-render-mac-chrome-webgl2-dev:
    <<: *mac-defaults
    parallelism: 3
<<<<<<< HEAD
    working_directory: ~/mapbox-gl-js-internal
=======
>>>>>>> ffd7e6a1
    steps:
      - attach_workspace:
          at: ~/
      - browser-tools/install-chrome
      - run:
          name: Creating test list
          command: |
            circleci tests glob "test/integration/render-tests/**/*.json" | circleci tests split --split-by=timings > tests-to-run.txt
      - run: USE_WEBGL2=true yarn run test-render
      - store_test_results:
          path: test/integration/render-tests
      - store_artifacts:
          path: "test/integration/render-tests/index.html"

  prepare-windows:
<<<<<<< HEAD
    executor:
      name: win/default
    working_directory: ~/mapbox-gl-js-internal
=======
    <<: *windows-defaults
>>>>>>> ffd7e6a1
    steps:
      - checkout
      - run: $NodeVersion = Get-Content -Path .\.nvmrc; nvm install $NodeVersion; nvm use $NodeVersion
      - run: npm install --global yarn
      - run: yarn --frozen-lockfile
      - run: yarn run build-dev
      - run:
          name: Clean up workspace to persist faster
          command: |
            Remove-Item .git -Recurse -Force;
            Remove-Item node_modules/flow-bin -Recurse -Force;
            Remove-Item node_modules/tap -Recurse -Force;
            Remove-Item node_modules/gl -Recurse -Force;
            Remove-Item node_modules/@mapbox/mvt-fixtures/real-world/osm-qa-* -Recurse -Force;
            Remove-Item node_modules/react-devtools-core -Recurse -Force;
            Remove-Item node_modules/@octokit -Recurse -Force;
            Remove-Item node_modules/puppeteer-core -Recurse -Force;
            Remove-Item node_modules/lodash -Recurse -Force;
      - persist_to_workspace:
          root: ~/
          paths:
            - mapbox-gl-js-internal

  test-render-windows-chrome-dev:
    <<: *windows-defaults
    parallelism: 4
<<<<<<< HEAD
    working_directory: ~/mapbox-gl-js-internal
=======
>>>>>>> ffd7e6a1
    steps:
      - attach_workspace:
          at: ~/
      # The browser-tools orb doesn't work on Windows, so we install chrome manually.
      - run:
          name: Installing Chrome on Windows
          command: |
            $uri = "https://dl.google.com/chrome/install/latest/chrome_installer.exe";
            $path = "$PSScriptRoot\ChromeSetup.exe";
            Invoke-WebRequest -Uri $uri -OutFile $path;
            Start-Process $path /install -NoNewWindow -Wait;
            Remove-Item $path;

            $chromeInstalled = (Get-Item (Get-ItemProperty 'HKLM:\SOFTWARE\Microsoft\Windows\CurrentVersion\App Paths\chrome.exe').'(Default)').VersionInfo;
            if ($chromeInstalled.FileName -eq $null) {
              Write-Host "Chrome failed to install";
            }
      - run:
          name: Creating test list
          command: |
            circleci tests glob "test/integration/render-tests/**/*.json" | circleci tests split | Out-File -Encoding utf8 -FilePath tests-to-run.txt
      - run: yarn run test-render
      - store_test_results:
          path: test/integration/render-tests
      - store_artifacts:
          path: "test/integration/render-tests/index.html"<|MERGE_RESOLUTION|>--- conflicted
+++ resolved
@@ -169,7 +169,7 @@
 linux-defaults: &linux-defaults
   docker:
     - image: cimg/node:14.16-browsers
-  working_directory: ~/mapbox-gl-js-internal
+  working_directory: ~/mapbox-gl-js
 
 mac-defaults: &mac-defaults
   macos:
@@ -201,7 +201,7 @@
       - persist_to_workspace:
           root: ~/
           paths:
-            - mapbox-gl-js-internal
+            - mapbox-gl-js
             - .ssh
 
   install-mbx-ci:
@@ -257,7 +257,7 @@
       - persist_to_workspace:
           root: ~/
           paths:
-            - mapbox-gl-js-internal/dist
+            - mapbox-gl-js/dist
 
   check-bundle-size:
     <<: *linux-defaults
@@ -368,10 +368,10 @@
       - aws-cli/install
       - run:
           name: Upload benchmark
-          command: aws s3 cp --acl private --content-type application/javascript bench/versions/benchmarks_generated.js s3://mapbox-gl-js-internal/${CIRCLE_TAG:-$CIRCLE_BRANCH}/benchmarks.js
+          command: aws s3 cp --acl public-read --content-type application/javascript bench/versions/benchmarks_generated.js s3://mapbox-gl-js/${CIRCLE_TAG:-$CIRCLE_BRANCH}/benchmarks.js
       - run:
           name: Upload source maps
-          command: aws s3 cp --acl private --content-type application/javascript bench/versions/benchmarks_generated.js.map s3://mapbox-gl-js-internal/${CIRCLE_TAG:-$CIRCLE_BRANCH}/benchmarks.js.map
+          command: aws s3 cp --acl public-read --content-type application/javascript bench/versions/benchmarks_generated.js.map s3://mapbox-gl-js/${CIRCLE_TAG:-$CIRCLE_BRANCH}/benchmarks.js.map
 
   deploy-release:
     <<: *linux-defaults
@@ -393,16 +393,8 @@
           command: |
             bash ./build/upload.sh
 
-<<<<<<< HEAD
-  test-render-mac-chrome-dev:
-    macos:
-      xcode: 14.0.1 # macOS version 12.5.1 (Monterey)
-    parallelism: 3
-    working_directory: ~/mapbox-gl-js-internal
-=======
   test-render-linux-chrome-dev:
     <<: *linux-defaults
->>>>>>> ffd7e6a1
     steps:
       - attach_workspace:
           at: ~/
@@ -493,10 +485,6 @@
   test-render-mac-chrome-webgl2-dev:
     <<: *mac-defaults
     parallelism: 3
-<<<<<<< HEAD
-    working_directory: ~/mapbox-gl-js-internal
-=======
->>>>>>> ffd7e6a1
     steps:
       - attach_workspace:
           at: ~/
@@ -512,13 +500,7 @@
           path: "test/integration/render-tests/index.html"
 
   prepare-windows:
-<<<<<<< HEAD
-    executor:
-      name: win/default
-    working_directory: ~/mapbox-gl-js-internal
-=======
     <<: *windows-defaults
->>>>>>> ffd7e6a1
     steps:
       - checkout
       - run: $NodeVersion = Get-Content -Path .\.nvmrc; nvm install $NodeVersion; nvm use $NodeVersion
@@ -540,15 +522,11 @@
       - persist_to_workspace:
           root: ~/
           paths:
-            - mapbox-gl-js-internal
+            - mapbox-gl-js
 
   test-render-windows-chrome-dev:
     <<: *windows-defaults
     parallelism: 4
-<<<<<<< HEAD
-    working_directory: ~/mapbox-gl-js-internal
-=======
->>>>>>> ffd7e6a1
     steps:
       - attach_workspace:
           at: ~/
