--- conflicted
+++ resolved
@@ -99,11 +99,7 @@
 
 defaults: &defaults
   docker:
-<<<<<<< HEAD
-    - image: circleci/node:10.16-stretch-browsers
-=======
     - image: circleci/node:10.16-browsers
->>>>>>> f9582481
   working_directory: ~/mapbox-gl-js
 
 jobs:
@@ -114,11 +110,7 @@
       - restore_cache:
           keys:
             - v3-yarn-{{ checksum "yarn.lock" }}
-<<<<<<< HEAD
-      - run: npm install -g yarn & yarn install
-=======
       - run: yarn
->>>>>>> f9582481
       - save_cache:
           key: v3-yarn-{{ checksum "yarn.lock" }}
           paths:
@@ -196,22 +188,14 @@
     steps:
       - attach_workspace:
           at: .
-<<<<<<< HEAD
       - run: yarn run test-unit
-=======
-      - run: npm run test-unit
->>>>>>> f9582481
 
   test-render:
     <<: *defaults
     steps:
       - attach_workspace:
           at: .
-<<<<<<< HEAD
       - run: yarn run test-render
-=======
-      - run: npm run test-render
->>>>>>> f9582481
       - store_artifacts:
           path: "test/integration/render-tests/index.html"
 
@@ -220,13 +204,9 @@
     steps:
       - attach_workspace:
           at: .
-<<<<<<< HEAD
       - run: yarn run test-query-browser
       - store_test_results:
           path: test/integration/query-tests
-=======
-      - run: npm run test-query
->>>>>>> f9582481
       - store_artifacts:
           path: "test/integration/query-tests/index.html"
 
