--- conflicted
+++ resolved
@@ -206,11 +206,7 @@
     <<: *defaults
     steps:
       - attach_workspace:
-<<<<<<< HEAD
-          at: .
-=======
-          at: ~/
->>>>>>> f40ca997
+          at: ~/
       - browser-tools/install-chrome:
           chrome-version: 91.0.4472.164
       - run: yarn run test-render
@@ -223,11 +219,7 @@
     <<: *defaults
     steps:
       - attach_workspace:
-<<<<<<< HEAD
-          at: .
-=======
-          at: ~/
->>>>>>> f40ca997
+          at: ~/
       - browser-tools/install-chrome:
           chrome-version: 91.0.4472.164
       - run: yarn run test-render-prod
@@ -240,11 +232,7 @@
     <<: *defaults
     steps:
       - attach_workspace:
-<<<<<<< HEAD
-          at: .
-=======
-          at: ~/
->>>>>>> f40ca997
+          at: ~/
       - browser-tools/install-chrome:
           chrome-version: 91.0.4472.164
       - run: yarn run test-query
@@ -272,11 +260,7 @@
     <<: *defaults
     steps:
       - attach_workspace:
-<<<<<<< HEAD
-          at: .
-=======
-          at: ~/
->>>>>>> f40ca997
+          at: ~/
       - browser-tools/install-chrome:
           chrome-version: 91.0.4472.164
       - run:
@@ -291,11 +275,7 @@
     <<: *defaults
     steps:
       - attach_workspace:
-<<<<<<< HEAD
-          at: .
-=======
-          at: ~/
->>>>>>> f40ca997
+          at: ~/
       - browser-tools/install-browser-tools:
           chrome-version: 91.0.4472.164
       - run: yarn run build-dev
