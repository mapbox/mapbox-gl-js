--- conflicted
+++ resolved
@@ -18,20 +18,14 @@
 // Updates the style to use for this map.
 self['set buckets'] = function(data) {
     var buckets = WorkerTile.buckets = data;
-<<<<<<< HEAD
-    for (var id in buckets) {
-        var bucket = buckets[id];
+    for (var i = 0; i < buckets.length; i++) {
+        var bucket = buckets[i];
         if (!RenderProperties[bucket.render.type]) {
             console.warn('unrecognized render type ' + bucket.render.type);
             continue;
         }
-=======
-    for (var i = 0; i < buckets.length; i++) {
-        var bucket = buckets[i];
         bucket.compare = bucketFilter(bucket.filter, ['$type']);
->>>>>>> c59dd6c5
         bucket.render = new RenderProperties[bucket.render.type](bucket.render);
-        bucket.compare = bucketFilter(buckets[id].filter, ['$type']);
     }
 };
 
