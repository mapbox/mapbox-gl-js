--- conflicted
+++ resolved
@@ -70,29 +70,15 @@
         0.5;
 
     var oneEm = 24;
-<<<<<<< HEAD
-    var lineHeight = layoutProperties['text-line-height'] * oneEm;
-    var maxWidth = layoutProperties['symbol-placement'] !== 'line' && layoutProperties['text-max-width'] * oneEm;
-    var spacing = layoutProperties['text-letter-spacing'] * oneEm;
-    var fontstack = layoutProperties['text-font'].join(',');
-    var textOffset = [layoutProperties['text-offset'][0] * oneEm, layoutProperties['text-offset'][1] * oneEm];
-
-    var geometries = [],
-        k;
-
-    for (k = 0; k < features.length; k++) {
-        geometries.push(features[k].loadGeometry());
-=======
     var lineHeight = layout['text-line-height'] * oneEm;
     var maxWidth = layout['symbol-placement'] !== 'line' ? layout['text-max-width'] * oneEm : 0;
     var spacing = layout['text-letter-spacing'] * oneEm;
     var textOffset = [layout['text-offset'][0] * oneEm, layout['text-offset'][1] * oneEm];
-    var fontstack = layout['text-font'];
+    var fontstack = layout['text-font'].join(',');
 
     var geometries = [];
     for (var g = 0; g < features.length; g++) {
         geometries.push(features[g].loadGeometry());
->>>>>>> 255e28e4
     }
 
     if (layout['symbol-placement'] === 'line') {
@@ -150,7 +136,7 @@
     var fontScale = layout['text-max-size'] / glyphSize,
         textBoxScale = collision.tilePixelRatio * fontScale,
         iconBoxScale = collision.tilePixelRatio * layout['icon-max-size'],
-        symbolMinDistance = collision.tilePixelRatio * layout['symbol-min-distance'],
+        symbolMinDistance = collision.tilePixelRatio * layout['symbol-spacing'],
         avoidEdges = layout['symbol-avoid-edges'],
         textPadding = layout['text-padding'] * collision.tilePixelRatio,
         iconPadding = layout['icon-padding'] * collision.tilePixelRatio,
@@ -174,14 +160,7 @@
         for (var j = 0, len = anchors.length; j < len; j++) {
             var anchor = anchors[j];
 
-<<<<<<< HEAD
-            // Line labels
-            anchors = interpolate(line, layoutProperties['symbol-spacing'],
-                    minScale, collision.maxPlacementScale, collision.tilePixelRatio,
-                    Math.max(textInterpolationOffset, iconInterpolationOffset));
-=======
             var inside = !(anchor.x < 0 || anchor.x > 4096 || anchor.y < 0 || anchor.y > 4096);
->>>>>>> 255e28e4
 
             if (avoidEdges && !inside) continue;
 
