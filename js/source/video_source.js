--- conflicted
+++ resolved
@@ -35,11 +35,7 @@
 function VideoSource(options) {
     this.coordinates = options.coordinates;
 
-<<<<<<< HEAD
     ajax.getVideo(options.urls, function(err, video) {
-=======
-    ajax.getVideo(options.url, function(err, video) {
->>>>>>> 255e28e4
         // @TODO handle errors via event.
         if (err) return;
 
@@ -85,15 +81,9 @@
          * may be outside the tile, because raster tiles aren't clipped when rendering.
          */
         var map = this.map;
-<<<<<<< HEAD
-        var coords = this.coordinates.map(function(lnglat) {
-            var loc = LatLng.convert([lnglat[1], lnglat[0]]);
-            return TileCoord.zoomTo(map.transform.locationCoordinate(loc), 0);
-=======
         var coords = this.coordinates.map(function(latlng) {
             var loc = LatLng.convert(latlng);
             return map.transform.locationCoordinate(loc).zoomTo(0);
->>>>>>> 255e28e4
         });
 
         var minX = Infinity;
