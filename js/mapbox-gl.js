--- conflicted
+++ resolved
@@ -7,43 +7,41 @@
  * @module mapboxgl
  * @summary WebGL JavaScript map library
  */
+if (typeof window === 'undefined') {
+    new (require('./source/worker'))(self); /*eslint no-new: 0*/
+} else {
+    // jshint -W079
+    var mapboxgl = module.exports = window.mapboxgl = {};
 
-// jshint -W079
-var mapboxgl = module.exports = {};
+    mapboxgl.Map = require('./ui/map');
+    mapboxgl.Navigation = require('./ui/control/navigation');
+    mapboxgl.Attribution = require('./ui/control/attribution');
+    mapboxgl.Popup = require('./ui/popup');
 
-<<<<<<< HEAD
-mapboxgl.Map = require('./ui/map');
-mapboxgl.Navigation = require('./ui/control/navigation');
-mapboxgl.Attribution = require('./ui/control/attribution');
-mapboxgl.Popup = require('./ui/popup');
-=======
     mapboxgl.GeoJSONSource = require('./source/geojson_source');
     mapboxgl.VideoSource = require('./source/video_source');
     mapboxgl.ImageSource = require('./source/image_source');
->>>>>>> 5d267276
 
-mapboxgl.GeoJSONSource = require('./source/geojson_source');
-mapboxgl.VideoSource = require('./source/video_source');
+    mapboxgl.Style = require('./style/style');
 
-mapboxgl.Style = require('./style/style');
+    mapboxgl.LatLng = require('./geo/lat_lng');
+    mapboxgl.LatLngBounds = require('./geo/lat_lng_bounds');
+    mapboxgl.Point = require('point-geometry');
 
-mapboxgl.LatLng = require('./geo/lat_lng');
-mapboxgl.LatLngBounds = require('./geo/lat_lng_bounds');
-mapboxgl.Point = require('point-geometry');
+    mapboxgl.Evented = require('./util/evented');
+    mapboxgl.util = require('./util/util');
 
-mapboxgl.Evented = require('./util/evented');
-mapboxgl.util = require('./util/util');
+    mapboxgl.supported = require('./util/browser').supported;
 
-mapboxgl.supported = require('./util/browser').supported;
+    var ajax = require('./util/ajax');
+    mapboxgl.util.getJSON = ajax.getJSON;
+    mapboxgl.util.getArrayBuffer = ajax.getArrayBuffer;
 
-var ajax = require('./util/ajax');
-mapboxgl.util.getJSON = ajax.getJSON;
-mapboxgl.util.getArrayBuffer = ajax.getArrayBuffer;
+    var config = require('./util/config');
+    mapboxgl.config = config;
 
-var config = require('./util/config');
-mapboxgl.config = config;
-
-Object.defineProperty(mapboxgl, 'accessToken', {
-    get: function() { return config.ACCESS_TOKEN; },
-    set: function(token) { config.ACCESS_TOKEN = token; }
-});+    Object.defineProperty(mapboxgl, 'accessToken', {
+        get: function() { return config.ACCESS_TOKEN; },
+        set: function(token) { config.ACCESS_TOKEN = token; }
+    });
+}